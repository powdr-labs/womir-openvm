use std::{collections::HashMap, ops::RangeFrom};

use itertools::Itertools;
use openvm_stark_backend::p3_field::PrimeField32;
use wasmparser::{Operator, ValType};
use womir::loader::{
    blockless_dag::{BlocklessDag, Operation},
    flattening::WriteOnceAsm,
    Module,
};

use crate::womir_translation::{Directive, OpenVMSettings};

struct BuiltinDefinition {
    wasm_bytes: &'static [u8],
    params: &'static [ValType],
    results: &'static [ValType],
}

// TODO: add more built-in functions as needed.

const MEMORY_COPY_WASM: BuiltinDefinition = BuiltinDefinition {
    wasm_bytes: include_bytes!(env!("MEMORY_COPY_WASM_PATH")),
    params: &[ValType::I32, ValType::I32, ValType::I32],
    results: &[],
};

const MEMORY_FILL_WASM: BuiltinDefinition = BuiltinDefinition {
    wasm_bytes: include_bytes!(env!("MEMORY_FILL_WASM_PATH")),
    params: &[ValType::I32, ValType::I32, ValType::I32],
    results: &[],
};

const I32_POPCNT_WASM: BuiltinDefinition = BuiltinDefinition {
    wasm_bytes: include_bytes!(env!("I32_POPCNT_WASM_PATH")),
    params: &[ValType::I32],
    results: &[ValType::I32],
};

const I64_POPCNT_WASM: BuiltinDefinition = BuiltinDefinition {
    wasm_bytes: include_bytes!(env!("I64_POPCNT_WASM_PATH")),
    params: &[ValType::I64],
    results: &[ValType::I64],
};

<<<<<<< HEAD
const I32_CTZ_WASM: BuiltinDefinition = BuiltinDefinition {
    wasm_bytes: include_bytes!(env!("I32_CTZ_WASM_PATH")),
=======
const I32_CLZ_WASM: BuiltinDefinition = BuiltinDefinition {
    wasm_bytes: include_bytes!(env!("I32_CLZ_WASM_PATH")),
>>>>>>> 4dd75966
    params: &[ValType::I32],
    results: &[ValType::I32],
};

<<<<<<< HEAD
const I64_CTZ_WASM: BuiltinDefinition = BuiltinDefinition {
    wasm_bytes: include_bytes!(env!("I64_CTZ_WASM_PATH")),
=======
const I64_CLZ_WASM: BuiltinDefinition = BuiltinDefinition {
    wasm_bytes: include_bytes!(env!("I64_CLZ_WASM_PATH")),
>>>>>>> 4dd75966
    params: &[ValType::I64],
    results: &[ValType::I64],
};

const NUM_BUILTINS: usize = 6;

struct BuiltinFunction<F: PrimeField32> {
    function_index: u32,
    function_definition: WriteOnceAsm<Directive<F>>,
}

/// Tracks which built-in functions are used and provides functions to replace unsupported
/// instructions with calls to these built-in functions.
pub struct Tracker<F: PrimeField32> {
    used_builtins: HashMap<*const u8, BuiltinFunction<F>>,
}

impl<F: PrimeField32> Tracker<F> {
    pub fn new() -> Self {
        Self {
            used_builtins: HashMap::new(),
        }
    }

    /// If the given instruction is not supported natively by the VM, replace it with a call to
    /// a built-in function.
    pub fn replace_with_builtins(
        &mut self,
        module: &mut Module,
        label_gen: &mut RangeFrom<u32>,
        dag: &mut BlocklessDag,
    ) {
        for node in &mut dag.nodes {
            match &mut node.operation {
                Operation::WASMOp(op) => {
                    let builtin = match op {
                        Operator::MemoryCopy { dst_mem, src_mem } => {
                            // We don't support multi-memory modules.
                            assert_eq!(*dst_mem, 0);
                            assert_eq!(*src_mem, 0);
                            &MEMORY_COPY_WASM
                        }
                        Operator::MemoryFill { mem } => {
                            // We don't support multi-memory modules.
                            assert_eq!(*mem, 0);
                            &MEMORY_FILL_WASM
                        }
                        Operator::I32Popcnt => &I32_POPCNT_WASM,
                        Operator::I64Popcnt => &I64_POPCNT_WASM,
<<<<<<< HEAD
                        Operator::I32Ctz => &I32_CTZ_WASM,
                        Operator::I64Ctz => &I64_CTZ_WASM,
=======
                        Operator::I32Clz => &I32_CLZ_WASM,
                        Operator::I64Clz => &I64_CLZ_WASM,
>>>>>>> 4dd75966
                        // TODO: Add more built-in functions here as needed.
                        _ => continue,
                    };

                    // Get the index of the built-in function, adding it to the module if needed.
                    let function_index = self
                        .get_builtin_function(module, label_gen, builtin)
                        .function_index;
                    // Replace the instruction with a call to the built-in function.
                    *op = Operator::Call { function_index };
                }
                Operation::Loop { sub_dag, .. } => {
                    self.replace_with_builtins(module, label_gen, sub_dag);
                }
                _ => (),
            }
        }
    }

    /// Returns an iterator over the used built-in functions to be added to the final program.
    /// Sorted by function index.
    pub fn into_used_builtins(self) -> impl Iterator<Item = WriteOnceAsm<Directive<F>>> {
        // There can't be more used built-ins than we have defined. Otherwise some built-in
        // function would have been added more than once.
        assert!(self.used_builtins.len() <= NUM_BUILTINS);

        self.used_builtins
            .into_values()
            .sorted_unstable_by_key(|bf| bf.function_index)
            .map(|bf| bf.function_definition)
    }

    fn get_builtin_function(
        &mut self,
        module: &mut Module,
        label_gen: &mut RangeFrom<u32>,
        builtin: &BuiltinDefinition,
    ) -> &BuiltinFunction<F> {
        let key = builtin.wasm_bytes.as_ptr();
        self.used_builtins.entry(key).or_insert_with(|| {
            // Add the function to the module and get an index for it.
            let function_index = module.append_function(builtin.params, builtin.results);

            // Load the built-in function module.
            let program =
                womir::loader::load_wasm(OpenVMSettings::<F>::new(), builtin.wasm_bytes).unwrap();

            // Compile the built-in function.
            let function = program.functions.into_iter().exactly_one().unwrap();
            let function_definition = function
                .advance_all_stages(
                    &OpenVMSettings::<F>::new(),
                    module,
                    function_index,
                    label_gen,
                    None,
                )
                .unwrap();

            BuiltinFunction {
                function_index,
                function_definition,
            }
        })
    }
}<|MERGE_RESOLUTION|>--- conflicted
+++ resolved
@@ -43,29 +43,31 @@
     results: &[ValType::I64],
 };
 
-<<<<<<< HEAD
 const I32_CTZ_WASM: BuiltinDefinition = BuiltinDefinition {
     wasm_bytes: include_bytes!(env!("I32_CTZ_WASM_PATH")),
-=======
-const I32_CLZ_WASM: BuiltinDefinition = BuiltinDefinition {
-    wasm_bytes: include_bytes!(env!("I32_CLZ_WASM_PATH")),
->>>>>>> 4dd75966
     params: &[ValType::I32],
     results: &[ValType::I32],
 };
 
-<<<<<<< HEAD
 const I64_CTZ_WASM: BuiltinDefinition = BuiltinDefinition {
     wasm_bytes: include_bytes!(env!("I64_CTZ_WASM_PATH")),
-=======
-const I64_CLZ_WASM: BuiltinDefinition = BuiltinDefinition {
-    wasm_bytes: include_bytes!(env!("I64_CLZ_WASM_PATH")),
->>>>>>> 4dd75966
     params: &[ValType::I64],
     results: &[ValType::I64],
 };
 
-const NUM_BUILTINS: usize = 6;
+const I32_CLZ_WASM: BuiltinDefinition = BuiltinDefinition {
+    wasm_bytes: include_bytes!(env!("I32_CLZ_WASM_PATH")),
+    params: &[ValType::I32],
+    results: &[ValType::I32],
+};
+
+const I64_CLZ_WASM: BuiltinDefinition = BuiltinDefinition {
+    wasm_bytes: include_bytes!(env!("I64_CLZ_WASM_PATH")),
+    params: &[ValType::I64],
+    results: &[ValType::I64],
+};
+
+const NUM_BUILTINS: usize = 8;
 
 struct BuiltinFunction<F: PrimeField32> {
     function_index: u32,
@@ -110,13 +112,10 @@
                         }
                         Operator::I32Popcnt => &I32_POPCNT_WASM,
                         Operator::I64Popcnt => &I64_POPCNT_WASM,
-<<<<<<< HEAD
                         Operator::I32Ctz => &I32_CTZ_WASM,
                         Operator::I64Ctz => &I64_CTZ_WASM,
-=======
                         Operator::I32Clz => &I32_CLZ_WASM,
                         Operator::I64Clz => &I64_CLZ_WASM,
->>>>>>> 4dd75966
                         // TODO: Add more built-in functions here as needed.
                         _ => continue,
                     };
