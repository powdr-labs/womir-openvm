--- conflicted
+++ resolved
@@ -95,25 +95,14 @@
                 // Right operand is constant and can be immediate
                 must_collapse.replace(true);
             } else if let [
-<<<<<<< HEAD
-                MaybeConstant::ReferenceConstant {
-                    value,
-                    must_collapse,
-                },
-                MaybeConstant::NonConstant,
+                ReferenceConstant {
+                    value,
+                    must_collapse,
+                },
+                NonConstant,
             ] = inputs
                 && ((is_commutative(op) && can_be_i16(value))
                     || can_turn_to_lt(op, value).is_some())
-=======
-                    ReferenceConstant {
-                        value,
-                        must_collapse,
-                    },
-                    NonConstant,
-                ] = inputs
-                && ((is_commutative(op)
-                    && can_be_i16(value)) || can_turn_to_lt(op, value).is_some())
->>>>>>> 463c04da
             {
                 // Left operand is constant and can be immediate
                 // (either the operation is commutative, or it's
@@ -122,39 +111,21 @@
             }
         }
 
-<<<<<<< HEAD
         // Shift and rot operations are special because they can handle immediates
         // outside of i16 range, as the value is masked to the bitwidth of the type.
-        Operator::I32Shl
-        | Operator::I64Shl
-        | Operator::I32ShrS
-        | Operator::I64ShrS
-        | Operator::I32ShrU
-        | Operator::I64ShrU
-        | Operator::I32Rotl
-        | Operator::I64Rotl
-        | Operator::I32Rotr
-        | Operator::I64Rotr => {
-            if let [_, MaybeConstant::ReferenceConstant { must_collapse, .. }] = inputs {
-                must_collapse.replace(true);
-            }
-=======
-        // Shift and rot operations are special because they can handle immediates bigger than i16,
-        // as the value is masked to the bitwidth of the type.
         Op::I32Shl
         | Op::I64Shl
         | Op::I32ShrS
         | Op::I64ShrS
         | Op::I32ShrU
         | Op::I64ShrU
-        // TODO: the following operations can also be made to support immediates.
-        //| Op::I32Rotl
-        //| Op::I64Rotl
-        //| Op::I32Rotr
-        //| Op::I64Rotr
-        => if let [_, ReferenceConstant { must_collapse, .. }] = inputs {
-            must_collapse.replace(true);
->>>>>>> 463c04da
+        | Op::I32Rotl
+        | Op::I64Rotl
+        | Op::I32Rotr
+        | Op::I64Rotr => {
+            if let [_, ReferenceConstant { must_collapse, .. }] = inputs {
+                must_collapse.replace(true);
+            }
         }
 
         // GT is special because the left operand is the one that can be immediate
@@ -179,21 +150,12 @@
                 // Left operand is constant and can be immediate
                 must_collapse.replace(true);
             } else if let [
-<<<<<<< HEAD
                 _,
-                MaybeConstant::ReferenceConstant {
-                    value,
-                    must_collapse,
-                },
-            ] = inputs
-=======
-                    _,
-                    ReferenceConstant {
-                        value,
-                        must_collapse,
-                    },
-                ] = inputs
->>>>>>> 463c04da
+                ReferenceConstant {
+                    value,
+                    must_collapse,
+                },
+            ] = inputs
                 && can_turn_to_lt(op, value).is_some()
             {
                 // The constant is on the right, but we can turn the LE into an LT,
