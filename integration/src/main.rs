mod instruction_builder;
mod to_field;
mod womir_translation;

use clap::{Parser, Subcommand};
use derive_more::From;
use eyre::Result;
use openvm_sdk::StdIn;
use openvm_stark_backend::p3_field::PrimeField32;
use serde::{Deserialize, Serialize};
use std::path::Path;

use openvm_circuit::arch::{
    InitFileGenerator, SystemConfig, VmChipComplex, VmConfig, VmInventoryError,
};

use openvm_circuit::circuit_derive::{Chip, ChipUsageGetter};
use openvm_circuit_derive::{AnyEnum, InstructionExecutor};
use openvm_sdk::config::{SdkVmConfig, SdkVmConfigExecutor, SdkVmConfigPeriphery};
use openvm_stark_sdk::config::setup_tracing_with_log_level;
use tracing::Level;
type F = openvm_stark_sdk::p3_baby_bear::BabyBear;

use openvm_womir_circuit::{self, WomirI, WomirIExecutor, WomirIPeriphery};

use crate::womir_translation::{LinkedProgram, OpenVMSettings};

#[derive(Serialize, Deserialize, Clone)]
pub struct SpecializedConfig {
    pub sdk_config: SdkVmConfig,
    wom: WomirI,
}

impl SpecializedConfig {
    fn new(sdk_config: SdkVmConfig) -> Self {
        Self {
            sdk_config,
            wom: WomirI::default(),
        }
    }
}

impl InitFileGenerator for SpecializedConfig {
    fn generate_init_file_contents(&self) -> Option<String> {
        self.sdk_config.generate_init_file_contents()
    }

    fn write_to_init_file(
        &self,
        manifest_dir: &Path,
        init_file_name: Option<&str>,
    ) -> eyre::Result<()> {
        self.sdk_config
            .write_to_init_file(manifest_dir, init_file_name)
    }
}

#[allow(clippy::large_enum_variant)]
#[derive(ChipUsageGetter, InstructionExecutor, Chip, From, AnyEnum)]
pub enum SpecializedExecutor<F: PrimeField32> {
    #[any_enum]
    SdkExecutor(SdkVmConfigExecutor<F>),
    #[any_enum]
    WomExecutor(WomirIExecutor<F>),
}

#[derive(From, ChipUsageGetter, Chip, AnyEnum)]
pub enum SpecializedPeriphery<F: PrimeField32> {
    #[any_enum]
    SdkPeriphery(SdkVmConfigPeriphery<F>),
    #[any_enum]
    WomPeriphery(WomirIPeriphery<F>),
}

impl VmConfig<F> for SpecializedConfig {
    type Executor = SpecializedExecutor<F>;
    type Periphery = SpecializedPeriphery<F>;

    fn system(&self) -> &SystemConfig {
        VmConfig::<F>::system(&self.sdk_config)
    }

    fn system_mut(&mut self) -> &mut SystemConfig {
        VmConfig::<F>::system_mut(&mut self.sdk_config)
    }

    fn create_chip_complex(
        &self,
    ) -> Result<VmChipComplex<F, Self::Executor, Self::Periphery>, VmInventoryError> {
        let chip = self.sdk_config.create_chip_complex()?;
        let chip = chip.extend(&self.wom)?;

        Ok(chip)
    }
}

#[derive(Parser)]
struct CliArgs {
    #[command(subcommand)]
    command: Commands,
}

#[derive(Subcommand)]
enum Commands {
    /// Just prints the program WOM listing
    PrintWom {
        /// Path to the WASM program
        program: String,
    },
    /// Runs a function from the program with arguments
    Run {
        /// Path to the WASM program
        program: String,
        /// Function name
        function: String,
        /// Arguments to pass to the function
        args: Vec<String>,
    },
}

impl Commands {
    fn get_program_path(&self) -> &str {
        match self {
            Commands::PrintWom { program } => program,
            Commands::Run { program, .. } => program,
        }
    }
}

fn main() -> Result<(), Box<dyn std::error::Error>> {
    setup_tracing_with_log_level(Level::WARN);

    // Parse command line arguments
    let cli_args = CliArgs::parse();
    let wasm_path = cli_args.command.get_program_path();

    // Load the program
    let wasm_bytes = std::fs::read(wasm_path).expect("Failed to read WASM file");
    let ir_program = womir::loader::load_wasm(OpenVMSettings::<F>::new(), &wasm_bytes).unwrap();

    match cli_args.command {
        Commands::PrintWom { .. } => {
            for func in &ir_program.functions {
                println!("Function {}:", func.func_idx);
                for directive in &func.directives {
                    println!("  {directive:?}");
                }
            }
        }
        Commands::Run { function, args, .. } => {
            // Create VM configuration
            let vm_config = SdkVmConfig::builder()
                .system(Default::default())
                .rv32i(Default::default())
                .rv32m(Default::default())
                .io(Default::default())
                .build();
            let vm_config = SpecializedConfig::new(vm_config);

            // Create and execute program
            let mut linked_program = LinkedProgram::new(ir_program);

            let mut stdin = StdIn::default();
            for arg in args {
                let val = arg.parse::<u32>().unwrap();
                stdin.write(&val);
            }
            let output = linked_program.execute(vm_config, &function, stdin)?;

            println!("output: {output:?}");
        }
    }

    Ok(())
}

#[cfg(test)]
mod tests {
    use super::*;
    use crate::{to_field::ToField, womir_translation::ERROR_CODE_OFFSET};
    use instruction_builder as wom;
    use openvm_circuit::arch::ExecutionError;
    use openvm_instructions::{exe::VmExe, instruction::Instruction, program::Program};
    use openvm_sdk::{Sdk, StdIn};
    use openvm_stark_sdk::config::setup_tracing_with_log_level;
    use tracing::Level;

    /// Helper function to run a VM test with given instructions and return the error or
    /// verify the output on success.
    fn run_vm_test_with_result(
        test_name: &str,
        instructions: Vec<Instruction<F>>,
        expected_output: u32,
        stdin: Option<StdIn>,
    ) -> Result<(), ExecutionError> {
        setup_tracing_with_log_level(Level::WARN);

        // Create VM configuration
        let vm_config = SdkVmConfig::builder()
            .system(Default::default())
            .rv32i(Default::default())
            .rv32m(Default::default())
            .io(Default::default())
            .build();
        let vm_config = SpecializedConfig::new(vm_config);
        let sdk = Sdk::new();

        // Create and execute program
        let program = Program::from_instructions(&instructions);
        let exe = VmExe::new(program);
        let stdin = stdin.unwrap_or_default();

        let output = sdk.execute(exe.clone(), vm_config.clone(), stdin.clone())?;
        println!("{test_name} output: {output:?}");

        // Verify output
        let output_bytes: Vec<_> = output.iter().map(|n| n.as_canonical_u32() as u8).collect();
        let output_0 = u32::from_le_bytes(output_bytes[0..4].try_into().unwrap());
        assert_eq!(
            output_0, expected_output,
            "{test_name} failed: expected {expected_output}, got {output_0}"
        );

        Ok(())
    }

    /// Helper function to run a VM test with given instructions and verify the output
    fn run_vm_test(
        test_name: &str,
        instructions: Vec<Instruction<F>>,
        expected_output: u32,
        stdin: Option<StdIn>,
    ) -> Result<(), Box<dyn std::error::Error>> {
        run_vm_test_with_result(test_name, instructions, expected_output, stdin)?;
        Ok(())
    }

    #[test]
    fn test_basic_wom_operations() -> Result<(), Box<dyn std::error::Error>> {
        let instructions = vec![
            wom::addi::<F>(8, 0, 666.to_f()?),
            wom::addi::<F>(9, 0, 1.to_f()?),
            wom::add::<F>(10, 8, 9),
            wom::reveal(10, 0),
            wom::halt(),
        ];

        run_vm_test("Basic WOM operations", instructions, 667, None)
    }

    #[test]
    fn test_trap() -> Result<(), Box<dyn std::error::Error>> {
        let instructions = vec![wom::trap(42), wom::trap(8), wom::halt()];

        let err = run_vm_test_with_result("Trap instruction", instructions, 0, None).unwrap_err();
        if let ExecutionError::FailedWithExitCode(code) = err {
            assert_eq!(code, ERROR_CODE_OFFSET + 42);
        } else {
            panic!("Unexpected error: {err:?}");
        }
        Ok(())
    }

    #[test]
    fn test_basic_addi_64() -> Result<(), Box<dyn std::error::Error>> {
        let instructions = vec![
            // Write to 8 and 9
            wom::addi_64::<F>(8, 0, 666.to_f()?),
            wom::addi_64::<F>(8, 8, 1.to_f()?),
            wom::reveal(8, 0),
            wom::halt(),
        ];

        run_vm_test("Basic addi_64", instructions, 667, None)
    }

    #[test]
    fn test_basic_mul() -> Result<(), Box<dyn std::error::Error>> {
        let instructions = vec![
            wom::addi::<F>(8, 0, 666.to_f()?),
            wom::addi::<F>(9, 0, 1.to_f()?),
            wom::mul::<F>(10, 8, 9),
            wom::reveal(10, 0),
            wom::halt(),
        ];

        run_vm_test("Basic multiplication", instructions, 666, None)
    }

    #[test]
    fn test_mul_zero() -> Result<(), Box<dyn std::error::Error>> {
        let instructions = vec![
            wom::addi::<F>(8, 0, 12345.to_f()?),
            wom::addi::<F>(9, 0, 0.to_f()?),
            wom::mul::<F>(10, 8, 9), // 12345 * 0 = 0
            wom::reveal(10, 0),
            wom::halt(),
        ];
        run_vm_test("Multiplication by zero", instructions, 0, None)
    }

    #[test]
    fn test_mul_one() -> Result<(), Box<dyn std::error::Error>> {
        let instructions = vec![
            wom::addi::<F>(8, 0, 999.to_f()?),
            wom::addi::<F>(9, 0, 1.to_f()?),
            wom::mul::<F>(10, 8, 9), // 999 * 1 = 999
            wom::reveal(10, 0),
            wom::halt(),
        ];
        run_vm_test("Multiplication by one", instructions, 999, None)
    }

    #[test]
    fn test_skip() -> Result<(), Box<dyn std::error::Error>> {
        let instructions = vec![
            // Sets to skip 5 instructions.
            wom::const_32_imm(8, 5, 0),
            wom::skip(8),
            //// SKIPPED BLOCK ////
            wom::halt(),
            wom::const_32_imm(10, 666, 0),
            wom::reveal(10, 0),
            wom::halt(),
            wom::halt(),
            ///////////////////////
            wom::const_32_imm(10, 42, 0),
            wom::reveal(10, 0),
            wom::halt(),
        ];
        run_vm_test("Skipping 5 instructions", instructions, 42, None)
    }

    #[test]
    fn test_mul_powers_of_two() -> Result<(), Box<dyn std::error::Error>> {
        let instructions = vec![
            wom::addi::<F>(8, 0, 7.to_f()?),
            wom::addi::<F>(9, 0, 8.to_f()?), // 2^3
            wom::mul::<F>(10, 8, 9),         // 7 * 8 = 56
            wom::reveal(10, 0),
            wom::halt(),
        ];
        run_vm_test("Multiplication by power of 2", instructions, 56, None)
    }

    #[test]
    fn test_mul_large_numbers() -> Result<(), Box<dyn std::error::Error>> {
        let instructions = vec![
            // Load large numbers
            wom::const_32_imm::<F>(8, 1, 1), // 65537 = 0x10001 (1 << 16 | 1)
            wom::const_32_imm::<F>(9, 65521, 0), // 65521 = 0xFFF1
            wom::mul::<F>(10, 8, 9),         // 65537 * 65521 = 4,294,836,577
            wom::reveal(10, 0),
            wom::halt(),
        ];
        run_vm_test(
            "Multiplication of large numbers",
            instructions,
            4294049777u32,
            None,
        )
    }

    #[test]
    fn test_mul_overflow() -> Result<(), Box<dyn std::error::Error>> {
        let instructions = vec![
            // Test multiplication that would overflow 32-bit
            wom::const_32_imm::<F>(8, 0, 1), // 2^16 = 65536 (upper=1, lower=0)
            wom::const_32_imm::<F>(9, 1, 1), // 65537 (upper=1, lower=1)
            wom::mul::<F>(10, 8, 9), // 65536 * 65537 = 4,295,032,832 (overflows to 65536 in 32-bit)
            wom::reveal(10, 0),
            wom::halt(),
        ];
        // In 32-bit arithmetic: 4,295,032,832 & 0xFFFFFFFF = 65536
        run_vm_test("Multiplication with overflow", instructions, 65536, None)
    }

    #[test]
    fn test_mul_commutative() -> Result<(), Box<dyn std::error::Error>> {
        let instructions = vec![
            wom::addi::<F>(8, 0, 13.to_f()?),
            wom::addi::<F>(9, 0, 17.to_f()?),
            wom::mul::<F>(10, 8, 9),   // 13 * 17 = 221
            wom::mul::<F>(11, 9, 8),   // 17 * 13 = 221 (should be same)
            wom::sub::<F>(12, 10, 11), // Should be 0 if commutative
            wom::reveal(12, 0),
            wom::halt(),
        ];
        run_vm_test("Multiplication commutativity", instructions, 0, None)
    }

    #[test]
    fn test_mul_chain() -> Result<(), Box<dyn std::error::Error>> {
        let instructions = vec![
            wom::addi::<F>(8, 0, 2.to_f()?),
            wom::addi::<F>(9, 0, 3.to_f()?),
            wom::addi::<F>(10, 0, 5.to_f()?),
            wom::mul::<F>(11, 8, 9),   // 2 * 3 = 6
            wom::mul::<F>(12, 11, 10), // 6 * 5 = 30
            wom::reveal(12, 0),
            wom::halt(),
        ];
        run_vm_test("Chained multiplication", instructions, 30, None)
    }

    #[test]
    fn test_mul_max_value() -> Result<(), Box<dyn std::error::Error>> {
        let instructions = vec![
            // Test with maximum 32-bit value
            wom::const_32_imm::<F>(8, 0xFFFF, 0xFFFF), // 2^32 - 1
            wom::addi::<F>(9, 0, 1.to_f()?),
            wom::mul::<F>(10, 8, 9), // (2^32 - 1) * 1 = 2^32 - 1
            wom::reveal(10, 0),
            wom::halt(),
        ];
        run_vm_test(
            "Multiplication with max value",
            instructions,
            0xFFFFFFFF,
            None,
        )
    }

    #[test]
    fn test_mul_negative_positive() -> Result<(), Box<dyn std::error::Error>> {
        // Test multiplication of negative and positive numbers
        let instructions = vec![
            wom::const_32_imm::<F>(8, 0xFFFB, 0xFFFF), // -5 in two's complement
            wom::addi::<F>(9, 0, 3.to_f()?),
            wom::mul::<F>(10, 8, 9), // -5 * 3 = -15
            wom::reveal(10, 0),
            wom::halt(),
        ];
        // -15 in 32-bit two's complement is 0xFFFFFFF1
        run_vm_test(
            "Multiplication negative * positive",
            instructions,
            0xFFFFFFF1,
            None,
        )
    }

    #[test]
    fn test_mul_positive_negative() -> Result<(), Box<dyn std::error::Error>> {
        // Test multiplication of positive and negative numbers
        let instructions = vec![
            wom::addi::<F>(8, 0, 4.to_f()?),
            wom::const_32_imm::<F>(9, 0xFFFA, 0xFFFF), // -6 in two's complement
            wom::mul::<F>(10, 8, 9),                   // 4 * -6 = -24
            wom::reveal(10, 0),
            wom::halt(),
        ];
        // -24 in 32-bit two's complement is 0xFFFFFFE8
        run_vm_test(
            "Multiplication positive * negative",
            instructions,
            0xFFFFFFE8,
            None,
        )
    }

    #[test]
    fn test_mul_both_negative() -> Result<(), Box<dyn std::error::Error>> {
        // Test multiplication of two negative numbers
        let instructions = vec![
            wom::const_32_imm::<F>(8, 0xFFF9, 0xFFFF), // -7 in two's complement
            wom::const_32_imm::<F>(9, 0xFFFD, 0xFFFF), // -3 in two's complement
            wom::mul::<F>(10, 8, 9),                   // -7 * -3 = 21
            wom::reveal(10, 0),
            wom::halt(),
        ];
        run_vm_test("Multiplication both negative", instructions, 21, None)
    }

    #[test]
    fn test_mul_negative_one() -> Result<(), Box<dyn std::error::Error>> {
        // Test multiplication by -1
        let instructions = vec![
            wom::addi::<F>(8, 0, 42.to_f()?),
            wom::const_32_imm::<F>(9, 0xFFFF, 0xFFFF), // -1 in two's complement
            wom::mul::<F>(10, 8, 9),                   // 42 * -1 = -42
            wom::reveal(10, 0),
            wom::halt(),
        ];
        // -42 in 32-bit two's complement is 0xFFFFFFD6
        run_vm_test(
            "Multiplication by negative one",
            instructions,
            0xFFFFFFD6,
            None,
        )
    }

    #[test]
    fn test_mul_negative_overflow() -> Result<(), Box<dyn std::error::Error>> {
        // Test multiplication that would overflow with signed numbers
        let instructions = vec![
            wom::const_32_imm::<F>(8, 0x0000, 0x8000), // -2147483648 (INT32_MIN)
            wom::const_32_imm::<F>(9, 0xFFFF, 0xFFFF), // -1
            wom::mul::<F>(10, 8, 9),                   // INT32_MIN * -1 = INT32_MIN (overflow)
            wom::reveal(10, 0),
            wom::halt(),
        ];
        // INT32_MIN * -1 overflows back to INT32_MIN (0x80000000)
        run_vm_test(
            "Multiplication negative overflow",
            instructions,
            0x80000000,
            None,
        )
    }

    #[test]
    fn test_basic_div() -> Result<(), Box<dyn std::error::Error>> {
        let instructions = vec![
            wom::addi::<F>(8, 0, 100.to_f()?),
            wom::addi::<F>(9, 0, 10.to_f()?),
            wom::div::<F>(10, 8, 9), // 100 / 10 = 10
            wom::reveal(10, 0),
            wom::halt(),
        ];
        run_vm_test("Basic division", instructions, 10, None)
    }

    #[test]
    fn test_div_by_one() -> Result<(), Box<dyn std::error::Error>> {
        let instructions = vec![
            wom::addi::<F>(8, 0, 999.to_f()?),
            wom::addi::<F>(9, 0, 1.to_f()?),
            wom::div::<F>(10, 8, 9), // 999 / 1 = 999
            wom::reveal(10, 0),
            wom::halt(),
        ];
        run_vm_test("Division by one", instructions, 999, None)
    }

    #[test]
    fn test_div_equal_numbers() -> Result<(), Box<dyn std::error::Error>> {
        let instructions = vec![
            wom::addi::<F>(8, 0, 42.to_f()?),
            wom::addi::<F>(9, 0, 42.to_f()?),
            wom::div::<F>(10, 8, 9), // 42 / 42 = 1
            wom::reveal(10, 0),
            wom::halt(),
        ];
        run_vm_test("Division of equal numbers", instructions, 1, None)
    }

    #[test]
    fn test_div_with_remainder() -> Result<(), Box<dyn std::error::Error>> {
        let instructions = vec![
            wom::addi::<F>(8, 0, 17.to_f()?),
            wom::addi::<F>(9, 0, 5.to_f()?),
            wom::div::<F>(10, 8, 9), // 17 / 5 = 3 (integer division)
            wom::reveal(10, 0),
            wom::halt(),
        ];
        run_vm_test("Division with remainder", instructions, 3, None)
    }

    #[test]
    fn test_div_zero_dividend() -> Result<(), Box<dyn std::error::Error>> {
        let instructions = vec![
            wom::addi::<F>(8, 0, 0.to_f()?),
            wom::addi::<F>(9, 0, 100.to_f()?),
            wom::div::<F>(10, 8, 9), // 0 / 100 = 0
            wom::reveal(10, 0),
            wom::halt(),
        ];
        run_vm_test("Division of zero", instructions, 0, None)
    }

    #[test]
    fn test_div_large_numbers() -> Result<(), Box<dyn std::error::Error>> {
        let instructions = vec![
            wom::const_32_imm::<F>(8, 0, 1000), // 65536000
            wom::const_32_imm::<F>(9, 256, 0),  // 256
            wom::div::<F>(10, 8, 9),            // 65536000 / 256 = 256000
            wom::reveal(10, 0),
            wom::halt(),
        ];
        run_vm_test("Division of large numbers", instructions, 256000, None)
    }

    #[test]
    fn test_div_powers_of_two() -> Result<(), Box<dyn std::error::Error>> {
        let instructions = vec![
            wom::addi::<F>(8, 0, 128.to_f()?),
            wom::addi::<F>(9, 0, 8.to_f()?), // 2^3
            wom::div::<F>(10, 8, 9),         // 128 / 8 = 16
            wom::reveal(10, 0),
            wom::halt(),
        ];
        run_vm_test("Division by power of 2", instructions, 16, None)
    }

    #[test]
    fn test_div_chain() -> Result<(), Box<dyn std::error::Error>> {
        let instructions = vec![
            wom::addi::<F>(8, 0, 120.to_f()?),
            wom::addi::<F>(9, 0, 2.to_f()?),
            wom::addi::<F>(10, 0, 3.to_f()?),
            wom::div::<F>(11, 8, 9),   // 120 / 2 = 60
            wom::div::<F>(12, 11, 10), // 60 / 3 = 20
            wom::reveal(12, 0),
            wom::halt(),
        ];
        run_vm_test("Chained division", instructions, 20, None)
    }

    #[test]
    fn test_div_negative_signed() -> Result<(), Box<dyn std::error::Error>> {
        // Testing signed division with negative numbers
        let instructions = vec![
            wom::const_32_imm::<F>(8, 0xFFF6, 0xFFFF), // -10 in two's complement
            wom::addi::<F>(9, 0, 2.to_f()?),
            wom::div::<F>(10, 8, 9), // -10 / 2 = -5
            wom::reveal(10, 0),
            wom::halt(),
        ];
        // -5 in 32-bit two's complement is 0xFFFFFFFB
        run_vm_test(
            "Signed division with negative dividend",
            instructions,
            0xFFFFFFFB,
            None,
        )
    }

    #[test]
    fn test_div_both_negative() -> Result<(), Box<dyn std::error::Error>> {
        // Testing signed division with both numbers negative
        let instructions = vec![
            wom::const_32_imm::<F>(8, 0xFFEC, 0xFFFF), // -20 in two's complement
            wom::const_32_imm::<F>(9, 0xFFFB, 0xFFFF), // -5 in two's complement
            wom::div::<F>(10, 8, 9),                   // -20 / -5 = 4
            wom::reveal(10, 0),
            wom::halt(),
        ];
        run_vm_test("Signed division with both negative", instructions, 4, None)
    }

    #[test]
    fn test_div_and_mul_inverse() -> Result<(), Box<dyn std::error::Error>> {
        // Test that (a / b) * b ≈ a (with integer truncation)
        let instructions = vec![
            wom::addi::<F>(8, 0, 100.to_f()?),
            wom::addi::<F>(9, 0, 7.to_f()?),
            wom::div::<F>(10, 8, 9),  // 100 / 7 = 14
            wom::mul::<F>(11, 10, 9), // 14 * 7 = 98 (not 100 due to truncation)
            wom::reveal(11, 0),
            wom::halt(),
        ];
        run_vm_test(
            "Division and multiplication relationship",
            instructions,
            98,
            None,
        )
    }

    #[test]
    fn test_jaaf_instruction() -> Result<(), Box<dyn std::error::Error>> {
        // Simple test with JAAF instruction
        // We'll set up a value, jump with JAAF, and verify the result
        let instructions = vec![
            wom::addi::<F>(8, 0, 42.to_f()?),    // x8 = 42
            wom::addi::<F>(9, 0, 5.to_f()?),     // x9 = 5 (new frame pointer)
            wom::copy_into_frame::<F>(10, 8, 9), // PC=12: Copy x8 to [x9[x10]], which writes to address pointed by x10
            wom::jaaf::<F>(20, 9),               // Jump to PC=16, set FP=x9
            wom::halt(),                         // This should be skipped
            // PC = 20 (byte offset, so instruction at index 4)
            wom::reveal(10, 0), // wom::reveal x8 (which should still be 42)
            wom::halt(),
        ];

        run_vm_test("JAAF instruction", instructions, 42, None)
    }

    #[test]
    fn test_jaaf_save_instruction() -> Result<(), Box<dyn std::error::Error>> {
        // Test JAAF_SAVE: jump and save FP
        let instructions = vec![
            wom::addi::<F>(8, 0, 99.to_f()?),  // x8 = 99
            wom::addi::<F>(9, 0, 10.to_f()?),  // x9 = 10 (new frame pointer)
            wom::addi::<F>(11, 0, 99.to_f()?), // x11 = 99 (to show it gets overwritten)
            wom::jaaf_save::<F>(11, 24, 9),    // Jump to PC=24, set FP=x9, save old FP to x11
            wom::halt(),                       // This should be skipped
            wom::halt(),                       // This should be skipped too
            // PC = 24 (byte offset, so instruction at index 6)
            wom::reveal(11, 0), // wom::reveal x11 (should be 0, the old FP)
            wom::halt(),
        ];

        run_vm_test("JAAF_SAVE instruction", instructions, 0, None)
    }

    #[test]
    fn test_ret_instruction() -> Result<(), Box<dyn std::error::Error>> {
        // Test RET: return to saved PC and FP
        let instructions = vec![
            wom::addi::<F>(10, 0, 20.to_f()?), // x10 = 20 (return PC)
            wom::addi::<F>(11, 0, 0.to_f()?),  // x11 = 0 (saved FP)
            wom::addi::<F>(8, 0, 88.to_f()?),  // x8 = 88
            wom::ret::<F>(10, 11),             // Return to PC=x10, FP=x11
            wom::halt(),                       // This should be skipped
            // PC = 20 (where x10 points)
            wom::reveal(8, 0), // wom::reveal x8 (should be 88)
            wom::halt(),
        ];

        run_vm_test("RET instruction", instructions, 88, None)
    }

    #[test]
    fn test_call_instruction() -> Result<(), Box<dyn std::error::Error>> {
        // Test CALL: save PC and FP, then jump
        let instructions = vec![
            wom::addi::<F>(9, 0, 16.to_f()?),  // x9 = 15 (new FP)
            wom::call::<F>(10, 11, 20, 9),     // Call to PC=20, FP=x9, save PC to x10, FP to x11
            wom::addi::<F>(8, 0, 123.to_f()?), // x8 = 123 (after return) - this should NOT execute
            wom::reveal(8, 0),                 // wom::reveal x8 - this should NOT execute
            wom::halt(),                       // Padding
            // PC = 20 (function start)
            wom::reveal(10, 0), // wom::reveal x10 (should be 8, the return address)
            wom::halt(),        // End the test here, don't return
        ];

        run_vm_test("CALL instruction", instructions, 8, None)
    }

    #[test]
    fn test_call_indirect_instruction() -> Result<(), Box<dyn std::error::Error>> {
        // Test CALL_INDIRECT: save PC and FP, jump to register value
        let instructions = vec![
            wom::addi::<F>(12, 0, 28.to_f()?),      // x12 = 28 (target PC)
            wom::addi::<F>(9, 0, 20.to_f()?),       // x9 = 20 (new FP)
            wom::addi::<F>(11, 0, 999.to_f()?),     // x11 = 999
            wom::call_indirect::<F>(10, 11, 12, 9), // Call to PC=x12, FP=x9, save PC to x10, FP to x11
            wom::addi::<F>(8, 0, 456.to_f()?), // x8 = 456 (after return) - this should NOT execute
            wom::reveal(8, 0),                 // wom::reveal x8 - this should NOT execute
            wom::halt(),                       // Padding
            // PC = 28 (function start, where x12 points)
            wom::reveal(5 + 11, 0), // wom::reveal x11 (should be 0, the saved FP)
            wom::halt(),            // End the test here, don't return
        ];

        run_vm_test("CALL_INDIRECT instruction", instructions, 0, None)
    }

    #[test]
    fn test_call_and_return() -> Result<(), Box<dyn std::error::Error>> {
        // Test a complete call and return sequence
        // Note: When FP changes, register addressing changes too
        let instructions = vec![
            wom::addi::<F>(8, 0, 50.to_f()?), // x8 = 50 (at FP=0)
            wom::addi::<F>(9, 0, 0.to_f()?), // x9 = 0 (new FP for function - using 0 to keep register addressing simple)
            wom::call::<F>(10, 11, 24, 9),   // Call function at PC=24, FP=0
            wom::reveal(8, 0),               // wom::reveal x8 after return (should be 75)
            wom::halt(),
            wom::halt(), // Padding
            // Function at PC = 24
            wom::addi::<F>(8, 8, 25.to_f()?), // x8 = x8 + 25 = 75 (still at FP=0)
            wom::ret::<F>(10, 11),            // Return using saved PC and FP
            wom::halt(),
        ];

        run_vm_test("CALL and RETURN sequence", instructions, 75, None)
    }

    #[test]
    fn test_jump_instruction() -> Result<(), Box<dyn std::error::Error>> {
        // Test unconditional JUMP
        let instructions = vec![
            wom::addi::<F>(8, 0, 42.to_f()?),  // PC=0: x8 = 42
            wom::jump::<F>(20),                // PC=4: Jump to PC=20
            wom::addi::<F>(8, 0, 999.to_f()?), // PC=8: This should be skipped
            wom::reveal(8, 0),                 // PC=12: This should be skipped
            wom::halt(),                       // PC=16: Padding
            // PC = 20 (jump target)
            wom::addi::<F>(8, 8, 58.to_f()?), // PC=20: x8 = 42 + 58 = 100
            wom::reveal(8, 0),                // PC=24: wom::reveal x8 (should be 100)
            wom::halt(),                      // PC=28: End
        ];

        run_vm_test("JUMP instruction", instructions, 100, None)
    }

    #[test]
    fn test_jump_if_instruction() -> Result<(), Box<dyn std::error::Error>> {
        // Test conditional JUMP_IF (condition != 0)
        let instructions = vec![
            wom::addi::<F>(8, 0, 10.to_f()?),  // PC=0: x8 = 10
            wom::addi::<F>(9, 0, 5.to_f()?),   // PC=4: x9 = 5 (condition != 0)
            wom::jump_if::<F>(9, 24),          // PC=8: Jump to PC=24 if x9 != 0 (should jump)
            wom::addi::<F>(8, 0, 999.to_f()?), // PC=12: This should be skipped
            wom::reveal(8, 0),                 // PC=16: This should be skipped
            wom::halt(),                       // PC=20: Padding
            // PC = 24 (jump target)
            wom::addi::<F>(8, 8, 15.to_f()?), // PC=24: x8 = 10 + 15 = 25
            wom::reveal(8, 0),                // PC=28: wom::reveal x8 (should be 25)
            wom::halt(),                      // PC=32: End
        ];

        run_vm_test(
            "JUMP_IF instruction (true condition)",
            instructions,
            25,
            None,
        )
    }

    #[test]
    fn test_jump_if_false_condition() -> Result<(), Box<dyn std::error::Error>> {
        // Test conditional JUMP_IF with false condition (should not jump)
        let instructions = vec![
            wom::addi::<F>(8, 0, 30.to_f()?), // PC=0: x8 = 30
            wom::addi::<F>(9, 0, 0.to_f()?),  // PC=4: x9 = 0 (condition == 0, should not jump)
            wom::jump_if::<F>(9, 28),         // PC=8: Jump to PC=28 if x9 != 0 (should NOT jump)
            wom::addi::<F>(8, 8, 20.to_f()?), // PC=12: x8 = 30 + 20 = 50 (this should execute)
            wom::reveal(8, 0),                // PC=16: wom::reveal x8 (should be 50)
            wom::halt(),                      // PC=20: End
            // PC = 24 (jump target that should not be reached)
            wom::addi::<F>(8, 0, 999.to_f()?), // PC=24: This should not execute
            wom::reveal(8, 0),                 // PC=28: This should not execute
            wom::halt(),                       // PC=32: This should not execute
        ];

        run_vm_test(
            "JUMP_IF instruction (false condition)",
            instructions,
            50,
            None,
        )
    }

    #[test]
    fn test_jump_if_zero_instruction() -> Result<(), Box<dyn std::error::Error>> {
        // Test conditional JUMP_IF_ZERO (condition == 0)
        let instructions = vec![
            wom::addi::<F>(8, 0, 77.to_f()?),  // PC=0: x8 = 77
            wom::addi::<F>(9, 0, 0.to_f()?),   // PC=4: x9 = 0 (condition == 0)
            wom::jump_if_zero::<F>(9, 24),     // PC=8: Jump to PC=24 if x9 == 0 (should jump)
            wom::addi::<F>(8, 0, 999.to_f()?), // PC=12: This should be skipped
            wom::reveal(8, 0),                 // PC=16: This should be skipped
            wom::halt(),                       // PC=20: Padding
            // PC = 24 (jump target)
            wom::addi::<F>(8, 8, 23.to_f()?), // PC=24: x8 = 77 + 23 = 100
            wom::reveal(8, 0),                // PC=28: wom::reveal x8 (should be 100)
            wom::halt(),                      // PC=32: End
        ];

        run_vm_test(
            "JUMP_IF_ZERO instruction (true condition)",
            instructions,
            100,
            None,
        )
    }

    #[test]
    fn test_jump_if_zero_false_condition() -> Result<(), Box<dyn std::error::Error>> {
        // Test conditional JUMP_IF_ZERO with false condition (should not jump)
        let instructions = vec![
            wom::addi::<F>(8, 0, 60.to_f()?), // PC=0: x8 = 60
            wom::addi::<F>(9, 0, 7.to_f()?),  // PC=4: x9 = 7 (condition != 0, should not jump)
            wom::jump_if_zero::<F>(9, 28),    // PC=8: Jump to PC=28 if x9 == 0 (should NOT jump)
            wom::addi::<F>(8, 8, 40.to_f()?), // PC=12: x8 = 60 + 40 = 100 (this should execute)
            wom::reveal(8, 0),                // PC=16: wom::reveal x8 (should be 100)
            wom::halt(),                      // PC=20: End
            // PC = 24 (jump target that should not be reached)
            wom::addi::<F>(8, 0, 999.to_f()?), // PC=24: This should not execute
            wom::reveal(8, 0),                 // PC=28: This should not execute
            wom::halt(),                       // PC=32: This should not execute
        ];

        run_vm_test(
            "JUMP_IF_ZERO instruction (false condition)",
            instructions,
            100,
            None,
        )
    }

    #[test]
    fn test_allocate_frame_instruction() -> Result<(), Box<dyn std::error::Error>> {
        // Test ALLOCATE_FRAME instruction
        let instructions = vec![
            wom::allocate_frame_imm::<F>(8, 256), // PC=0: Allocate 256 bytes, store pointer in x8
            wom::reveal(8, 0), // PC=4: wom::reveal x8 (should be allocated pointer)
            wom::halt(),       // PC=8: End
        ];

        // We expect 4 because the register allocator starts at 4 as convention.
        run_vm_test("ALLOCATE_FRAME instruction", instructions, 8, None)
    }

    #[test]
    fn test_copy_into_frame_instruction() -> Result<(), Box<dyn std::error::Error>> {
        // Test COPY_INTO_FRAME instruction
        // This test verifies that copy_into_frame actually writes to memory
        let instructions = vec![
            wom::addi::<F>(8, 0, 42.to_f()?), // PC=0: x8 = 42 (value to copy)
            wom::addi::<F>(9, 0, 0x1000.to_f()?), // PC=4: x9 = 0x1000 (mock frame pointer)
            wom::addi::<F>(10, 0, 0.to_f()?), // PC=8: x10 = 0 (register to read into)
            wom::copy_into_frame::<F>(10, 8, 9), // PC=12: Copy x8 to [x9[x10]], which writes to address pointed by x10
            wom::jaaf::<F>(20, 9),               // Jump to PC=20, set FP=x9
            // Since copy_into_frame writes x8's value to memory at [x9[x10]],
            // and we activated the frame at x9, x10 should now contain 42.
            wom::reveal(10, 0), // PC=20: wom::reveal x10 (should be 42, the value from x8)
            wom::halt(),        // PC=24: End
        ];

        run_vm_test("COPY_INTO_FRAME instruction", instructions, 42, None)
    }

    #[test]
    fn test_allocate_and_copy_sequence() -> Result<(), Box<dyn std::error::Error>> {
        // Test sequence: allocate frame, then copy into it
        // This test verifies that copy_into_frame actually writes the value
        let instructions = vec![
            wom::addi::<F>(8, 0, 123.to_f()?), // PC=0: x8 = 123 (value to store)
            wom::allocate_frame_imm::<F>(9, 128), // PC=4: Allocate 128 bytes, pointer in x9. x9=2
            // by convention on the first allocation.
            wom::addi::<F>(10, 0, 0.to_f()?), // PC=8: x10 = 0 (destination register)
            wom::copy_into_frame::<F>(10, 8, 9), // PC=12: Copy x8 to [x9[x10]]
            wom::jaaf::<F>(24, 9),            // Jump to PC=20, set FP=x9
            wom::halt(),                      // Should be skipped
            wom::reveal(10, 0), // PC=24: wom::reveal x10 (should be 123, the value from x8)
            wom::halt(),        // PC=28: End
        ];

        run_vm_test(
            "ALLOCATE_FRAME and COPY_INTO_FRAME sequence",
            instructions,
            123,
            None,
        )
    }

    #[test]
    fn test_const32_simple() -> Result<(), Box<dyn std::error::Error>> {
        let instructions = vec![
            wom::const_32_imm::<F>(8, 0x1234, 0x5678), // Load 0x56781234 into x8
            wom::reveal(8, 0),
            wom::halt(),
        ];

        run_vm_test("CONST32 simple test", instructions, 0x56781234, None)
    }

    #[test]
    fn test_const32_zero() -> Result<(), Box<dyn std::error::Error>> {
        let instructions = vec![
            wom::const_32_imm::<F>(10, 0, 0), // Load 0 into x10
            wom::reveal(10, 0),
            wom::halt(),
        ];

        run_vm_test("CONST32 zero test", instructions, 0, None)
    }

    #[test]
    fn test_const32_max_value() -> Result<(), Box<dyn std::error::Error>> {
        let instructions = vec![
            wom::const_32_imm::<F>(12, 0xFFFF, 0xFFFF), // Load 0xFFFFFFFF into x12
            wom::reveal(12, 0),
            wom::halt(),
        ];

        run_vm_test("CONST32 max value test", instructions, 0xFFFFFFFF, None)
    }

    #[test]
    fn test_const32_multiple_registers() -> Result<(), Box<dyn std::error::Error>> {
        let instructions = vec![
            wom::const_32_imm::<F>(8, 100, 0), // Load 100 into x8
            wom::const_32_imm::<F>(9, 200, 0), // Load 200 into x9
            wom::add::<F>(11, 8, 9),           // x11 = x8 + x9 = 300
            wom::reveal(11, 0),
            wom::halt(),
        ];

        run_vm_test("CONST32 multiple registers test", instructions, 300, None)
    }

    #[test]
    fn test_const32_with_arithmetic() -> Result<(), Box<dyn std::error::Error>> {
        let instructions = vec![
            wom::const_32_imm::<F>(8, 1000, 0), // Load 1000 into x8
            wom::const_32_imm::<F>(9, 234, 0),  // Load 234 into x9
            wom::add::<F>(10, 8, 9),            // x10 = x8 + x9 = 1234
            wom::const_32_imm::<F>(11, 34, 0),  // Load 34 into x11
            wom::sub::<F>(12, 10, 11),          // x12 = x10 - x11 = 1200
            wom::reveal(12, 0),
            wom::halt(),
        ];

        run_vm_test("CONST32 with arithmetic test", instructions, 1200, None)
    }

    #[test]
    fn test_lt_u_true() -> Result<(), Box<dyn std::error::Error>> {
        let instructions = vec![
            wom::const_32_imm::<F>(8, 100, 0), // Load 100 into x8
            wom::const_32_imm::<F>(9, 200, 0), // Load 200 into x9
            wom::lt_u::<F>(10, 8, 9),          // x10 = (x8 < x9) = (100 < 200) = 1
            wom::reveal(10, 0),
            wom::halt(),
        ];

        run_vm_test("SLTU true test", instructions, 1, None)
    }

    #[test]
    fn test_lt_u_false() -> Result<(), Box<dyn std::error::Error>> {
        let instructions = vec![
            wom::const_32_imm::<F>(8, 200, 0), // Load 200 into x8
            wom::const_32_imm::<F>(9, 100, 0), // Load 100 into x9
            wom::lt_u::<F>(10, 8, 9),          // x10 = (x8 < x9) = (200 < 100) = 0
            wom::reveal(10, 0),
            wom::halt(),
        ];

        run_vm_test("SLTU false test", instructions, 0, None)
    }

    #[test]
    fn test_lt_u_equal() -> Result<(), Box<dyn std::error::Error>> {
        let instructions = vec![
            wom::const_32_imm::<F>(8, 150, 0), // Load 150 into x8
            wom::const_32_imm::<F>(9, 150, 0), // Load 150 into x9
            wom::lt_u::<F>(10, 8, 9),          // x10 = (x8 < x9) = (150 < 150) = 0
            wom::reveal(10, 0),
            wom::halt(),
        ];

        run_vm_test("SLTU equal test", instructions, 0, None)
    }

    #[test]
    fn test_lt_s_positive() -> Result<(), Box<dyn std::error::Error>> {
        let instructions = vec![
            wom::const_32_imm::<F>(8, 50, 0),  // Load 50 into x8
            wom::const_32_imm::<F>(9, 100, 0), // Load 100 into x9
            wom::lt_s::<F>(10, 8, 9),          // x10 = (x8 < x9) = (50 < 100) = 1
            wom::reveal(10, 0),
            wom::halt(),
        ];

        run_vm_test("SLT positive numbers test", instructions, 1, None)
    }

    #[test]
    fn test_lt_s_negative() -> Result<(), Box<dyn std::error::Error>> {
        let instructions = vec![
            wom::const_32_imm::<F>(8, 0xFFFF, 0xFFFF), // Load -1 into x8
            wom::const_32_imm::<F>(9, 5, 0),           // Load 5 into x9
            wom::lt_s::<F>(10, 8, 9),                  // x10 = (x8 < x9) = (-1 < 5) = 1
            wom::reveal(10, 0),
            wom::halt(),
        ];

        run_vm_test("SLT negative vs positive test", instructions, 1, None)
    }

    #[test]
    fn test_lt_s_both_negative() -> Result<(), Box<dyn std::error::Error>> {
        let instructions = vec![
            wom::const_32_imm::<F>(8, 0xFFFE, 0xFFFF), // Load -2 into x8
            wom::const_32_imm::<F>(9, 0xFFFC, 0xFFFF), // Load -4 into x9
            wom::lt_s::<F>(10, 8, 9),                  // x10 = (x8 < x9) = (-2 < -4) = 0
            wom::reveal(10, 0),
            wom::halt(),
        ];

        run_vm_test("SLT both negative test", instructions, 0, None)
    }

    #[test]
    fn test_lt_comparison_chain() -> Result<(), Box<dyn std::error::Error>> {
        let instructions = vec![
            wom::const_32_imm::<F>(8, 10, 0),  // x8 = 10
            wom::const_32_imm::<F>(9, 20, 0),  // x9 = 20
            wom::const_32_imm::<F>(10, 30, 0), // x10 = 30
            wom::lt_u::<F>(11, 8, 9),          // x11 = (10 < 20) = 1
            wom::lt_u::<F>(12, 9, 10),         // x12 = (20 < 30) = 1
            wom::and::<F>(13, 11, 12),         // x13 = x11 & x12 = 1 & 1 = 1
            wom::reveal(13, 0),
            wom::halt(),
        ];

        run_vm_test("Less than comparison chain test", instructions, 1, None)
    }

    #[test]
    fn test_gt_u_true() -> Result<(), Box<dyn std::error::Error>> {
        let instructions = vec![
            wom::const_32_imm::<F>(8, 200, 0), // Load 200 into x8
            wom::const_32_imm::<F>(9, 100, 0), // Load 100 into x9
            wom::gt_u::<F>(10, 8, 9),          // x10 = (x8 > x9) = (200 > 100) = 1
            wom::reveal(10, 0),
            wom::halt(),
        ];

        run_vm_test("GT_U true test", instructions, 1, None)
    }

    #[test]
    fn test_gt_u_false() -> Result<(), Box<dyn std::error::Error>> {
        let instructions = vec![
            wom::const_32_imm::<F>(8, 100, 0), // Load 100 into x8
            wom::const_32_imm::<F>(9, 200, 0), // Load 200 into x9
            wom::gt_u::<F>(10, 8, 9),          // x10 = (x8 > x9) = (100 > 200) = 0
            wom::reveal(10, 0),
            wom::halt(),
        ];

        run_vm_test("GT_U false test", instructions, 0, None)
    }

    #[test]
    fn test_gt_u_equal() -> Result<(), Box<dyn std::error::Error>> {
        let instructions = vec![
            wom::const_32_imm::<F>(8, 150, 0), // Load 150 into x8
            wom::const_32_imm::<F>(9, 150, 0), // Load 150 into x9
            wom::gt_u::<F>(10, 8, 9),          // x10 = (x8 > x9) = (150 > 150) = 0
            wom::reveal(10, 0),
            wom::halt(),
        ];

        run_vm_test("GT_U equal test", instructions, 0, None)
    }

    #[test]
    fn test_gt_s_positive() -> Result<(), Box<dyn std::error::Error>> {
        let instructions = vec![
            wom::const_32_imm::<F>(8, 100, 0), // Load 100 into x8
            wom::const_32_imm::<F>(9, 50, 0),  // Load 50 into x9
            wom::gt_s::<F>(10, 8, 9),          // x10 = (x8 > x9) = (100 > 50) = 1
            wom::reveal(10, 0),
            wom::halt(),
        ];

        run_vm_test("GT_S positive numbers test", instructions, 1, None)
    }

    #[test]
    fn test_gt_s_negative() -> Result<(), Box<dyn std::error::Error>> {
        let instructions = vec![
            wom::const_32_imm::<F>(8, 5, 0),           // Load 5 into x8
            wom::const_32_imm::<F>(9, 0xFFFF, 0xFFFF), // Load -1 into x9
            wom::gt_s::<F>(10, 8, 9),                  // x10 = (x8 > x9) = (5 > -1) = 1
            wom::reveal(10, 0),
            wom::halt(),
        ];

        run_vm_test("GT_S positive vs negative test", instructions, 1, None)
    }

    #[test]
    fn test_gt_s_both_negative() -> Result<(), Box<dyn std::error::Error>> {
        let instructions = vec![
            wom::const_32_imm::<F>(8, 0xFFFE, 0xFFFF), // Load -2 into x8
            wom::const_32_imm::<F>(9, 0xFFFC, 0xFFFF), // Load -4 into x9
            wom::gt_s::<F>(10, 8, 9),                  // x10 = (x8 > x9) = (-2 > -4) = 1
            wom::reveal(10, 0),
            wom::halt(),
        ];

        run_vm_test("GT_S both negative test", instructions, 1, None)
    }

    #[test]
    fn test_gt_edge_cases() -> Result<(), Box<dyn std::error::Error>> {
        let instructions = vec![
            // Test max unsigned value
            wom::const_32_imm::<F>(8, 0xFFFF, 0xFFFF), // Load 0xFFFFFFFF (max u32) into x8
            wom::const_32_imm::<F>(9, 0, 0),           // Load 0 into x9
            wom::gt_u::<F>(10, 8, 9),                  // x10 = (max > 0) = 1
            // Test with max signed positive
            wom::const_32_imm::<F>(11, 0xFFFF, 0x7FFF), // Load 0x7FFFFFFF (max positive) into x11
            wom::const_32_imm::<F>(12, 0, 0),           // Load 0 into x12
            wom::gt_s::<F>(13, 11, 12),                 // x13 = (max_pos > 0) = 1
            // Combine results
            wom::and::<F>(14, 10, 13), // x14 = 1 & 1 = 1
            wom::reveal(14, 0),
            wom::halt(),
        ];

        run_vm_test("GT edge cases test", instructions, 1, None)
    }

    #[test]
    fn test_comparison_equivalence() -> Result<(), Box<dyn std::error::Error>> {
        let instructions = vec![
            wom::const_32_imm::<F>(8, 25, 0), // x8 = 25
            wom::const_32_imm::<F>(9, 10, 0), // x9 = 10
            // Test that (a > b) == !(a <= b) == !((a < b) || (a == b))
            wom::gt_u::<F>(10, 8, 9), // x10 = (25 > 10) = 1
            wom::lt_u::<F>(11, 9, 8), // x11 = (10 < 25) = 1 (equivalent)
            // Test that gt_u and lt_u with swapped operands are equivalent
            wom::xor::<F>(12, 10, 11), // x12 = x10 XOR x11 = 1 XOR 1 = 0 (should be 0 if equivalent)
            wom::reveal(12, 0),
            wom::halt(),
        ];

        run_vm_test("Comparison equivalence test", instructions, 0, None)
    }

    #[test]
    fn test_mixed_comparisons() -> Result<(), Box<dyn std::error::Error>> {
        let instructions = vec![
            wom::const_32_imm::<F>(8, 0xFFFE, 0xFFFF), // x8 = -2 (signed)
            wom::const_32_imm::<F>(9, 2, 0),           // x9 = 2
            // Unsigned comparison: 0xFFFFFFFE > 2
            wom::gt_u::<F>(10, 8, 9), // x10 = 1 (large unsigned > small)
            // Signed comparison: -2 > 2
            wom::gt_s::<F>(11, 8, 9), // x11 = 0 (negative < positive)
            // Show the difference
            wom::sub::<F>(12, 10, 11), // x12 = 1 - 0 = 1
            wom::reveal(12, 0),
            wom::halt(),
        ];

        run_vm_test(
            "Mixed signed/unsigned comparison test",
            instructions,
            1,
            None,
        )
    }

    #[test]
    fn test_input_hint() -> Result<(), Box<dyn std::error::Error>> {
        let instructions = vec![
            wom::pre_read_u32::<F>(),
            wom::read_u32::<F>(10),
            wom::reveal(10, 0),
            wom::halt(),
        ];
        let mut stdin = StdIn::default();
        stdin.write(&42u32);

        run_vm_test("Input hint", instructions, 42, Some(stdin))
    }

    #[test]
    fn test_input_hint_with_frame_jump_and_xor() -> Result<(), Box<dyn std::error::Error>> {
        let instructions = vec![
            // Read first value into r8
            wom::pre_read_u32::<F>(),
            wom::read_u32::<F>(8),
            wom::allocate_frame_imm::<F>(9, 64), // Allocate frame, pointer in r9
            wom::copy_into_frame::<F>(2, 8, 9),  // Copy r8 to frame[2]
            // Jump to new frame
            wom::jaaf::<F>(24, 9), // Jump to PC=24, activate frame at r9
            // This should be skipped
            wom::halt(),
            // Read second value into r3
            wom::pre_read_u32::<F>(),
            wom::read_u32::<F>(3),
            // Xor the two read values
            wom::xor::<F>(4, 2, 3),
            wom::reveal(4, 0),
            wom::halt(),
        ];

        let mut stdin = StdIn::default();
        stdin.write(&170u32); // First value: 170 in decimal
        stdin.write(&204u32); // Second value: 204 in decimal

        run_vm_test(
            "Input hint with frame jump and XOR",
            instructions,
            102,
            Some(stdin),
        )
    }

    #[test]
    fn test_loadw_basic() -> Result<(), Box<dyn std::error::Error>> {
        // Test basic LOADW instruction
        let instructions = vec![
            wom::addi::<F>(8, 0, 100.to_f()?), // x8 = 100 (base address)
            wom::addi::<F>(9, 0, 42.to_f()?),  // x9 = 42 (value to store)
            wom::storew::<F>(9, 8, 0),         // MEM[x8 + 0] = x9 (store 42 at address 100)
            wom::addi::<F>(10, 0, 0.to_f()?),  // x10 = 0 (clear register)
            wom::loadw::<F>(10, 8, 0),         // x10 = MEM[x8 + 0] (load from address 100)
            wom::reveal(10, 0),                // wom::reveal x10 (should be 42)
            wom::halt(),
        ];

        run_vm_test("LOADW basic test", instructions, 42, None)
    }

    #[test]
    fn test_storew_with_offset() -> Result<(), Box<dyn std::error::Error>> {
        // Test STOREW with positive offset
        let instructions = vec![
            wom::addi::<F>(8, 0, 200.to_f()?),  // x8 = 200 (base address)
            wom::addi::<F>(9, 0, 111.to_f()?),  // x9 = 111 (first value)
            wom::addi::<F>(10, 0, 222.to_f()?), // x10 = 222 (second value)
            wom::storew::<F>(9, 8, 0),          // MEM[x8 + 0] = 111
            wom::storew::<F>(10, 8, 4),         // MEM[x8 + 4] = 222
            wom::addi::<F>(11, 0, 0.to_f()?),   // x11 = 0 (clear register)
            wom::addi::<F>(12, 0, 0.to_f()?),   // x12 = 0 (clear register)
            wom::loadw::<F>(11, 8, 0),          // x11 = MEM[x8 + 0] (should be 111)
            wom::loadw::<F>(12, 8, 4),          // x12 = MEM[x8 + 4] (should be 222)
            // Test that we loaded the correct values
            wom::add::<F>(13, 11, 12), // x13 = x11 + x12 = 111 + 222 = 333
            wom::reveal(13, 0),        // wom::reveal x13 (should be 333)
            wom::halt(),
        ];

        run_vm_test("STOREW with offset test", instructions, 333, None)
    }

    #[test]
    fn test_loadbu_basic() -> Result<(), Box<dyn std::error::Error>> {
        // Test LOADBU instruction (load byte unsigned)
        let instructions = vec![
            wom::addi::<F>(8, 0, 300.to_f()?),  // x8 = 300 (base address)
            wom::addi::<F>(9, 0, 0xFF.to_f()?), // x9 = 255 (max byte value)
            wom::storeb::<F>(9, 8, 0),          // MEM[x8 + 0] = 255 (store as byte)
            wom::addi::<F>(10, 0, 0.to_f()?),   // x10 = 0 (clear register)
            wom::loadbu::<F>(10, 8, 0),         // x10 = MEM[x8 + 0] (load byte unsigned)
            wom::reveal(10, 0),                 // Reveal x10 (should be 255)
            wom::halt(),
        ];
        run_vm_test("LOADBU basic test", instructions, 255, None)
    }

    #[test]
    fn test_loadhu_basic() -> Result<(), Box<dyn std::error::Error>> {
        // Test LOADHU instruction (load halfword unsigned)
        let instructions = vec![
            wom::addi::<F>(8, 0, 400.to_f()?),    // x8 = 400 (base address)
            wom::const_32_imm::<F>(9, 0xABCD, 0), // x9 = 0xABCD (43981)
            wom::storeh::<F>(9, 8, 0),            // MEM[x8 + 0] = 0xABCD (store as halfword)
            wom::addi::<F>(10, 0, 0.to_f()?),     // x10 = 0 (clear register)
            wom::loadhu::<F>(10, 8, 0),           // x10 = MEM[x8 + 0] (load halfword unsigned)
            wom::reveal(10, 0),                   // Reveal x10 (should be 0xABCD = 43981)
            wom::halt(),
        ];
        run_vm_test("LOADHU basic test", instructions, 0xABCD, None)
    }

    #[test]
    fn test_storeb_with_offset() -> Result<(), Box<dyn std::error::Error>> {
        // Test STOREB with offset and masking
        let instructions = vec![
            wom::addi::<F>(8, 0, 500.to_f()?),    // x8 = 500 (base address)
            wom::const_32_imm::<F>(9, 0x1234, 0), // x9 = 0x1234 (only lowest byte 0x34 will be stored)
            wom::storeb::<F>(9, 8, 0),            // MEM[x8 + 0] = 0x34 (store lowest byte)
            wom::storeb::<F>(9, 8, 1),            // MEM[x8 + 1] = 0x34 (store at offset 1)
            wom::addi::<F>(10, 0, 0.to_f()?),     // x10 = 0
            wom::addi::<F>(11, 0, 0.to_f()?),     // x11 = 0
            wom::loadbu::<F>(10, 8, 0),           // x10 = MEM[x8 + 0] (should be 0x34 = 52)
            wom::loadbu::<F>(11, 8, 1),           // x11 = MEM[x8 + 1] (should be 0x34 = 52)
            wom::add::<F>(12, 10, 11),            // x12 = x10 + x11 = 52 + 52 = 104
            wom::reveal(12, 0),                   // Reveal x12 (should be 104)
            wom::halt(),
        ];
        run_vm_test("STOREB with offset test", instructions, 104, None)
    }

    #[test]
    fn test_storeh_with_offset() -> Result<(), Box<dyn std::error::Error>> {
        // Test STOREH with offset
        let instructions = vec![
            wom::addi::<F>(8, 0, 600.to_f()?),     // x8 = 600 (base address)
            wom::const_32_imm::<F>(9, 0x1111, 0),  // x9 = 0x1111
            wom::const_32_imm::<F>(10, 0x2222, 0), // x10 = 0x2222
            wom::storeh::<F>(9, 8, 0),             // MEM[x8 + 0] = 0x1111 (store halfword)
            wom::storeh::<F>(10, 8, 2),            // MEM[x8 + 2] = 0x2222 (store at offset 2)
            wom::addi::<F>(11, 0, 0.to_f()?),      // x11 = 0
            wom::addi::<F>(12, 0, 0.to_f()?),      // x12 = 0
            wom::loadhu::<F>(11, 8, 0),            // x11 = MEM[x8 + 0] (should be 0x1111 = 4369)
            wom::loadhu::<F>(12, 8, 2),            // x12 = MEM[x8 + 2] (should be 0x2222 = 8738)
            wom::add::<F>(13, 11, 12),             // x13 = 4369 + 8738 = 13107
            wom::reveal(13, 0),                    // Reveal x13 (should be 13107)
            wom::halt(),
        ];
        run_vm_test("STOREH with offset test", instructions, 13107, None)
    }
}

#[cfg(test)]
mod wast_tests {
    use super::*;
    use openvm_sdk::StdIn;
    use openvm_stark_sdk::config::setup_tracing_with_log_level;
    use serde::Deserialize;
    use serde_json::Value;
    use std::fs;
    use std::path::Path;
    use std::process::Command;
    use tracing::Level;

    type TestCase = (String, Vec<u32>, Vec<u32>);
    type TestModule = (String, u32, Vec<TestCase>);

    #[derive(Debug, Deserialize)]
    struct TestFile {
        commands: Vec<CommandEntry>,
    }

    #[derive(Debug, Deserialize)]
    struct CommandEntry {
        #[serde(rename = "type")]
        cmd_type: String,
        filename: Option<String>,
        line: Option<u32>,
        action: Option<Action>,
        expected: Option<Vec<Expected>>,
    }

    #[derive(Debug, Deserialize)]
    struct Action {
        #[serde(rename = "type")]
        action_type: String,
        field: Option<String>,
        args: Option<Vec<Value>>,
        #[allow(dead_code)]
        module: Option<String>,
    }

    #[derive(Debug, Deserialize)]
    struct Expected {
        #[serde(rename = "type")]
        expected_type: String,
        #[allow(dead_code)]
        lane: Option<String>,
        value: Option<String>,
    }

    fn extract_wast_test_info(
        wast_file: &str,
    ) -> Result<Vec<TestModule>, Box<dyn std::error::Error>> {
        // Convert .wast to .json using wast2json
        let wast_path = Path::new(wast_file);
        let json_path = wast_path.with_extension("json");
        let _output_dir = wast_path.parent().unwrap_or(Path::new("."));

        let output = Command::new("wast2json")
            .arg(wast_file)
            .arg("-o")
            .arg(&json_path)
            .arg("--debug-names")
            .output()?;

        if !output.status.success() {
            return Err(format!(
                "wast2json failed: {}",
                String::from_utf8_lossy(&output.stderr)
            )
            .into());
        }

        // Parse the JSON file
        let json_content = fs::read_to_string(&json_path)?;
        let test_file: TestFile = serde_json::from_str(&json_content)?;

        let mut test_cases = Vec::new();
        let mut current_module = None;
        let mut current_line = 0;
        let mut assert_cases = Vec::new();

        for cmd in test_file.commands {
            match cmd.cmd_type.as_str() {
                "module" => {
                    if let Some(module) = current_module.take() {
                        if !assert_cases.is_empty() {
                            test_cases.push((module, current_line, assert_cases.clone()));
                            assert_cases.clear();
                        }
                    }
                    current_module = cmd.filename;
                    current_line = cmd.line.unwrap_or(0);
                }
                "assert_return" => {
                    if let (Some(action), Some(expected)) = (cmd.action, cmd.expected) {
                        if action.action_type == "invoke" {
                            if let (Some(field), Some(args)) = (action.field, action.args) {
                                let args_u32: Vec<u32> = args
                                    .iter()
                                    .filter_map(|v| {
                                        if let Value::Object(obj) = v {
                                            if let Some(Value::String(val_str)) = obj.get("value") {
                                                // In OpenVM we read the inputs as u32s, so here we
                                                // need to parse the input as 32-bit limbs.
                                                if let Some(Value::String(ty_str)) = obj.get("type")
                                                {
                                                    parse_as_vec_u32(ty_str, val_str)
                                                } else {
                                                    Some(vec![val_str.parse::<u32>().unwrap()])
                                                }
                                            } else {
                                                None
                                            }
                                        } else {
                                            None
                                        }
                                    })
                                    .flatten()
                                    .collect();

                                let expected_u32: Vec<u32> = expected
                                    .iter()
                                    .filter_map(|e| {
                                        // Parse as 32-bit limbs for the same reason as
                                        // above.
                                        e.value
                                            .as_ref()
                                            .and_then(|v| parse_as_vec_u32(&e.expected_type, v))
                                    })
                                    .flatten()
                                    .collect();

                                assert_cases.push((field, args_u32, expected_u32));
                            }
                        }
                    }
                }
                _ => {}
            }
        }

        if let Some(module) = current_module {
            if !assert_cases.is_empty() {
                test_cases.push((module, current_line, assert_cases));
            }
        }

        // Clean up JSON file
        let _ = fs::remove_file(&json_path);

        Ok(test_cases)
    }

    fn parse_as_vec_u32(ty: &str, value: &str) -> Option<Vec<u32>> {
        if ty == "i32" {
            let v = value.parse::<u32>().unwrap();
            Some(vec![v])
        } else if ty == "i64" {
            let v = value.parse::<u64>().unwrap();
            Some(vec![v as u32, (v >> 32) as u32])
        } else {
            None
        }
    }

    #[allow(dead_code)]
    fn parse_val(s: &str) -> Result<u32, Box<dyn std::error::Error>> {
        if s.starts_with("i32.const ") {
            let val_str = s.trim_start_matches("i32.const ").trim();
            if val_str.starts_with("0x") {
                u32::from_str_radix(val_str.trim_start_matches("0x"), 16).map_err(|e| e.into())
            } else if val_str.starts_with("-0x") {
                u32::from_str_radix(val_str.trim_start_matches("-0x"), 16)
                    .map(|v| (!v).wrapping_add(1))
                    .map_err(|e| e.into())
            } else if val_str.starts_with("-") {
                val_str
                    .parse::<i32>()
                    .map(|v| v as u32)
                    .map_err(|e| e.into())
            } else {
                val_str.parse::<u32>().map_err(|e| e.into())
            }
        } else {
            Err("Unsupported value format".into())
        }
    }

    fn run_single_wasm_test(
        module_path: &str,
        function: &str,
        args: &[u32],
        expected: &[u32],
    ) -> Result<(), Box<dyn std::error::Error>> {
        let wasm_bytes = std::fs::read(module_path).expect("Failed to read WASM file");
        let ir_program = womir::loader::load_wasm(OpenVMSettings::<F>::new(), &wasm_bytes).unwrap();
        let mut module = LinkedProgram::new(ir_program);

        run_wasm_test_function(&mut module, function, args, expected)
    }

    fn run_wasm_test_function(
        module: &mut LinkedProgram<F>,
        function: &str,
        args: &[u32],
        expected: &[u32],
    ) -> Result<(), Box<dyn std::error::Error>> {
        setup_tracing_with_log_level(Level::WARN);
        println!("Running wasm test: {module_path}, function: {function}, args: {args:?}, expected: {expected:?}");

        println!("Running WASM test with {function}({args:?}): expected {expected:?}");

        // Create VM configuration
        let vm_config = SdkVmConfig::builder()
            .system(Default::default())
            .rv32i(Default::default())
            .rv32m(Default::default())
            .io(Default::default())
            .build();
        let vm_config = SpecializedConfig::new(vm_config);

        // Prepare input
        let mut stdin = StdIn::default();
        for &arg in args {
            stdin.write(&arg);
        }

        let output = module.execute(vm_config, function, stdin)?;

        // Verify output
        if !expected.is_empty() {
            // OpenVM returns 32 bytes as field elements.
            let output_bytes: Vec<_> = output.iter().map(|n| n.as_canonical_u32() as u8).collect();
            // Read only as many bytes as expected by the test.
            let output: Vec<u32> = output_bytes[..expected.len() * 4]
                .chunks(4)
                .map(|chunk| u32::from_le_bytes(chunk.try_into().unwrap()))
                .collect();
            assert_eq!(
                output, expected,
                "Test failed for {function}({args:?}): expected {expected:?}, got {output:?}"
            );
        }

        Ok(())
    }

    #[test]
    fn test_i32() -> Result<(), Box<dyn std::error::Error>> {
        run_wasm_test("../wasm_tests/i32.wast")
    }

    #[test]
    fn test_i64() -> Result<(), Box<dyn std::error::Error>> {
        run_wasm_test("../wasm_tests/i64.wast")
    }

    #[test]
    fn test_address() -> Result<(), Box<dyn std::error::Error>> {
        run_wasm_test("../wasm_tests/address.wast")
    }

    #[test]
<<<<<<< HEAD
    fn test_memory_grow() -> Result<(), Box<dyn std::error::Error>> {
        run_wasm_test("../wasm_tests/memory_grow.wast")
=======
    fn test_call_indirect() -> Result<(), Box<dyn std::error::Error>> {
        run_wasm_test("../wasm_tests/call_indirect.wast")
    }

    #[test]
    fn test_func() -> Result<(), Box<dyn std::error::Error>> {
        run_wasm_test("../wasm_tests/func.wast")
    }

    #[test]
    fn test_call() -> Result<(), Box<dyn std::error::Error>> {
        run_wasm_test("../wasm_tests/call.wast")
    }

    #[test]
    fn test_br_if() -> Result<(), Box<dyn std::error::Error>> {
        run_wasm_test("../wasm_tests/br_if.wast")
    }

    #[test]
    fn test_return() -> Result<(), Box<dyn std::error::Error>> {
        run_wasm_test("../wasm_tests/return.wast")
    }

    #[test]
    fn test_loop() -> Result<(), Box<dyn std::error::Error>> {
        run_wasm_test("../wasm_tests/loop.wast")
>>>>>>> 7948ea4b
    }

    fn run_wasm_test(tf: &str) -> Result<(), Box<dyn std::error::Error>> {
        let test_cases = extract_wast_test_info(tf)?;

        // Run all test cases
        for (module_path, _line, cases) in &test_cases {
            // Prepend ../ to the module path since we're running from integration directory
            let full_module_path = format!("../wasm_tests/{module_path}");

            // Load the module to be executed multiple times.
            let wasm_bytes = std::fs::read(full_module_path).expect("Failed to read WASM file");
            let ir_program =
                womir::loader::load_wasm(OpenVMSettings::<F>::new(), &wasm_bytes).unwrap();
            let mut module = LinkedProgram::new(ir_program);

            for (function, args, expected) in cases {
                println!("Test case: {function}({args:?}) = {expected:?}");
                run_wasm_test_function(&mut module, function, args, expected)?;
            }
        }

        Ok(())
    }

    #[test]
    fn test_fib() {
        run_single_wasm_test("../sample_programs/fib_loop.wasm", "fib", &[10], &[55]).unwrap()
    }

    #[test]
    fn test_call_indirect_wasm() {
        run_single_wasm_test("../sample_programs/call_indirect.wasm", "test", &[], &[1]).unwrap();
        run_single_wasm_test(
            "../sample_programs/call_indirect.wasm",
            "call_op",
            &[0, 10, 20],
            &[30],
        )
        .unwrap();
        run_single_wasm_test(
            "../sample_programs/call_indirect.wasm",
            "call_op",
            &[1, 10, 3],
            &[7],
        )
        .unwrap();
    }

    #[test]
    fn test_keccak() {
        run_single_wasm_test("../sample_programs/keccak.wasm", "main", &[0, 0], &[]).unwrap()
    }
}<|MERGE_RESOLUTION|>--- conflicted
+++ resolved
@@ -1594,8 +1594,6 @@
         expected: &[u32],
     ) -> Result<(), Box<dyn std::error::Error>> {
         setup_tracing_with_log_level(Level::WARN);
-        println!("Running wasm test: {module_path}, function: {function}, args: {args:?}, expected: {expected:?}");
-
         println!("Running WASM test with {function}({args:?}): expected {expected:?}");
 
         // Create VM configuration
@@ -1649,10 +1647,11 @@
     }
 
     #[test]
-<<<<<<< HEAD
     fn test_memory_grow() -> Result<(), Box<dyn std::error::Error>> {
         run_wasm_test("../wasm_tests/memory_grow.wast")
-=======
+    }
+
+    #[test]
     fn test_call_indirect() -> Result<(), Box<dyn std::error::Error>> {
         run_wasm_test("../wasm_tests/call_indirect.wast")
     }
@@ -1680,7 +1679,6 @@
     #[test]
     fn test_loop() -> Result<(), Box<dyn std::error::Error>> {
         run_wasm_test("../wasm_tests/loop.wast")
->>>>>>> 7948ea4b
     }
 
     fn run_wasm_test(tf: &str) -> Result<(), Box<dyn std::error::Error>> {
