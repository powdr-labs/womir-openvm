mod instruction_builder;
mod to_field;
mod womir_translation;

use clap::{Parser, Subcommand};
use derive_more::From;
use eyre::Result;
use openvm_sdk::{Sdk, StdIn};
use openvm_stark_backend::p3_field::PrimeField32;
use serde::{Deserialize, Serialize};
use std::path::Path;

use openvm_circuit::arch::{
    InitFileGenerator, SystemConfig, VmChipComplex, VmConfig, VmInventoryError,
};

use openvm_circuit::circuit_derive::{Chip, ChipUsageGetter};
use openvm_circuit_derive::{AnyEnum, InstructionExecutor};
use openvm_sdk::config::{SdkVmConfig, SdkVmConfigExecutor, SdkVmConfigPeriphery};
type F = openvm_stark_sdk::p3_baby_bear::BabyBear;

use openvm_womir_circuit::{self, WomirI, WomirIExecutor, WomirIPeriphery};

use crate::womir_translation::OpenVMSettings;

#[derive(Serialize, Deserialize, Clone)]
pub struct SpecializedConfig {
    pub sdk_config: SdkVmConfig,
    wom: WomirI,
}

impl SpecializedConfig {
    fn new(sdk_config: SdkVmConfig) -> Self {
        Self {
            sdk_config,
            wom: WomirI::default(),
        }
    }
}

impl InitFileGenerator for SpecializedConfig {
    fn generate_init_file_contents(&self) -> Option<String> {
        self.sdk_config.generate_init_file_contents()
    }

    fn write_to_init_file(
        &self,
        manifest_dir: &Path,
        init_file_name: Option<&str>,
    ) -> eyre::Result<()> {
        self.sdk_config
            .write_to_init_file(manifest_dir, init_file_name)
    }
}

#[allow(clippy::large_enum_variant)]
#[derive(ChipUsageGetter, InstructionExecutor, Chip, From, AnyEnum)]
pub enum SpecializedExecutor<F: PrimeField32> {
    #[any_enum]
    SdkExecutor(SdkVmConfigExecutor<F>),
    #[any_enum]
    WomExecutor(WomirIExecutor<F>),
}

#[derive(From, ChipUsageGetter, Chip, AnyEnum)]
pub enum SpecializedPeriphery<F: PrimeField32> {
    #[any_enum]
    SdkPeriphery(SdkVmConfigPeriphery<F>),
    #[any_enum]
    WomPeriphery(WomirIPeriphery<F>),
}

impl VmConfig<F> for SpecializedConfig {
    type Executor = SpecializedExecutor<F>;
    type Periphery = SpecializedPeriphery<F>;

    fn system(&self) -> &SystemConfig {
        VmConfig::<F>::system(&self.sdk_config)
    }

    fn system_mut(&mut self) -> &mut SystemConfig {
        VmConfig::<F>::system_mut(&mut self.sdk_config)
    }

    fn create_chip_complex(
        &self,
    ) -> Result<VmChipComplex<F, Self::Executor, Self::Periphery>, VmInventoryError> {
        let chip = self.sdk_config.create_chip_complex()?;
        let chip = chip.extend(&self.wom)?;

        Ok(chip)
    }
}

#[derive(Parser)]
struct CliArgs {
    #[command(subcommand)]
    command: Commands,
}

#[derive(Subcommand)]
enum Commands {
    /// Just prints the program WOM listing
    PrintWom {
        /// Path to the WASM program
        program: String,
    },
    /// Runs a function from the program with arguments
    Run {
        /// Path to the WASM program
        program: String,
        /// Function name
        function: String,
        /// Arguments to pass to the function
        args: Vec<String>,
    },
}

impl Commands {
    fn get_program_path(&self) -> &str {
        match self {
            Commands::PrintWom { program } => program,
            Commands::Run { program, .. } => program,
        }
    }
}

fn main() -> Result<(), Box<dyn std::error::Error>> {
    // Parse command line arguments
    let cli_args = CliArgs::parse();
    let wasm_path = cli_args.command.get_program_path();

    // Load the program
    let wasm_bytes = std::fs::read(wasm_path).expect("Failed to read WASM file");
    let ir_program = womir::loader::load_wasm(OpenVMSettings::<F>::new(), &wasm_bytes).unwrap();

    match cli_args.command {
        Commands::PrintWom { .. } => {
            for func in &ir_program.functions {
                println!("Function {}:", func.func_idx);
                for directive in &func.directives {
                    println!("  {directive:?}");
                }
            }
        }
        Commands::Run { function, args, .. } => {
            // Create VM configuration
            let vm_config = SdkVmConfig::builder()
                .system(Default::default())
                .rv32i(Default::default())
                .rv32m(Default::default())
                .io(Default::default())
                .build();
            let vm_config = SpecializedConfig::new(vm_config);
            let sdk = Sdk::new();

            // Create and execute program
            let exe = womir_translation::program_from_womir::<F>(ir_program, &function);

            let mut stdin = StdIn::default();
            for arg in args {
                let val = arg.parse::<u32>().unwrap();
                stdin.write(&val);
            }

            let output = sdk.execute(exe.clone(), vm_config.clone(), stdin.clone())?;
            println!("output: {output:?}");
        }
    }

    Ok(())
}

#[cfg(test)]
mod tests {
    use super::*;
    use crate::{to_field::ToField, womir_translation::ERROR_CODE_OFFSET};
    use instruction_builder as wom;
    use openvm_circuit::arch::ExecutionError;
    use openvm_instructions::{exe::VmExe, instruction::Instruction, program::Program};
    use openvm_sdk::{Sdk, StdIn};
    use openvm_stark_sdk::config::setup_tracing_with_log_level;
    use tracing::Level;

    /// Helper function to run a VM test with given instructions and return the error or
    /// verify the output on success.
    fn run_vm_test_with_result(
        test_name: &str,
        instructions: Vec<Instruction<F>>,
        expected_output: u32,
        stdin: Option<StdIn>,
    ) -> Result<(), ExecutionError> {
        setup_tracing_with_log_level(Level::WARN);

        // Create VM configuration
        let vm_config = SdkVmConfig::builder()
            .system(Default::default())
            .rv32i(Default::default())
            .rv32m(Default::default())
            .io(Default::default())
            .build();
        let vm_config = SpecializedConfig::new(vm_config);
        let sdk = Sdk::new();

        // Create and execute program
        let program = Program::from_instructions(&instructions);
        let exe = VmExe::new(program);
        let stdin = stdin.unwrap_or_default();

        let output = sdk.execute(exe.clone(), vm_config.clone(), stdin.clone())?;
        println!("{test_name} output: {output:?}");

        // Verify output
        let output_bytes: Vec<_> = output.iter().map(|n| n.as_canonical_u32() as u8).collect();
        let output_0 = u32::from_le_bytes(output_bytes[0..4].try_into().unwrap());
        assert_eq!(
            output_0, expected_output,
            "{test_name} failed: expected {expected_output}, got {output_0}"
        );

        Ok(())
    }

    /// Helper function to run a VM test with given instructions and verify the output
    fn run_vm_test(
        test_name: &str,
        instructions: Vec<Instruction<F>>,
        expected_output: u32,
        stdin: Option<StdIn>,
    ) -> Result<(), Box<dyn std::error::Error>> {
        run_vm_test_with_result(test_name, instructions, expected_output, stdin)?;
        Ok(())
    }

    #[test]
    fn test_basic_wom_operations() -> Result<(), Box<dyn std::error::Error>> {
        let instructions = vec![
            wom::addi::<F>(8, 0, 666.to_f()?),
            wom::addi::<F>(9, 0, 1.to_f()?),
            wom::add::<F>(10, 8, 9),
            wom::reveal(10, 0),
            wom::halt(),
        ];

        run_vm_test("Basic WOM operations", instructions, 667, None)
    }

    #[test]
    fn test_trap() -> Result<(), Box<dyn std::error::Error>> {
        let instructions = vec![wom::trap(42), wom::trap(8), wom::halt()];

        let err = run_vm_test_with_result("Trap instruction", instructions, 0, None).unwrap_err();
        if let ExecutionError::FailedWithExitCode(code) = err {
            assert_eq!(code, ERROR_CODE_OFFSET + 42);
        } else {
            panic!("Unexpected error: {err:?}");
        }
        Ok(())
    }

    #[test]
    fn test_basic_addi_64() -> Result<(), Box<dyn std::error::Error>> {
        let instructions = vec![
            // Write to 8 and 9
            wom::addi_64::<F>(8, 0, 666.to_f()?),
            wom::addi_64::<F>(8, 8, 1.to_f()?),
            wom::reveal(8, 0),
            wom::halt(),
        ];

        run_vm_test("Basic addi_64", instructions, 667, None)
    }

    #[test]
    fn test_basic_mul() -> Result<(), Box<dyn std::error::Error>> {
        let instructions = vec![
            wom::addi::<F>(8, 0, 666.to_f()?),
            wom::addi::<F>(9, 0, 1.to_f()?),
            wom::mul::<F>(10, 8, 9),
            wom::reveal(10, 0),
            wom::halt(),
        ];

        run_vm_test("Basic multiplication", instructions, 666, None)
    }

    #[test]
    fn test_mul_zero() -> Result<(), Box<dyn std::error::Error>> {
        let instructions = vec![
            wom::addi::<F>(8, 0, 12345.to_f()?),
            wom::addi::<F>(9, 0, 0.to_f()?),
            wom::mul::<F>(10, 8, 9), // 12345 * 0 = 0
            wom::reveal(10, 0),
            wom::halt(),
        ];
        run_vm_test("Multiplication by zero", instructions, 0, None)
    }

    #[test]
    fn test_mul_one() -> Result<(), Box<dyn std::error::Error>> {
        let instructions = vec![
            wom::addi::<F>(8, 0, 999.to_f()?),
            wom::addi::<F>(9, 0, 1.to_f()?),
            wom::mul::<F>(10, 8, 9), // 999 * 1 = 999
            wom::reveal(10, 0),
            wom::halt(),
        ];
        run_vm_test("Multiplication by one", instructions, 999, None)
    }

    #[test]
    fn test_skip() -> Result<(), Box<dyn std::error::Error>> {
        let instructions = vec![
            // Sets to skip 5 instructions.
            wom::const_32_imm(8, 5, 0),
            wom::skip(8),
            //// SKIPPED BLOCK ////
            wom::halt(),
            wom::const_32_imm(10, 666, 0),
            wom::reveal(10, 0),
            wom::halt(),
            wom::halt(),
            ///////////////////////
            wom::const_32_imm(10, 42, 0),
            wom::reveal(10, 0),
            wom::halt(),
        ];
        run_vm_test("Skipping 5 instructions", instructions, 42, None)
    }

    #[test]
    fn test_mul_powers_of_two() -> Result<(), Box<dyn std::error::Error>> {
        let instructions = vec![
            wom::addi::<F>(8, 0, 7.to_f()?),
            wom::addi::<F>(9, 0, 8.to_f()?), // 2^3
            wom::mul::<F>(10, 8, 9),         // 7 * 8 = 56
            wom::reveal(10, 0),
            wom::halt(),
        ];
        run_vm_test("Multiplication by power of 2", instructions, 56, None)
    }

    #[test]
    fn test_mul_large_numbers() -> Result<(), Box<dyn std::error::Error>> {
        let instructions = vec![
            // Load large numbers
            wom::const_32_imm::<F>(8, 1, 1), // 65537 = 0x10001 (1 << 16 | 1)
            wom::const_32_imm::<F>(9, 65521, 0), // 65521 = 0xFFF1
            wom::mul::<F>(10, 8, 9),         // 65537 * 65521 = 4,294,836,577
            wom::reveal(10, 0),
            wom::halt(),
        ];
        run_vm_test(
            "Multiplication of large numbers",
            instructions,
            4294049777u32,
            None,
        )
    }

    #[test]
    fn test_mul_overflow() -> Result<(), Box<dyn std::error::Error>> {
        let instructions = vec![
            // Test multiplication that would overflow 32-bit
            wom::const_32_imm::<F>(8, 0, 1), // 2^16 = 65536 (upper=1, lower=0)
            wom::const_32_imm::<F>(9, 1, 1), // 65537 (upper=1, lower=1)
            wom::mul::<F>(10, 8, 9), // 65536 * 65537 = 4,295,032,832 (overflows to 65536 in 32-bit)
            wom::reveal(10, 0),
            wom::halt(),
        ];
        // In 32-bit arithmetic: 4,295,032,832 & 0xFFFFFFFF = 65536
        run_vm_test("Multiplication with overflow", instructions, 65536, None)
    }

    #[test]
    fn test_mul_commutative() -> Result<(), Box<dyn std::error::Error>> {
        let instructions = vec![
            wom::addi::<F>(8, 0, 13.to_f()?),
            wom::addi::<F>(9, 0, 17.to_f()?),
            wom::mul::<F>(10, 8, 9),   // 13 * 17 = 221
            wom::mul::<F>(11, 9, 8),   // 17 * 13 = 221 (should be same)
            wom::sub::<F>(12, 10, 11), // Should be 0 if commutative
            wom::reveal(12, 0),
            wom::halt(),
        ];
        run_vm_test("Multiplication commutativity", instructions, 0, None)
    }

    #[test]
    fn test_mul_chain() -> Result<(), Box<dyn std::error::Error>> {
        let instructions = vec![
            wom::addi::<F>(8, 0, 2.to_f()?),
            wom::addi::<F>(9, 0, 3.to_f()?),
            wom::addi::<F>(10, 0, 5.to_f()?),
            wom::mul::<F>(11, 8, 9),   // 2 * 3 = 6
            wom::mul::<F>(12, 11, 10), // 6 * 5 = 30
            wom::reveal(12, 0),
            wom::halt(),
        ];
        run_vm_test("Chained multiplication", instructions, 30, None)
    }

    #[test]
    fn test_mul_max_value() -> Result<(), Box<dyn std::error::Error>> {
        let instructions = vec![
            // Test with maximum 32-bit value
            wom::const_32_imm::<F>(8, 0xFFFF, 0xFFFF), // 2^32 - 1
            wom::addi::<F>(9, 0, 1.to_f()?),
            wom::mul::<F>(10, 8, 9), // (2^32 - 1) * 1 = 2^32 - 1
            wom::reveal(10, 0),
            wom::halt(),
        ];
        run_vm_test(
            "Multiplication with max value",
            instructions,
            0xFFFFFFFF,
            None,
        )
    }

    #[test]
    fn test_mul_negative_positive() -> Result<(), Box<dyn std::error::Error>> {
        // Test multiplication of negative and positive numbers
        let instructions = vec![
            wom::const_32_imm::<F>(8, 0xFFFB, 0xFFFF), // -5 in two's complement
            wom::addi::<F>(9, 0, 3.to_f()?),
            wom::mul::<F>(10, 8, 9), // -5 * 3 = -15
            wom::reveal(10, 0),
            wom::halt(),
        ];
        // -15 in 32-bit two's complement is 0xFFFFFFF1
        run_vm_test(
            "Multiplication negative * positive",
            instructions,
            0xFFFFFFF1,
            None,
        )
    }

    #[test]
    fn test_mul_positive_negative() -> Result<(), Box<dyn std::error::Error>> {
        // Test multiplication of positive and negative numbers
        let instructions = vec![
            wom::addi::<F>(8, 0, 4.to_f()?),
            wom::const_32_imm::<F>(9, 0xFFFA, 0xFFFF), // -6 in two's complement
            wom::mul::<F>(10, 8, 9),                   // 4 * -6 = -24
            wom::reveal(10, 0),
            wom::halt(),
        ];
        // -24 in 32-bit two's complement is 0xFFFFFFE8
        run_vm_test(
            "Multiplication positive * negative",
            instructions,
            0xFFFFFFE8,
            None,
        )
    }

    #[test]
    fn test_mul_both_negative() -> Result<(), Box<dyn std::error::Error>> {
        // Test multiplication of two negative numbers
        let instructions = vec![
            wom::const_32_imm::<F>(8, 0xFFF9, 0xFFFF), // -7 in two's complement
            wom::const_32_imm::<F>(9, 0xFFFD, 0xFFFF), // -3 in two's complement
            wom::mul::<F>(10, 8, 9),                   // -7 * -3 = 21
            wom::reveal(10, 0),
            wom::halt(),
        ];
        run_vm_test("Multiplication both negative", instructions, 21, None)
    }

    #[test]
    fn test_mul_negative_one() -> Result<(), Box<dyn std::error::Error>> {
        // Test multiplication by -1
        let instructions = vec![
            wom::addi::<F>(8, 0, 42.to_f()?),
            wom::const_32_imm::<F>(9, 0xFFFF, 0xFFFF), // -1 in two's complement
            wom::mul::<F>(10, 8, 9),                   // 42 * -1 = -42
            wom::reveal(10, 0),
            wom::halt(),
        ];
        // -42 in 32-bit two's complement is 0xFFFFFFD6
        run_vm_test(
            "Multiplication by negative one",
            instructions,
            0xFFFFFFD6,
            None,
        )
    }

    #[test]
    fn test_mul_negative_overflow() -> Result<(), Box<dyn std::error::Error>> {
        // Test multiplication that would overflow with signed numbers
        let instructions = vec![
            wom::const_32_imm::<F>(8, 0x0000, 0x8000), // -2147483648 (INT32_MIN)
            wom::const_32_imm::<F>(9, 0xFFFF, 0xFFFF), // -1
            wom::mul::<F>(10, 8, 9),                   // INT32_MIN * -1 = INT32_MIN (overflow)
            wom::reveal(10, 0),
            wom::halt(),
        ];
        // INT32_MIN * -1 overflows back to INT32_MIN (0x80000000)
        run_vm_test(
            "Multiplication negative overflow",
            instructions,
            0x80000000,
            None,
        )
    }

    #[test]
    fn test_basic_div() -> Result<(), Box<dyn std::error::Error>> {
        let instructions = vec![
            wom::addi::<F>(8, 0, 100.to_f()?),
            wom::addi::<F>(9, 0, 10.to_f()?),
            wom::div::<F>(10, 8, 9), // 100 / 10 = 10
            wom::reveal(10, 0),
            wom::halt(),
        ];
        run_vm_test("Basic division", instructions, 10, None)
    }

    #[test]
    fn test_div_by_one() -> Result<(), Box<dyn std::error::Error>> {
        let instructions = vec![
            wom::addi::<F>(8, 0, 999.to_f()?),
            wom::addi::<F>(9, 0, 1.to_f()?),
            wom::div::<F>(10, 8, 9), // 999 / 1 = 999
            wom::reveal(10, 0),
            wom::halt(),
        ];
        run_vm_test("Division by one", instructions, 999, None)
    }

    #[test]
    fn test_div_equal_numbers() -> Result<(), Box<dyn std::error::Error>> {
        let instructions = vec![
            wom::addi::<F>(8, 0, 42.to_f()?),
            wom::addi::<F>(9, 0, 42.to_f()?),
            wom::div::<F>(10, 8, 9), // 42 / 42 = 1
            wom::reveal(10, 0),
            wom::halt(),
        ];
        run_vm_test("Division of equal numbers", instructions, 1, None)
    }

    #[test]
    fn test_div_with_remainder() -> Result<(), Box<dyn std::error::Error>> {
        let instructions = vec![
            wom::addi::<F>(8, 0, 17.to_f()?),
            wom::addi::<F>(9, 0, 5.to_f()?),
            wom::div::<F>(10, 8, 9), // 17 / 5 = 3 (integer division)
            wom::reveal(10, 0),
            wom::halt(),
        ];
        run_vm_test("Division with remainder", instructions, 3, None)
    }

    #[test]
    fn test_div_zero_dividend() -> Result<(), Box<dyn std::error::Error>> {
        let instructions = vec![
            wom::addi::<F>(8, 0, 0.to_f()?),
            wom::addi::<F>(9, 0, 100.to_f()?),
            wom::div::<F>(10, 8, 9), // 0 / 100 = 0
            wom::reveal(10, 0),
            wom::halt(),
        ];
        run_vm_test("Division of zero", instructions, 0, None)
    }

    #[test]
    fn test_div_large_numbers() -> Result<(), Box<dyn std::error::Error>> {
        let instructions = vec![
            wom::const_32_imm::<F>(8, 0, 1000), // 65536000
            wom::const_32_imm::<F>(9, 256, 0),  // 256
            wom::div::<F>(10, 8, 9),            // 65536000 / 256 = 256000
            wom::reveal(10, 0),
            wom::halt(),
        ];
        run_vm_test("Division of large numbers", instructions, 256000, None)
    }

    #[test]
    fn test_div_powers_of_two() -> Result<(), Box<dyn std::error::Error>> {
        let instructions = vec![
            wom::addi::<F>(8, 0, 128.to_f()?),
            wom::addi::<F>(9, 0, 8.to_f()?), // 2^3
            wom::div::<F>(10, 8, 9),         // 128 / 8 = 16
            wom::reveal(10, 0),
            wom::halt(),
        ];
        run_vm_test("Division by power of 2", instructions, 16, None)
    }

    #[test]
    fn test_div_chain() -> Result<(), Box<dyn std::error::Error>> {
        let instructions = vec![
            wom::addi::<F>(8, 0, 120.to_f()?),
            wom::addi::<F>(9, 0, 2.to_f()?),
            wom::addi::<F>(10, 0, 3.to_f()?),
            wom::div::<F>(11, 8, 9),   // 120 / 2 = 60
            wom::div::<F>(12, 11, 10), // 60 / 3 = 20
            wom::reveal(12, 0),
            wom::halt(),
        ];
        run_vm_test("Chained division", instructions, 20, None)
    }

    #[test]
    fn test_div_negative_signed() -> Result<(), Box<dyn std::error::Error>> {
        // Testing signed division with negative numbers
        let instructions = vec![
            wom::const_32_imm::<F>(8, 0xFFF6, 0xFFFF), // -10 in two's complement
            wom::addi::<F>(9, 0, 2.to_f()?),
            wom::div::<F>(10, 8, 9), // -10 / 2 = -5
            wom::reveal(10, 0),
            wom::halt(),
        ];
        // -5 in 32-bit two's complement is 0xFFFFFFFB
        run_vm_test(
            "Signed division with negative dividend",
            instructions,
            0xFFFFFFFB,
            None,
        )
    }

    #[test]
    fn test_div_both_negative() -> Result<(), Box<dyn std::error::Error>> {
        // Testing signed division with both numbers negative
        let instructions = vec![
            wom::const_32_imm::<F>(8, 0xFFEC, 0xFFFF), // -20 in two's complement
            wom::const_32_imm::<F>(9, 0xFFFB, 0xFFFF), // -5 in two's complement
            wom::div::<F>(10, 8, 9),                   // -20 / -5 = 4
            wom::reveal(10, 0),
            wom::halt(),
        ];
        run_vm_test("Signed division with both negative", instructions, 4, None)
    }

    #[test]
    fn test_div_and_mul_inverse() -> Result<(), Box<dyn std::error::Error>> {
        // Test that (a / b) * b ≈ a (with integer truncation)
        let instructions = vec![
            wom::addi::<F>(8, 0, 100.to_f()?),
            wom::addi::<F>(9, 0, 7.to_f()?),
            wom::div::<F>(10, 8, 9),  // 100 / 7 = 14
            wom::mul::<F>(11, 10, 9), // 14 * 7 = 98 (not 100 due to truncation)
            wom::reveal(11, 0),
            wom::halt(),
        ];
        run_vm_test(
            "Division and multiplication relationship",
            instructions,
            98,
            None,
        )
    }

    #[test]
    fn test_jaaf_instruction() -> Result<(), Box<dyn std::error::Error>> {
        // Simple test with JAAF instruction
        // We'll set up a value, jump with JAAF, and verify the result
        let instructions = vec![
            wom::addi::<F>(8, 0, 42.to_f()?),    // x8 = 42
            wom::addi::<F>(9, 0, 5.to_f()?),     // x9 = 5 (new frame pointer)
            wom::copy_into_frame::<F>(10, 8, 9), // PC=12: Copy x8 to [x9[x10]], which writes to address pointed by x10
            wom::jaaf::<F>(20, 9),               // Jump to PC=16, set FP=x9
            wom::halt(),                         // This should be skipped
            // PC = 20 (byte offset, so instruction at index 4)
            wom::reveal(10, 0), // wom::reveal x8 (which should still be 42)
            wom::halt(),
        ];

        run_vm_test("JAAF instruction", instructions, 42, None)
    }

    #[test]
    fn test_jaaf_save_instruction() -> Result<(), Box<dyn std::error::Error>> {
        // Test JAAF_SAVE: jump and save FP
        let instructions = vec![
            wom::addi::<F>(8, 0, 99.to_f()?),  // x8 = 99
            wom::addi::<F>(9, 0, 10.to_f()?),  // x9 = 10 (new frame pointer)
            wom::addi::<F>(11, 0, 99.to_f()?), // x11 = 99 (to show it gets overwritten)
            wom::jaaf_save::<F>(11, 24, 9),    // Jump to PC=24, set FP=x9, save old FP to x11
            wom::halt(),                       // This should be skipped
            wom::halt(),                       // This should be skipped too
            // PC = 24 (byte offset, so instruction at index 6)
            wom::reveal(11, 0), // wom::reveal x11 (should be 0, the old FP)
            wom::halt(),
        ];

        run_vm_test("JAAF_SAVE instruction", instructions, 0, None)
    }

    #[test]
    fn test_ret_instruction() -> Result<(), Box<dyn std::error::Error>> {
        // Test RET: return to saved PC and FP
        let instructions = vec![
            wom::addi::<F>(10, 0, 20.to_f()?), // x10 = 20 (return PC)
            wom::addi::<F>(11, 0, 0.to_f()?),  // x11 = 0 (saved FP)
            wom::addi::<F>(8, 0, 88.to_f()?),  // x8 = 88
            wom::ret::<F>(10, 11),             // Return to PC=x10, FP=x11
            wom::halt(),                       // This should be skipped
            // PC = 20 (where x10 points)
            wom::reveal(8, 0), // wom::reveal x8 (should be 88)
            wom::halt(),
        ];

        run_vm_test("RET instruction", instructions, 88, None)
    }

    #[test]
    fn test_call_instruction() -> Result<(), Box<dyn std::error::Error>> {
        // Test CALL: save PC and FP, then jump
        let instructions = vec![
            wom::addi::<F>(9, 0, 16.to_f()?),  // x9 = 15 (new FP)
            wom::call::<F>(10, 11, 20, 9),     // Call to PC=20, FP=x9, save PC to x10, FP to x11
            wom::addi::<F>(8, 0, 123.to_f()?), // x8 = 123 (after return) - this should NOT execute
            wom::reveal(8, 0),                 // wom::reveal x8 - this should NOT execute
            wom::halt(),                       // Padding
            // PC = 20 (function start)
            wom::reveal(10, 0), // wom::reveal x10 (should be 8, the return address)
            wom::halt(),        // End the test here, don't return
        ];

        run_vm_test("CALL instruction", instructions, 8, None)
    }

    #[test]
    fn test_call_indirect_instruction() -> Result<(), Box<dyn std::error::Error>> {
        // Test CALL_INDIRECT: save PC and FP, jump to register value
        let instructions = vec![
            wom::addi::<F>(12, 0, 28.to_f()?),      // x12 = 28 (target PC)
            wom::addi::<F>(9, 0, 20.to_f()?),       // x9 = 20 (new FP)
            wom::addi::<F>(11, 0, 999.to_f()?),     // x11 = 999
            wom::call_indirect::<F>(10, 11, 12, 9), // Call to PC=x12, FP=x9, save PC to x10, FP to x11
            wom::addi::<F>(8, 0, 456.to_f()?), // x8 = 456 (after return) - this should NOT execute
            wom::reveal(8, 0),                 // wom::reveal x8 - this should NOT execute
            wom::halt(),                       // Padding
            // PC = 28 (function start, where x12 points)
            wom::reveal(5 + 11, 0), // wom::reveal x11 (should be 0, the saved FP)
            wom::halt(),            // End the test here, don't return
        ];

        run_vm_test("CALL_INDIRECT instruction", instructions, 0, None)
    }

    #[test]
    fn test_call_and_return() -> Result<(), Box<dyn std::error::Error>> {
        // Test a complete call and return sequence
        // Note: When FP changes, register addressing changes too
        let instructions = vec![
            wom::addi::<F>(8, 0, 50.to_f()?), // x8 = 50 (at FP=0)
            wom::addi::<F>(9, 0, 0.to_f()?), // x9 = 0 (new FP for function - using 0 to keep register addressing simple)
            wom::call::<F>(10, 11, 24, 9),   // Call function at PC=24, FP=0
            wom::reveal(8, 0),               // wom::reveal x8 after return (should be 75)
            wom::halt(),
            wom::halt(), // Padding
            // Function at PC = 24
            wom::addi::<F>(8, 8, 25.to_f()?), // x8 = x8 + 25 = 75 (still at FP=0)
            wom::ret::<F>(10, 11),            // Return using saved PC and FP
            wom::halt(),
        ];

        run_vm_test("CALL and RETURN sequence", instructions, 75, None)
    }

    #[test]
    fn test_jump_instruction() -> Result<(), Box<dyn std::error::Error>> {
        // Test unconditional JUMP
        let instructions = vec![
            wom::addi::<F>(8, 0, 42.to_f()?),  // PC=0: x8 = 42
            wom::jump::<F>(20),                // PC=4: Jump to PC=20
            wom::addi::<F>(8, 0, 999.to_f()?), // PC=8: This should be skipped
            wom::reveal(8, 0),                 // PC=12: This should be skipped
            wom::halt(),                       // PC=16: Padding
            // PC = 20 (jump target)
            wom::addi::<F>(8, 8, 58.to_f()?), // PC=20: x8 = 42 + 58 = 100
            wom::reveal(8, 0),                // PC=24: wom::reveal x8 (should be 100)
            wom::halt(),                      // PC=28: End
        ];

        run_vm_test("JUMP instruction", instructions, 100, None)
    }

    #[test]
    fn test_jump_if_instruction() -> Result<(), Box<dyn std::error::Error>> {
        // Test conditional JUMP_IF (condition != 0)
        let instructions = vec![
            wom::addi::<F>(8, 0, 10.to_f()?),  // PC=0: x8 = 10
            wom::addi::<F>(9, 0, 5.to_f()?),   // PC=4: x9 = 5 (condition != 0)
            wom::jump_if::<F>(9, 24),          // PC=8: Jump to PC=24 if x9 != 0 (should jump)
            wom::addi::<F>(8, 0, 999.to_f()?), // PC=12: This should be skipped
            wom::reveal(8, 0),                 // PC=16: This should be skipped
            wom::halt(),                       // PC=20: Padding
            // PC = 24 (jump target)
            wom::addi::<F>(8, 8, 15.to_f()?), // PC=24: x8 = 10 + 15 = 25
            wom::reveal(8, 0),                // PC=28: wom::reveal x8 (should be 25)
            wom::halt(),                      // PC=32: End
        ];

        run_vm_test(
            "JUMP_IF instruction (true condition)",
            instructions,
            25,
            None,
        )
    }

    #[test]
    fn test_jump_if_false_condition() -> Result<(), Box<dyn std::error::Error>> {
        // Test conditional JUMP_IF with false condition (should not jump)
        let instructions = vec![
            wom::addi::<F>(8, 0, 30.to_f()?), // PC=0: x8 = 30
            wom::addi::<F>(9, 0, 0.to_f()?),  // PC=4: x9 = 0 (condition == 0, should not jump)
            wom::jump_if::<F>(9, 28),         // PC=8: Jump to PC=28 if x9 != 0 (should NOT jump)
            wom::addi::<F>(8, 8, 20.to_f()?), // PC=12: x8 = 30 + 20 = 50 (this should execute)
            wom::reveal(8, 0),                // PC=16: wom::reveal x8 (should be 50)
            wom::halt(),                      // PC=20: End
            // PC = 24 (jump target that should not be reached)
            wom::addi::<F>(8, 0, 999.to_f()?), // PC=24: This should not execute
            wom::reveal(8, 0),                 // PC=28: This should not execute
            wom::halt(),                       // PC=32: This should not execute
        ];

        run_vm_test(
            "JUMP_IF instruction (false condition)",
            instructions,
            50,
            None,
        )
    }

    #[test]
    fn test_jump_if_zero_instruction() -> Result<(), Box<dyn std::error::Error>> {
        // Test conditional JUMP_IF_ZERO (condition == 0)
        let instructions = vec![
            wom::addi::<F>(8, 0, 77.to_f()?),  // PC=0: x8 = 77
            wom::addi::<F>(9, 0, 0.to_f()?),   // PC=4: x9 = 0 (condition == 0)
            wom::jump_if_zero::<F>(9, 24),     // PC=8: Jump to PC=24 if x9 == 0 (should jump)
            wom::addi::<F>(8, 0, 999.to_f()?), // PC=12: This should be skipped
            wom::reveal(8, 0),                 // PC=16: This should be skipped
            wom::halt(),                       // PC=20: Padding
            // PC = 24 (jump target)
            wom::addi::<F>(8, 8, 23.to_f()?), // PC=24: x8 = 77 + 23 = 100
            wom::reveal(8, 0),                // PC=28: wom::reveal x8 (should be 100)
            wom::halt(),                      // PC=32: End
        ];

        run_vm_test(
            "JUMP_IF_ZERO instruction (true condition)",
            instructions,
            100,
            None,
        )
    }

    #[test]
    fn test_jump_if_zero_false_condition() -> Result<(), Box<dyn std::error::Error>> {
        // Test conditional JUMP_IF_ZERO with false condition (should not jump)
        let instructions = vec![
            wom::addi::<F>(8, 0, 60.to_f()?), // PC=0: x8 = 60
            wom::addi::<F>(9, 0, 7.to_f()?),  // PC=4: x9 = 7 (condition != 0, should not jump)
            wom::jump_if_zero::<F>(9, 28),    // PC=8: Jump to PC=28 if x9 == 0 (should NOT jump)
            wom::addi::<F>(8, 8, 40.to_f()?), // PC=12: x8 = 60 + 40 = 100 (this should execute)
            wom::reveal(8, 0),                // PC=16: wom::reveal x8 (should be 100)
            wom::halt(),                      // PC=20: End
            // PC = 24 (jump target that should not be reached)
            wom::addi::<F>(8, 0, 999.to_f()?), // PC=24: This should not execute
            wom::reveal(8, 0),                 // PC=28: This should not execute
            wom::halt(),                       // PC=32: This should not execute
        ];

        run_vm_test(
            "JUMP_IF_ZERO instruction (false condition)",
            instructions,
            100,
            None,
        )
    }

    #[test]
    fn test_allocate_frame_instruction() -> Result<(), Box<dyn std::error::Error>> {
        // Test ALLOCATE_FRAME instruction
        let instructions = vec![
            wom::allocate_frame_imm::<F>(8, 256), // PC=0: Allocate 256 bytes, store pointer in x8
            wom::reveal(8, 0), // PC=4: wom::reveal x8 (should be allocated pointer)
            wom::halt(),       // PC=8: End
        ];

        // We expect 4 because the register allocator starts at 4 as convention.
        run_vm_test("ALLOCATE_FRAME instruction", instructions, 8, None)
    }

    #[test]
    fn test_copy_into_frame_instruction() -> Result<(), Box<dyn std::error::Error>> {
        // Test COPY_INTO_FRAME instruction
        // This test verifies that copy_into_frame actually writes to memory
        let instructions = vec![
            wom::addi::<F>(8, 0, 42.to_f()?), // PC=0: x8 = 42 (value to copy)
            wom::addi::<F>(9, 0, 0x1000.to_f()?), // PC=4: x9 = 0x1000 (mock frame pointer)
            wom::addi::<F>(10, 0, 0.to_f()?), // PC=8: x10 = 0 (register to read into)
            wom::copy_into_frame::<F>(10, 8, 9), // PC=12: Copy x8 to [x9[x10]], which writes to address pointed by x10
            wom::jaaf::<F>(20, 9),               // Jump to PC=20, set FP=x9
            // Since copy_into_frame writes x8's value to memory at [x9[x10]],
            // and we activated the frame at x9, x10 should now contain 42.
            wom::reveal(10, 0), // PC=20: wom::reveal x10 (should be 42, the value from x8)
            wom::halt(),        // PC=24: End
        ];

        run_vm_test("COPY_INTO_FRAME instruction", instructions, 42, None)
    }

    #[test]
    fn test_allocate_and_copy_sequence() -> Result<(), Box<dyn std::error::Error>> {
        // Test sequence: allocate frame, then copy into it
        // This test verifies that copy_into_frame actually writes the value
        let instructions = vec![
            wom::addi::<F>(8, 0, 123.to_f()?), // PC=0: x8 = 123 (value to store)
            wom::allocate_frame_imm::<F>(9, 128), // PC=4: Allocate 128 bytes, pointer in x9. x9=2
            // by convention on the first allocation.
            wom::addi::<F>(10, 0, 0.to_f()?), // PC=8: x10 = 0 (destination register)
            wom::copy_into_frame::<F>(10, 8, 9), // PC=12: Copy x8 to [x9[x10]]
            wom::jaaf::<F>(24, 9),            // Jump to PC=20, set FP=x9
            wom::halt(),                      // Should be skipped
            wom::reveal(10, 0), // PC=24: wom::reveal x10 (should be 123, the value from x8)
            wom::halt(),        // PC=28: End
        ];

        run_vm_test(
            "ALLOCATE_FRAME and COPY_INTO_FRAME sequence",
            instructions,
            123,
            None,
        )
    }

    #[test]
    fn test_const32_simple() -> Result<(), Box<dyn std::error::Error>> {
        let instructions = vec![
            wom::const_32_imm::<F>(8, 0x1234, 0x5678), // Load 0x56781234 into x8
            wom::reveal(8, 0),
            wom::halt(),
        ];

        run_vm_test("CONST32 simple test", instructions, 0x56781234, None)
    }

    #[test]
    fn test_const32_zero() -> Result<(), Box<dyn std::error::Error>> {
        let instructions = vec![
            wom::const_32_imm::<F>(10, 0, 0), // Load 0 into x10
            wom::reveal(10, 0),
            wom::halt(),
        ];

        run_vm_test("CONST32 zero test", instructions, 0, None)
    }

    #[test]
    fn test_const32_max_value() -> Result<(), Box<dyn std::error::Error>> {
        let instructions = vec![
            wom::const_32_imm::<F>(12, 0xFFFF, 0xFFFF), // Load 0xFFFFFFFF into x12
            wom::reveal(12, 0),
            wom::halt(),
        ];

        run_vm_test("CONST32 max value test", instructions, 0xFFFFFFFF, None)
    }

    #[test]
    fn test_const32_multiple_registers() -> Result<(), Box<dyn std::error::Error>> {
        let instructions = vec![
            wom::const_32_imm::<F>(8, 100, 0), // Load 100 into x8
            wom::const_32_imm::<F>(9, 200, 0), // Load 200 into x9
            wom::add::<F>(11, 8, 9),           // x11 = x8 + x9 = 300
            wom::reveal(11, 0),
            wom::halt(),
        ];

        run_vm_test("CONST32 multiple registers test", instructions, 300, None)
    }

    #[test]
    fn test_const32_with_arithmetic() -> Result<(), Box<dyn std::error::Error>> {
        let instructions = vec![
            wom::const_32_imm::<F>(8, 1000, 0), // Load 1000 into x8
            wom::const_32_imm::<F>(9, 234, 0),  // Load 234 into x9
            wom::add::<F>(10, 8, 9),            // x10 = x8 + x9 = 1234
            wom::const_32_imm::<F>(11, 34, 0),  // Load 34 into x11
            wom::sub::<F>(12, 10, 11),          // x12 = x10 - x11 = 1200
            wom::reveal(12, 0),
            wom::halt(),
        ];

        run_vm_test("CONST32 with arithmetic test", instructions, 1200, None)
    }

    #[test]
    fn test_lt_u_true() -> Result<(), Box<dyn std::error::Error>> {
        let instructions = vec![
            wom::const_32_imm::<F>(8, 100, 0), // Load 100 into x8
            wom::const_32_imm::<F>(9, 200, 0), // Load 200 into x9
            wom::lt_u::<F>(10, 8, 9),          // x10 = (x8 < x9) = (100 < 200) = 1
            wom::reveal(10, 0),
            wom::halt(),
        ];

        run_vm_test("SLTU true test", instructions, 1, None)
    }

    #[test]
    fn test_lt_u_false() -> Result<(), Box<dyn std::error::Error>> {
        let instructions = vec![
            wom::const_32_imm::<F>(8, 200, 0), // Load 200 into x8
            wom::const_32_imm::<F>(9, 100, 0), // Load 100 into x9
            wom::lt_u::<F>(10, 8, 9),          // x10 = (x8 < x9) = (200 < 100) = 0
            wom::reveal(10, 0),
            wom::halt(),
        ];

        run_vm_test("SLTU false test", instructions, 0, None)
    }

    #[test]
    fn test_lt_u_equal() -> Result<(), Box<dyn std::error::Error>> {
        let instructions = vec![
            wom::const_32_imm::<F>(8, 150, 0), // Load 150 into x8
            wom::const_32_imm::<F>(9, 150, 0), // Load 150 into x9
            wom::lt_u::<F>(10, 8, 9),          // x10 = (x8 < x9) = (150 < 150) = 0
            wom::reveal(10, 0),
            wom::halt(),
        ];

        run_vm_test("SLTU equal test", instructions, 0, None)
    }

    #[test]
    fn test_lt_s_positive() -> Result<(), Box<dyn std::error::Error>> {
        let instructions = vec![
            wom::const_32_imm::<F>(8, 50, 0),  // Load 50 into x8
            wom::const_32_imm::<F>(9, 100, 0), // Load 100 into x9
            wom::lt_s::<F>(10, 8, 9),          // x10 = (x8 < x9) = (50 < 100) = 1
            wom::reveal(10, 0),
            wom::halt(),
        ];

        run_vm_test("SLT positive numbers test", instructions, 1, None)
    }

    #[test]
    fn test_lt_s_negative() -> Result<(), Box<dyn std::error::Error>> {
        let instructions = vec![
            wom::const_32_imm::<F>(8, 0xFFFF, 0xFFFF), // Load -1 into x8
            wom::const_32_imm::<F>(9, 5, 0),           // Load 5 into x9
            wom::lt_s::<F>(10, 8, 9),                  // x10 = (x8 < x9) = (-1 < 5) = 1
            wom::reveal(10, 0),
            wom::halt(),
        ];

        run_vm_test("SLT negative vs positive test", instructions, 1, None)
    }

    #[test]
    fn test_lt_s_both_negative() -> Result<(), Box<dyn std::error::Error>> {
        let instructions = vec![
            wom::const_32_imm::<F>(8, 0xFFFE, 0xFFFF), // Load -2 into x8
            wom::const_32_imm::<F>(9, 0xFFFC, 0xFFFF), // Load -4 into x9
            wom::lt_s::<F>(10, 8, 9),                  // x10 = (x8 < x9) = (-2 < -4) = 0
            wom::reveal(10, 0),
            wom::halt(),
        ];

        run_vm_test("SLT both negative test", instructions, 0, None)
    }

    #[test]
    fn test_lt_comparison_chain() -> Result<(), Box<dyn std::error::Error>> {
        let instructions = vec![
            wom::const_32_imm::<F>(8, 10, 0),  // x8 = 10
            wom::const_32_imm::<F>(9, 20, 0),  // x9 = 20
            wom::const_32_imm::<F>(10, 30, 0), // x10 = 30
            wom::lt_u::<F>(11, 8, 9),          // x11 = (10 < 20) = 1
            wom::lt_u::<F>(12, 9, 10),         // x12 = (20 < 30) = 1
            wom::and::<F>(13, 11, 12),         // x13 = x11 & x12 = 1 & 1 = 1
            wom::reveal(13, 0),
            wom::halt(),
        ];

        run_vm_test("Less than comparison chain test", instructions, 1, None)
    }

    #[test]
    fn test_gt_u_true() -> Result<(), Box<dyn std::error::Error>> {
        let instructions = vec![
            wom::const_32_imm::<F>(8, 200, 0), // Load 200 into x8
            wom::const_32_imm::<F>(9, 100, 0), // Load 100 into x9
            wom::gt_u::<F>(10, 8, 9),          // x10 = (x8 > x9) = (200 > 100) = 1
            wom::reveal(10, 0),
            wom::halt(),
        ];

        run_vm_test("GT_U true test", instructions, 1, None)
    }

    #[test]
    fn test_gt_u_false() -> Result<(), Box<dyn std::error::Error>> {
        let instructions = vec![
            wom::const_32_imm::<F>(8, 100, 0), // Load 100 into x8
            wom::const_32_imm::<F>(9, 200, 0), // Load 200 into x9
            wom::gt_u::<F>(10, 8, 9),          // x10 = (x8 > x9) = (100 > 200) = 0
            wom::reveal(10, 0),
            wom::halt(),
        ];

        run_vm_test("GT_U false test", instructions, 0, None)
    }

    #[test]
    fn test_gt_u_equal() -> Result<(), Box<dyn std::error::Error>> {
        let instructions = vec![
            wom::const_32_imm::<F>(8, 150, 0), // Load 150 into x8
            wom::const_32_imm::<F>(9, 150, 0), // Load 150 into x9
            wom::gt_u::<F>(10, 8, 9),          // x10 = (x8 > x9) = (150 > 150) = 0
            wom::reveal(10, 0),
            wom::halt(),
        ];

        run_vm_test("GT_U equal test", instructions, 0, None)
    }

    #[test]
    fn test_gt_s_positive() -> Result<(), Box<dyn std::error::Error>> {
        let instructions = vec![
            wom::const_32_imm::<F>(8, 100, 0), // Load 100 into x8
            wom::const_32_imm::<F>(9, 50, 0),  // Load 50 into x9
            wom::gt_s::<F>(10, 8, 9),          // x10 = (x8 > x9) = (100 > 50) = 1
            wom::reveal(10, 0),
            wom::halt(),
        ];

        run_vm_test("GT_S positive numbers test", instructions, 1, None)
    }

    #[test]
    fn test_gt_s_negative() -> Result<(), Box<dyn std::error::Error>> {
        let instructions = vec![
            wom::const_32_imm::<F>(8, 5, 0),           // Load 5 into x8
            wom::const_32_imm::<F>(9, 0xFFFF, 0xFFFF), // Load -1 into x9
            wom::gt_s::<F>(10, 8, 9),                  // x10 = (x8 > x9) = (5 > -1) = 1
            wom::reveal(10, 0),
            wom::halt(),
        ];

        run_vm_test("GT_S positive vs negative test", instructions, 1, None)
    }

    #[test]
    fn test_gt_s_both_negative() -> Result<(), Box<dyn std::error::Error>> {
        let instructions = vec![
            wom::const_32_imm::<F>(8, 0xFFFE, 0xFFFF), // Load -2 into x8
            wom::const_32_imm::<F>(9, 0xFFFC, 0xFFFF), // Load -4 into x9
            wom::gt_s::<F>(10, 8, 9),                  // x10 = (x8 > x9) = (-2 > -4) = 1
            wom::reveal(10, 0),
            wom::halt(),
        ];

        run_vm_test("GT_S both negative test", instructions, 1, None)
    }

    #[test]
    fn test_gt_edge_cases() -> Result<(), Box<dyn std::error::Error>> {
        let instructions = vec![
            // Test max unsigned value
            wom::const_32_imm::<F>(8, 0xFFFF, 0xFFFF), // Load 0xFFFFFFFF (max u32) into x8
            wom::const_32_imm::<F>(9, 0, 0),           // Load 0 into x9
            wom::gt_u::<F>(10, 8, 9),                  // x10 = (max > 0) = 1
            // Test with max signed positive
            wom::const_32_imm::<F>(11, 0xFFFF, 0x7FFF), // Load 0x7FFFFFFF (max positive) into x11
            wom::const_32_imm::<F>(12, 0, 0),           // Load 0 into x12
            wom::gt_s::<F>(13, 11, 12),                 // x13 = (max_pos > 0) = 1
            // Combine results
            wom::and::<F>(14, 10, 13), // x14 = 1 & 1 = 1
            wom::reveal(14, 0),
            wom::halt(),
        ];

        run_vm_test("GT edge cases test", instructions, 1, None)
    }

    #[test]
    fn test_comparison_equivalence() -> Result<(), Box<dyn std::error::Error>> {
        let instructions = vec![
            wom::const_32_imm::<F>(8, 25, 0), // x8 = 25
            wom::const_32_imm::<F>(9, 10, 0), // x9 = 10
            // Test that (a > b) == !(a <= b) == !((a < b) || (a == b))
            wom::gt_u::<F>(10, 8, 9), // x10 = (25 > 10) = 1
            wom::lt_u::<F>(11, 9, 8), // x11 = (10 < 25) = 1 (equivalent)
            // Test that gt_u and lt_u with swapped operands are equivalent
            wom::xor::<F>(12, 10, 11), // x12 = x10 XOR x11 = 1 XOR 1 = 0 (should be 0 if equivalent)
            wom::reveal(12, 0),
            wom::halt(),
        ];

        run_vm_test("Comparison equivalence test", instructions, 0, None)
    }

    #[test]
    fn test_mixed_comparisons() -> Result<(), Box<dyn std::error::Error>> {
        let instructions = vec![
            wom::const_32_imm::<F>(8, 0xFFFE, 0xFFFF), // x8 = -2 (signed)
            wom::const_32_imm::<F>(9, 2, 0),           // x9 = 2
            // Unsigned comparison: 0xFFFFFFFE > 2
            wom::gt_u::<F>(10, 8, 9), // x10 = 1 (large unsigned > small)
            // Signed comparison: -2 > 2
            wom::gt_s::<F>(11, 8, 9), // x11 = 0 (negative < positive)
            // Show the difference
            wom::sub::<F>(12, 10, 11), // x12 = 1 - 0 = 1
            wom::reveal(12, 0),
            wom::halt(),
        ];

        run_vm_test(
            "Mixed signed/unsigned comparison test",
            instructions,
            1,
            None,
        )
    }

    #[test]
    fn test_input_hint() -> Result<(), Box<dyn std::error::Error>> {
        let instructions = vec![
            wom::pre_read_u32::<F>(),
            wom::read_u32::<F>(10),
            wom::reveal(10, 0),
            wom::halt(),
        ];
        let mut stdin = StdIn::default();
        stdin.write(&42u32);

        run_vm_test("Input hint", instructions, 42, Some(stdin))
    }

    #[test]
    fn test_input_hint_with_frame_jump_and_xor() -> Result<(), Box<dyn std::error::Error>> {
        let instructions = vec![
            // Read first value into r8
            wom::pre_read_u32::<F>(),
            wom::read_u32::<F>(8),
            wom::allocate_frame_imm::<F>(9, 64), // Allocate frame, pointer in r9
            wom::copy_into_frame::<F>(2, 8, 9),  // Copy r8 to frame[2]
            // Jump to new frame
            wom::jaaf::<F>(24, 9), // Jump to PC=24, activate frame at r9
            // This should be skipped
            wom::halt(),
            // Read second value into r3
            wom::pre_read_u32::<F>(),
            wom::read_u32::<F>(3),
            // Xor the two read values
            wom::xor::<F>(4, 2, 3),
            wom::reveal(4, 0),
            wom::halt(),
        ];

        let mut stdin = StdIn::default();
        stdin.write(&170u32); // First value: 170 in decimal
        stdin.write(&204u32); // Second value: 204 in decimal

        run_vm_test(
            "Input hint with frame jump and XOR",
            instructions,
            102,
            Some(stdin),
        )
    }

    #[test]
    fn test_loadw_basic() -> Result<(), Box<dyn std::error::Error>> {
        // Test basic LOADW instruction
        let instructions = vec![
            wom::addi::<F>(8, 0, 100.to_f()?), // x8 = 100 (base address)
            wom::addi::<F>(9, 0, 42.to_f()?),  // x9 = 42 (value to store)
            wom::storew::<F>(9, 8, 0),         // MEM[x8 + 0] = x9 (store 42 at address 100)
            wom::addi::<F>(10, 0, 0.to_f()?),  // x10 = 0 (clear register)
            wom::loadw::<F>(10, 8, 0),         // x10 = MEM[x8 + 0] (load from address 100)
            wom::reveal(10, 0),                // wom::reveal x10 (should be 42)
            wom::halt(),
        ];

        run_vm_test("LOADW basic test", instructions, 42, None)
    }

    #[test]
    fn test_storew_with_offset() -> Result<(), Box<dyn std::error::Error>> {
        // Test STOREW with positive offset
        let instructions = vec![
            wom::addi::<F>(8, 0, 200.to_f()?),  // x8 = 200 (base address)
            wom::addi::<F>(9, 0, 111.to_f()?),  // x9 = 111 (first value)
            wom::addi::<F>(10, 0, 222.to_f()?), // x10 = 222 (second value)
            wom::storew::<F>(9, 8, 0),          // MEM[x8 + 0] = 111
            wom::storew::<F>(10, 8, 4),         // MEM[x8 + 4] = 222
            wom::addi::<F>(11, 0, 0.to_f()?),   // x11 = 0 (clear register)
            wom::addi::<F>(12, 0, 0.to_f()?),   // x12 = 0 (clear register)
            wom::loadw::<F>(11, 8, 0),          // x11 = MEM[x8 + 0] (should be 111)
            wom::loadw::<F>(12, 8, 4),          // x12 = MEM[x8 + 4] (should be 222)
            // Test that we loaded the correct values
            wom::add::<F>(13, 11, 12), // x13 = x11 + x12 = 111 + 222 = 333
            wom::reveal(13, 0),        // wom::reveal x13 (should be 333)
            wom::halt(),
        ];

        run_vm_test("STOREW with offset test", instructions, 333, None)
    }

    #[test]
    fn test_loadbu_basic() -> Result<(), Box<dyn std::error::Error>> {
        // Test LOADBU instruction (load byte unsigned)
        let instructions = vec![
            wom::addi::<F>(8, 0, 300.to_f()?),  // x8 = 300 (base address)
            wom::addi::<F>(9, 0, 0xFF.to_f()?), // x9 = 255 (max byte value)
            wom::storeb::<F>(9, 8, 0),          // MEM[x8 + 0] = 255 (store as byte)
            wom::addi::<F>(10, 0, 0.to_f()?),   // x10 = 0 (clear register)
            wom::loadbu::<F>(10, 8, 0),         // x10 = MEM[x8 + 0] (load byte unsigned)
            wom::reveal(10, 0),                 // Reveal x10 (should be 255)
            wom::halt(),
        ];
        run_vm_test("LOADBU basic test", instructions, 255, None)
    }

    #[test]
    fn test_loadhu_basic() -> Result<(), Box<dyn std::error::Error>> {
        // Test LOADHU instruction (load halfword unsigned)
        let instructions = vec![
            wom::addi::<F>(8, 0, 400.to_f()?),    // x8 = 400 (base address)
            wom::const_32_imm::<F>(9, 0xABCD, 0), // x9 = 0xABCD (43981)
            wom::storeh::<F>(9, 8, 0),            // MEM[x8 + 0] = 0xABCD (store as halfword)
            wom::addi::<F>(10, 0, 0.to_f()?),     // x10 = 0 (clear register)
            wom::loadhu::<F>(10, 8, 0),           // x10 = MEM[x8 + 0] (load halfword unsigned)
            wom::reveal(10, 0),                   // Reveal x10 (should be 0xABCD = 43981)
            wom::halt(),
        ];
        run_vm_test("LOADHU basic test", instructions, 0xABCD, None)
    }

    #[test]
    fn test_storeb_with_offset() -> Result<(), Box<dyn std::error::Error>> {
        // Test STOREB with offset and masking
        let instructions = vec![
            wom::addi::<F>(8, 0, 500.to_f()?),    // x8 = 500 (base address)
            wom::const_32_imm::<F>(9, 0x1234, 0), // x9 = 0x1234 (only lowest byte 0x34 will be stored)
            wom::storeb::<F>(9, 8, 0),            // MEM[x8 + 0] = 0x34 (store lowest byte)
            wom::storeb::<F>(9, 8, 1),            // MEM[x8 + 1] = 0x34 (store at offset 1)
            wom::addi::<F>(10, 0, 0.to_f()?),     // x10 = 0
            wom::addi::<F>(11, 0, 0.to_f()?),     // x11 = 0
            wom::loadbu::<F>(10, 8, 0),           // x10 = MEM[x8 + 0] (should be 0x34 = 52)
            wom::loadbu::<F>(11, 8, 1),           // x11 = MEM[x8 + 1] (should be 0x34 = 52)
            wom::add::<F>(12, 10, 11),            // x12 = x10 + x11 = 52 + 52 = 104
            wom::reveal(12, 0),                   // Reveal x12 (should be 104)
            wom::halt(),
        ];
        run_vm_test("STOREB with offset test", instructions, 104, None)
    }

    #[test]
    fn test_storeh_with_offset() -> Result<(), Box<dyn std::error::Error>> {
        // Test STOREH with offset
        let instructions = vec![
            wom::addi::<F>(8, 0, 600.to_f()?),     // x8 = 600 (base address)
            wom::const_32_imm::<F>(9, 0x1111, 0),  // x9 = 0x1111
            wom::const_32_imm::<F>(10, 0x2222, 0), // x10 = 0x2222
            wom::storeh::<F>(9, 8, 0),             // MEM[x8 + 0] = 0x1111 (store halfword)
            wom::storeh::<F>(10, 8, 2),            // MEM[x8 + 2] = 0x2222 (store at offset 2)
            wom::addi::<F>(11, 0, 0.to_f()?),      // x11 = 0
            wom::addi::<F>(12, 0, 0.to_f()?),      // x12 = 0
            wom::loadhu::<F>(11, 8, 0),            // x11 = MEM[x8 + 0] (should be 0x1111 = 4369)
            wom::loadhu::<F>(12, 8, 2),            // x12 = MEM[x8 + 2] (should be 0x2222 = 8738)
            wom::add::<F>(13, 11, 12),             // x13 = 4369 + 8738 = 13107
            wom::reveal(13, 0),                    // Reveal x13 (should be 13107)
            wom::halt(),
        ];
        run_vm_test("STOREH with offset test", instructions, 13107, None)
    }
}

#[cfg(test)]
mod wast_tests {
    use crate::womir_translation::program_from_womir;

    use super::*;
    use openvm_instructions::exe::VmExe;
    use openvm_sdk::{Sdk, StdIn};
    use openvm_stark_sdk::config::setup_tracing_with_log_level;
    use serde::Deserialize;
    use serde_json::Value;
    use std::fs;
    use std::path::Path;
    use std::process::Command;
    use tracing::Level;

    type TestCase = (String, Vec<u32>, Vec<u32>);
    type TestModule = (String, u32, Vec<TestCase>);

    #[derive(Debug, Deserialize)]
    struct TestFile {
        commands: Vec<CommandEntry>,
    }

    #[derive(Debug, Deserialize)]
    struct CommandEntry {
        #[serde(rename = "type")]
        cmd_type: String,
        filename: Option<String>,
        line: Option<u32>,
        action: Option<Action>,
        expected: Option<Vec<Expected>>,
    }

    #[derive(Debug, Deserialize)]
    struct Action {
        #[serde(rename = "type")]
        action_type: String,
        field: Option<String>,
        args: Option<Vec<Value>>,
        #[allow(dead_code)]
        module: Option<String>,
    }

    #[derive(Debug, Deserialize)]
    struct Expected {
        #[serde(rename = "type")]
        expected_type: String,
        #[allow(dead_code)]
        lane: Option<String>,
        value: Option<String>,
    }

    fn extract_wast_test_info(
        wast_file: &str,
    ) -> Result<Vec<TestModule>, Box<dyn std::error::Error>> {
        // Convert .wast to .json using wast2json
        let wast_path = Path::new(wast_file);
        let json_path = wast_path.with_extension("json");
        let _output_dir = wast_path.parent().unwrap_or(Path::new("."));

        let output = Command::new("wast2json")
            .arg(wast_file)
            .arg("-o")
            .arg(&json_path)
            .arg("--debug-names")
            .output()?;

        if !output.status.success() {
            return Err(format!(
                "wast2json failed: {}",
                String::from_utf8_lossy(&output.stderr)
            )
            .into());
        }

        // Parse the JSON file
        let json_content = fs::read_to_string(&json_path)?;
        let test_file: TestFile = serde_json::from_str(&json_content)?;

        let mut test_cases = Vec::new();
        let mut current_module = None;
        let mut current_line = 0;
        let mut assert_cases = Vec::new();

        for cmd in test_file.commands {
            match cmd.cmd_type.as_str() {
                "module" => {
                    if let Some(module) = current_module.take() {
                        if !assert_cases.is_empty() {
                            test_cases.push((module, current_line, assert_cases.clone()));
                            assert_cases.clear();
                        }
                    }
                    current_module = cmd.filename;
                    current_line = cmd.line.unwrap_or(0);
                }
                "assert_return" => {
                    if let (Some(action), Some(expected)) = (cmd.action, cmd.expected) {
                        if action.action_type == "invoke" {
                            if let (Some(field), Some(args)) = (action.field, action.args) {
                                let args_u32: Vec<u32> = args
                                    .iter()
                                    .filter_map(|v| {
                                        if let Value::Object(obj) = v {
                                            if let Some(Value::String(val_str)) = obj.get("value") {
                                                // In OpenVM we read the inputs as u32s, so here we
                                                // need to parse the input as 32-bit limbs.
                                                if let Some(Value::String(ty_str)) = obj.get("type")
                                                {
                                                    parse_as_vec_u32(ty_str, val_str)
                                                } else {
                                                    Some(vec![val_str.parse::<u32>().unwrap()])
                                                }
                                            } else {
                                                None
                                            }
                                        } else {
                                            None
                                        }
                                    })
                                    .flatten()
                                    .collect();

                                let expected_u32: Vec<u32> = expected
                                    .iter()
                                    .filter_map(|e| {
                                        // Parse as 32-bit limbs for the same reason as
                                        // above.
                                        e.value
                                            .as_ref()
                                            .and_then(|v| parse_as_vec_u32(&e.expected_type, v))
                                    })
                                    .flatten()
                                    .collect();

                                assert_cases.push((field, args_u32, expected_u32));
                            }
                        }
                    }
                }
                _ => {}
            }
        }

        if let Some(module) = current_module {
            if !assert_cases.is_empty() {
                test_cases.push((module, current_line, assert_cases));
            }
        }

        // Clean up JSON file
        let _ = fs::remove_file(&json_path);

        Ok(test_cases)
    }

    fn parse_as_vec_u32(ty: &str, value: &str) -> Option<Vec<u32>> {
        if ty == "i32" {
            let v = value.parse::<u32>().unwrap();
            Some(vec![v])
        } else if ty == "i64" {
            let v = value.parse::<u64>().unwrap();
            Some(vec![v as u32, (v >> 32) as u32])
        } else {
            None
        }
    }

    #[allow(dead_code)]
    fn parse_val(s: &str) -> Result<u32, Box<dyn std::error::Error>> {
        if s.starts_with("i32.const ") {
            let val_str = s.trim_start_matches("i32.const ").trim();
            if val_str.starts_with("0x") {
                u32::from_str_radix(val_str.trim_start_matches("0x"), 16).map_err(|e| e.into())
            } else if val_str.starts_with("-0x") {
                u32::from_str_radix(val_str.trim_start_matches("-0x"), 16)
                    .map(|v| (!v).wrapping_add(1))
                    .map_err(|e| e.into())
            } else if val_str.starts_with("-") {
                val_str
                    .parse::<i32>()
                    .map(|v| v as u32)
                    .map_err(|e| e.into())
            } else {
                val_str.parse::<u32>().map_err(|e| e.into())
            }
        } else {
            Err("Unsupported value format".into())
        }
    }

    fn program_from_wasm<F: PrimeField32>(wasm_path: &str, entry_point: &str) -> VmExe<F> {
        let wasm_bytes = std::fs::read(wasm_path).expect("Failed to read WASM file");
        let ir_program = womir::loader::load_wasm(OpenVMSettings::new(), &wasm_bytes).unwrap();
        program_from_womir(ir_program, entry_point)
    }

    fn run_single_wast_test(
        module_path: &str,
        function: &str,
        args: &[u32],
        expected: &[u32],
    ) -> Result<(), Box<dyn std::error::Error>> {
        setup_tracing_with_log_level(Level::WARN);

        // Create VM configuration
        let vm_config = SdkVmConfig::builder()
            .system(Default::default())
            .rv32i(Default::default())
            .rv32m(Default::default())
            .io(Default::default())
            .build();
        let vm_config = SpecializedConfig::new(vm_config);
        let sdk = Sdk::new();

        // Load and execute the module
        let exe = program_from_wasm::<F>(module_path, function);

        // Prepare input
        let mut stdin = StdIn::default();
        for &arg in args {
            stdin.write(&arg);
        }

        let output = sdk.execute(exe.clone(), vm_config.clone(), stdin.clone())?;

        // Verify output
        if !expected.is_empty() {
            // OpenVM returns 32 bytes as field elements.
            let output_bytes: Vec<_> = output.iter().map(|n| n.as_canonical_u32() as u8).collect();
            // Read only as many bytes as expected by the test.
            let output: Vec<u32> = output_bytes[..expected.len() * 4]
                .chunks(4)
                .map(|chunk| u32::from_le_bytes(chunk.try_into().unwrap()))
                .collect();
            assert_eq!(
                output, expected,
                "Test failed for {function}({args:?}): expected {expected:?}, got {output:?}"
            );
        }

        Ok(())
    }

<<<<<<< HEAD
    fn test_wast(file_name: &str) -> Result<(), Box<dyn std::error::Error>> {
        // Load test cases
        let test_cases = extract_wast_test_info(&format!("../wasm_tests/{file_name}"))?;
=======
    #[test]
    fn test_i32() -> Result<(), Box<dyn std::error::Error>> {
        run_wasm_test("../wasm_tests/i32.wast")
    }

    #[test]
    fn test_i64() -> Result<(), Box<dyn std::error::Error>> {
        run_wasm_test("../wasm_tests/i64.wast")
    }

    fn run_wasm_test(tf: &str) -> Result<(), Box<dyn std::error::Error>> {
        let test_cases = extract_wast_test_info(tf)?;
>>>>>>> f79ba23c

        // Run all test cases
        for (module_path, _line, cases) in &test_cases {
            // Prepend ../ to the module path since we're running from integration directory
            let full_module_path = format!("../wasm_tests/{module_path}");

            for (function, args, expected) in cases {
                run_single_wast_test(&full_module_path, function, args, expected)?;
            }
        }

        Ok(())
    }

    #[test]
    fn test_i32() -> Result<(), Box<dyn std::error::Error>> {
        test_wast("i32.wast")
    }

    #[test]
    fn test_select() -> Result<(), Box<dyn std::error::Error>> {
        test_wast("select.wast")
    }
}<|MERGE_RESOLUTION|>--- conflicted
+++ resolved
@@ -1580,7 +1580,7 @@
         program_from_womir(ir_program, entry_point)
     }
 
-    fn run_single_wast_test(
+    fn run_single_wasm_test(
         module_path: &str,
         function: &str,
         args: &[u32],
@@ -1627,11 +1627,6 @@
         Ok(())
     }
 
-<<<<<<< HEAD
-    fn test_wast(file_name: &str) -> Result<(), Box<dyn std::error::Error>> {
-        // Load test cases
-        let test_cases = extract_wast_test_info(&format!("../wasm_tests/{file_name}"))?;
-=======
     #[test]
     fn test_i32() -> Result<(), Box<dyn std::error::Error>> {
         run_wasm_test("../wasm_tests/i32.wast")
@@ -1642,9 +1637,13 @@
         run_wasm_test("../wasm_tests/i64.wast")
     }
 
+    #[test]
+    fn test_select() -> Result<(), Box<dyn std::error::Error>> {
+        run_wasm_test("../wasm_tests/select.wast")
+    }
+
     fn run_wasm_test(tf: &str) -> Result<(), Box<dyn std::error::Error>> {
         let test_cases = extract_wast_test_info(tf)?;
->>>>>>> f79ba23c
 
         // Run all test cases
         for (module_path, _line, cases) in &test_cases {
@@ -1652,7 +1651,7 @@
             let full_module_path = format!("../wasm_tests/{module_path}");
 
             for (function, args, expected) in cases {
-                run_single_wast_test(&full_module_path, function, args, expected)?;
+                run_single_wasm_test(&full_module_path, function, args, expected)?;
             }
         }
 
@@ -1660,12 +1659,13 @@
     }
 
     #[test]
-    fn test_i32() -> Result<(), Box<dyn std::error::Error>> {
-        test_wast("i32.wast")
-    }
-
-    #[test]
-    fn test_select() -> Result<(), Box<dyn std::error::Error>> {
-        test_wast("select.wast")
+    fn test_fib() {
+        run_single_wasm_test("../sample_programs/fib_loop.wasm", "fib", &[10], &[55]).unwrap()
+    }
+
+    #[test]
+    #[should_panic(expected = "not yet implemented")]
+    fn test_keccak() {
+        run_single_wasm_test("../sample_programs/keccak.wasm", "main", &[0, 0], &[]).unwrap()
     }
 }