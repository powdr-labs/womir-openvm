--- conflicted
+++ resolved
@@ -643,9 +643,6 @@
 
         // Read the 3 words of the reference into contiguous registers
         assert_eq!(dest_ptr.len(), 3);
-<<<<<<< HEAD
-        load_from_const_addr(c, base_addr, dest_ptr).0
-=======
 
         let mut instrs = vec![Directive::Instruction(ib::muli::<F>(
             mul_result,
@@ -662,7 +659,6 @@
         }));
 
         instrs
->>>>>>> 7948ea4b
     }
 
     fn emit_wasm_op(
