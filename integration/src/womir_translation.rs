use std::{collections::HashMap, ops::Range, vec};

use crate::{
    const_collapse::can_turn_to_lt,
    instruction_builder::{self as ib, AluImm},
};
use arrayvec::ArrayVec;
use itertools::Itertools;
use openvm_circuit::{
    arch::{ExecutionError, Streams, VmConfig, VmExecutor},
    system::memory::tree::public_values::extract_public_values,
};
use openvm_instructions::{
    exe::{MemoryImage, VmExe},
    instruction::Instruction,
    program::{DEFAULT_PC_STEP, Program},
    riscv,
};
use openvm_stark_backend::p3_field::PrimeField32;
use openvm_womir_transpiler::{
    BaseAlu64Opcode, BaseAluOpcode, DivRem64Opcode, DivRemOpcode, Eq64Opcode, EqOpcode,
    LessThan64Opcode, LessThanOpcode, Mul64Opcode, MulOpcode, Shift64Opcode, ShiftOpcode,
};
use wasmparser::{MemArg, Operator as Op, ValType};
use womir::{
    linker::LabelValue,
    loader::{
        Global, Module,
        dag::WasmValue,
        flattening::{Context, LabelType, Tree, WriteOnceAsm},
        func_idx_to_label,
        settings::{
            ComparisonFunction, JumpCondition, MaybeConstant, ReturnInfosToCopy, Settings,
            WasmOpInput,
        },
    },
};

/// This is our convention for null function references.
///
/// The first value is the function type identifier, and we are reserving u32::MAX for null,
/// so that when indirectly calling a null reference, the type check will trigger a fault.
///
/// The second value is the function's frame size, and doesn't interfere with the WASM
/// instructions that handle function references.
///
/// The third value is the actual address of the function, and no valid function is in
/// position 0, because the linker places the function starting at address 0x4. This
/// value is used by instruction ref.is_null to decide if the reference is null.
const NULL_REF: [u32; 3] = [u32::MAX, 0, 0];

/// Traps from Womir will terminate with its error code plus this offset.
pub const ERROR_CODE_OFFSET: u32 = 100;

pub const ERROR_ABORT_CODE: u32 = 200;

pub struct LinkedProgram<'a, F: PrimeField32> {
    module: Module<'a>,
    label_map: HashMap<String, LabelValue>,
    /// Linked instructions without the startup code:
    linked_instructions: Vec<Instruction<F>>,
    memory_image: MemoryImage<F>,
}

impl<'a, F: PrimeField32> LinkedProgram<'a, F> {
    pub fn new(mut module: Module<'a>, functions: Vec<WriteOnceAsm<Directive<F>>>) -> Self {
        let functions = functions
            .into_iter()
            .map(|f| {
                let directives = f.directives.into_iter().collect();
                WriteOnceAsm {
                    directives,
                    func_idx: f.func_idx,
                    frame_size: f.frame_size,
                }
            })
            .collect::<Vec<_>>();

        let (linked_program, mut label_map) = womir::linker::link(&functions, 1);
        drop(functions);

        for v in label_map.values_mut() {
            v.pc *= riscv::RV32_REGISTER_NUM_LIMBS as u32;
        }

        let start_offset = linked_program.len();

        let linked_instructions = linked_program
            .into_iter()
            // Remove `nop` added by the linker to avoid pc=0 being a valid instruction.
            .skip(1)
            .map(|d| {
                if let Some(i) = d.into_instruction(&label_map) {
                    i
                } else {
                    unreachable!("All remaining directives should be instructions")
                }
            })
            .collect::<Vec<_>>();

        // We assume that the loop above removes a single `nop` introduced by the linker.
        assert_eq!(linked_instructions.len(), start_offset - 1);

        let memory_image = std::mem::take(&mut module.initial_memory)
            .into_iter()
            .flat_map(|(addr, value)| {
                use womir::loader::MemoryEntry::*;
                let v = match value {
                    Value(v) => v,
                    FuncAddr(idx) => {
                        let label = func_idx_to_label(idx);
                        label_map[&label].pc
                    }
                    FuncFrameSize(func_idx) => {
                        let label = func_idx_to_label(func_idx);
                        label_map[&label].frame_size.unwrap()
                    }
                    NullFuncType => NULL_REF[0],
                    NullFuncFrameSize => NULL_REF[1],
                    NullFuncAddr => NULL_REF[2],
                };

                [
                    v & 0xff,
                    (v >> 8) & 0xff,
                    (v >> 16) & 0xff,
                    (v >> 24) & 0xff,
                ]
                .into_iter()
                .enumerate()
                .filter_map(move |(i, byte)| {
                    const ROM_ID: u32 = 2;
                    if byte != 0 {
                        Some(((ROM_ID, addr + i as u32), F::from_canonical_u32(byte)))
                    } else {
                        None
                    }
                })
            })
            .collect();

        Self {
            module,
            label_map,
            linked_instructions,
            memory_image,
        }
    }

    pub fn program_with_entry_point(&self, entry_point: &str) -> VmExe<F> {
        // Create the startup code to call the entry point function.
        let entry_point = &self.label_map[entry_point];
        let entry_point_start = self.linked_instructions.len();
        let mut linked_instructions = self.linked_instructions.clone();
        linked_instructions.extend(create_startup_code(&self.module, entry_point));

        // TODO: make womir read and carry debug info
        // The first instruction was removed, which was a nop inserted by the linker,
        // so we need to set PC base to DEFAULT_PC_STEP, skipping position 0.
        let program = Program::new_without_debug_infos(
            &linked_instructions,
            DEFAULT_PC_STEP,
            DEFAULT_PC_STEP,
        );

        // Create the executor using the current memory image.
        VmExe::new(program)
            .with_pc_start(((1 + entry_point_start) * riscv::RV32_REGISTER_NUM_LIMBS) as u32)
            .with_init_memory(self.memory_image.clone())
    }

    pub fn execute(
        &mut self,
        vm_config: impl VmConfig<F>,
        entry_point: &str,
        inputs: impl Into<Streams<F>>,
    ) -> Result<Vec<F>, ExecutionError> {
        let exe = self.program_with_entry_point(entry_point);

        let vm = VmExecutor::new(vm_config);
        let final_memory = vm.execute(exe, inputs)?.unwrap();
        let public_values = extract_public_values(
            &vm.config.system().memory_config.memory_dimensions(),
            vm.config.system().num_public_values,
            &final_memory,
        );

        // TODO: extract_public_values() already converts the final_memory to a MemoryImage<F>,
        // and this is a kinda expensive redundant work. Find a way to do it only once.
        self.memory_image = final_memory
            .items()
            .filter_map(|(addr, v)| (!v.is_zero()).then_some((addr, v)))
            .collect();

        Ok(public_values)
    }
}

fn create_startup_code<F>(ctx: &Module, entry_point: &LabelValue) -> Vec<Instruction<F>>
where
    F: PrimeField32,
{
    let fn_fp = 1;
    let zero_reg = 0;
    let mut code = vec![
        ib::allocate_frame_imm(fn_fp, entry_point.frame_size.unwrap() as usize),
        ib::const_32_imm(zero_reg, 0, 0),
    ];

    let entry_point_func_type = &ctx.get_func_type(entry_point.func_idx.unwrap()).ty;

    // If the entry point function has arguments, we need to fill them with the result from read32
    let params = entry_point_func_type.params();
    let num_input_words = womir::word_count_types::<OpenVMSettings<F>>(params);
    // This is a little hacky because we know the initial first allocated frame starts at 2,
    // so we can just write directly into it by calculating the offset.
    // address 2: reserved for return address
    // address 3: reserved for frame pointer
    // address 4: first argument
    // address 4 + i: i-th argument
    let mut ptr = 4;
    for _ in 0..num_input_words {
        //code.push(ib::read32(ptr as usize));
        // code.push(ib::const_32_imm(ptr as usize, 10, 0));
        code.push(ib::pre_read_u32::<F>());
        code.push(ib::read_u32::<F>(ptr as usize));
        ptr += 1;
    }

    code.push(ib::call(0, 1, entry_point.pc as usize, fn_fp));

    // We can also read the return values directly from the function's frame, which happens
    // to be right after the arguments.
    let results = entry_point_func_type.results();
    let num_output_words = womir::word_count_types::<OpenVMSettings<F>>(results);
    for i in 0..num_output_words {
        code.push(ib::reveal_imm(ptr as usize, zero_reg, (i * 4) as usize));
        ptr += 1;
    }

    code.push(ib::halt());

    code
}

// The instructions in this IR are 1-to-1 mapped to OpenVM instructions,
// and it is needed because we can only resolve the labels to PCs during linking.
#[derive(Clone, Debug)]
#[allow(dead_code)]
pub enum Directive<F> {
    Nop,
    Label {
        id: String,
        frame_size: Option<u32>,
    },
    AllocateFrameI {
        target_frame: String,
        result_ptr: u32,
    },
    Jump {
        target: String,
    },
    JumpIf {
        target: String,
        condition_reg: u32,
    },
    JumpIfZero {
        target: String,
        condition_reg: u32,
    },
    Jaaf {
        target: String,
        new_frame_ptr: u32,
    },
    JaafSave {
        target: String,
        new_frame_ptr: u32,
        saved_caller_fp: u32,
    },
    Call {
        target_pc: String,
        new_frame_ptr: u32,
        saved_ret_pc: u32,
        saved_caller_fp: u32,
    },
    ConstFuncFrameSize {
        func_idx: u32,
        reg_dest: u32,
    },
    ConstFuncAddr {
        func_idx: u32,
        reg_dest: u32,
    },
    Instruction(Instruction<F>),
}

type Ctx<'a, 'b, F> = Context<'a, 'b, OpenVMSettings<F>>;

#[derive(Debug)]
pub struct OpenVMSettings<F> {
    _phantom: std::marker::PhantomData<F>,
}

impl<F> OpenVMSettings<F> {
    pub fn new() -> Self {
        Self {
            _phantom: std::marker::PhantomData,
        }
    }
}

#[allow(refining_impl_trait)]
impl<'a, F: PrimeField32> Settings<'a> for OpenVMSettings<F> {
    type Directive = Directive<F>;

    fn bytes_per_word() -> u32 {
        4
    }

    fn words_per_ptr() -> u32 {
        1
    }

    fn is_jump_condition_available(_cond: JumpCondition) -> bool {
        true
    }

    fn is_relative_jump_available() -> bool {
        true
    }

    fn get_const_collapse_processor(&self) -> Option<impl Fn(&Op, &[MaybeConstant])> {
        Some(crate::const_collapse::collapse_const_if_possible)
    }

    fn to_plain_local_jump(directive: Directive<F>) -> Result<String, Directive<F>> {
        if let Directive::Jump { target } = directive {
            Ok(target)
        } else {
            Err(directive)
        }
    }

    fn is_label(directive: &Directive<F>) -> Option<&str> {
        if let Directive::Label { id, .. } = directive {
            Some(id)
        } else {
            None
        }
    }

    fn use_non_deterministic_function_outputs() -> bool {
        false
    }

    fn emit_label(&self, _c: &mut Ctx<F>, name: String, frame_size: Option<u32>) -> Directive<F> {
        Directive::Label {
            id: name,
            frame_size,
        }
    }

    fn emit_trap(
        &self,
        _c: &mut Ctx<F>,
        error_code: womir::loader::flattening::TrapReason,
    ) -> Directive<F> {
        Directive::Instruction(ib::trap(error_code as u32 as usize))
    }

    fn emit_allocate_label_frame(
        &self,
        _c: &mut Ctx<F>,
        label: String,
        result_ptr: Range<u32>,
    ) -> Directive<F> {
        Directive::AllocateFrameI {
            target_frame: label,
            result_ptr: result_ptr.start,
        }
    }

    fn emit_allocate_value_frame(
        &self,
        _c: &mut Ctx<F>,
        frame_size_ptr: Range<u32>,
        result_ptr: Range<u32>,
    ) -> Directive<F> {
        Directive::Instruction(ib::allocate_frame_reg(
            result_ptr.start as usize,
            frame_size_ptr.start as usize,
        ))
    }

    fn emit_copy(
        &self,
        _c: &mut Ctx<F>,
        src_ptr: Range<u32>,
        dest_ptr: Range<u32>,
    ) -> Directive<F> {
        Directive::Instruction(ib::add_imm(
            dest_ptr.start as usize,
            src_ptr.start as usize,
            AluImm::from(0),
        ))
    }

    fn emit_copy_into_frame(
        &self,
        _c: &mut Ctx<F>,
        src_ptr: Range<u32>,
        dest_frame_ptr: Range<u32>,
        dest_offset: Range<u32>,
    ) -> Directive<F> {
        Directive::Instruction(ib::copy_into_frame(
            dest_offset.start as usize,
            src_ptr.start as usize,
            dest_frame_ptr.start as usize,
        ))
    }

    fn emit_copy_from_frame(
        &self,
        _c: &mut Context<'a, '_, Self>,
        source_frame_ptr: Range<u32>,
        source_offset: Range<u32>,
        dest_ptr: Range<u32>,
    ) -> Directive<F> {
        Directive::Instruction(ib::copy_from_frame(
            dest_ptr.start as usize,
            source_offset.start as usize,
            source_frame_ptr.start as usize,
        ))
    }

    fn emit_jump(&self, label: String) -> Directive<F> {
        Directive::Jump { target: label }
    }

    fn emit_jump_into_loop(
        &self,
        _c: &mut Ctx<F>,
        loop_label: String,
        loop_frame_ptr: Range<u32>,
        ret_info_to_copy: Option<ReturnInfosToCopy>,
        saved_curr_fp_ptr: Option<Range<u32>>,
    ) -> Vec<Directive<F>> {
        let mut directives = if let Some(to_copy) = ret_info_to_copy {
            assert_eq!(Self::words_per_ptr(), 1);
            vec![
                Directive::Instruction(ib::copy_into_frame(
                    to_copy.dest.ret_pc.start as usize,
                    to_copy.src.ret_pc.start as usize,
                    loop_frame_ptr.start as usize,
                )),
                Directive::Instruction(ib::copy_into_frame(
                    to_copy.dest.ret_fp.start as usize,
                    to_copy.src.ret_fp.start as usize,
                    loop_frame_ptr.start as usize,
                )),
            ]
        } else {
            Vec::new()
        };

        let jump = if let Some(saved_caller_fp) = saved_curr_fp_ptr {
            Directive::JaafSave {
                target: loop_label,
                new_frame_ptr: loop_frame_ptr.start,
                saved_caller_fp: saved_caller_fp.start,
            }
        } else {
            Directive::Jaaf {
                target: loop_label,
                new_frame_ptr: loop_frame_ptr.start,
            }
        };

        directives.push(jump);
        directives
    }

    fn emit_conditional_jump(
        &self,
        _c: &mut Ctx<F>,
        condition_type: JumpCondition,
        label: String,
        condition_ptr: Range<u32>,
    ) -> Directive<F> {
        match condition_type {
            JumpCondition::IfNotZero => Directive::JumpIf {
                target: label,
                condition_reg: condition_ptr.start,
            },
            JumpCondition::IfZero => Directive::JumpIfZero {
                target: label,
                condition_reg: condition_ptr.start,
            },
        }
    }

    fn emit_conditional_jump_cmp_immediate(
        &self,
        c: &mut Ctx<F>,
        cmp: ComparisonFunction,
        value_ptr: Range<u32>,
        immediate: u32,
        label: String,
    ) -> Vec<Directive<F>> {
        let comparison = c.register_gen.allocate_type(ValType::I32);

        let mut directives = if let Ok(imm_f) = immediate.try_into() {
            // If immediate fits into field, we can save one instruction:
            let cmp_insn = match cmp {
                ComparisonFunction::Equal => ib::eq_imm::<F>,
                ComparisonFunction::GreaterThanOrEqualUnsigned
                | ComparisonFunction::LessThanUnsigned => ib::lt_u_imm,
            };
            vec![Directive::Instruction(cmp_insn(
                comparison.start as usize,
                value_ptr.start as usize,
                imm_f,
            ))]
        } else {
            // Otherwise, we need to compose the immediate into a register:
            let cmp_insn = match cmp {
                ComparisonFunction::Equal => ib::eq,
                ComparisonFunction::GreaterThanOrEqualUnsigned
                | ComparisonFunction::LessThanUnsigned => ib::lt_u,
            };

            let const_value = c.register_gen.allocate_type(ValType::I32);

            let imm_lo: u16 = (immediate & 0xffff) as u16;
            let imm_hi: u16 = ((immediate >> 16) & 0xffff) as u16;

            vec![
                Directive::Instruction(ib::const_32_imm(
                    const_value.start as usize,
                    imm_lo,
                    imm_hi,
                )),
                Directive::Instruction(cmp_insn(
                    comparison.start as usize,
                    value_ptr.start as usize,
                    const_value.start as usize,
                )),
            ]
        };

        // We use "less than" to compare both "less than" and "greater than or equal",
        // so, if it is the later, we must jump if the condition is false.
        directives.push(match cmp {
            ComparisonFunction::Equal | ComparisonFunction::LessThanUnsigned => Directive::JumpIf {
                target: label,
                condition_reg: comparison.start,
            },
            ComparisonFunction::GreaterThanOrEqualUnsigned => Directive::JumpIfZero {
                target: label,
                condition_reg: comparison.start,
            },
        });

        directives
    }

    fn emit_relative_jump(&self, _c: &mut Ctx<F>, offset_ptr: Range<u32>) -> Directive<F> {
        Directive::Instruction(ib::skip(offset_ptr.start as usize))
    }

    fn emit_jump_out_of_loop(
        &self,
        _c: &mut Ctx<F>,
        target_label: String,
        target_frame_ptr: Range<u32>,
    ) -> Directive<F> {
        Directive::Jaaf {
            target: target_label,
            new_frame_ptr: target_frame_ptr.start,
        }
    }

    fn emit_return(
        &self,
        _c: &mut Ctx<F>,
        ret_pc_ptr: Range<u32>,
        caller_fp_ptr: Range<u32>,
    ) -> Directive<F> {
        Directive::Instruction(ib::ret(
            ret_pc_ptr.start as usize,
            caller_fp_ptr.start as usize,
        ))
    }

    fn emit_imported_call(
        &self,
        _c: &mut Ctx<F>,
        module: &'a str,
        function: &'a str,
        _inputs: Vec<Range<u32>>,
        outputs: Vec<Range<u32>>,
    ) -> Vec<Directive<F>> {
        match (module, function) {
            ("env", "read_u32") => {
                let output = outputs[0].start as usize;
                vec![
                    Directive::Instruction(ib::pre_read_u32()),
                    Directive::Instruction(ib::read_u32(output)),
                ]
            }
            ("env", "abort") => {
                vec![Directive::Instruction(ib::abort())]
            }
            _ => unimplemented!(
                "Imported function `{}` from module `{}` is not supported",
                function,
                module
            ),
        }
    }

    fn emit_function_call(
        &self,
        _c: &mut Ctx<F>,
        function_label: String,
        function_frame_ptr: Range<u32>,
        saved_ret_pc_ptr: Range<u32>,
        saved_caller_fp_ptr: Range<u32>,
    ) -> Directive<F> {
        Directive::Call {
            target_pc: function_label,
            new_frame_ptr: function_frame_ptr.start,
            saved_ret_pc: saved_ret_pc_ptr.start,
            saved_caller_fp: saved_caller_fp_ptr.start,
        }
    }

    fn emit_indirect_call(
        &self,
        _c: &mut Ctx<F>,
        target_pc_ptr: Range<u32>,
        function_frame_ptr: Range<u32>,
        saved_ret_pc_ptr: Range<u32>,
        saved_caller_fp_ptr: Range<u32>,
    ) -> Directive<F> {
        Directive::Instruction(ib::call_indirect(
            saved_ret_pc_ptr.start as usize,
            saved_caller_fp_ptr.start as usize,
            target_pc_ptr.start as usize,
            function_frame_ptr.start as usize,
        ))
    }

<<<<<<< HEAD
    fn emit_table_get(
        &self,
        c: &mut Ctx<F>,
        table_idx: u32,
        entry_idx_ptr: Range<u32>,
        dest_ptr: Range<u32>,
    ) -> Vec<Directive<F>> {
        const TABLE_ENTRY_SIZE: i16 = 12;
        const TABLE_SEGMENT_HEADER_SIZE: u32 = 8;

        let table_segment = c.program.tables[table_idx as usize];

        let mul_result = c.register_gen.allocate_type(ValType::I32).start as usize;

        let base_addr = table_segment.start + TABLE_SEGMENT_HEADER_SIZE;

        // Read the 3 words of the reference into contiguous registers
        assert_eq!(dest_ptr.len(), 3);

        let mut instrs = vec![Directive::Instruction(ib::mul_imm::<F>(
            mul_result,
            entry_idx_ptr.start as usize,
            TABLE_ENTRY_SIZE.into(),
        ))];

        instrs.extend(dest_ptr.enumerate().map(|(i, dest_reg)| {
            Directive::Instruction(ib::loadw(
                dest_reg as usize,
                mul_result,
                base_addr as i32 + (i as i32) * 4,
            ))
        }));

        instrs
    }

=======
>>>>>>> 60a45c87
    fn emit_wasm_op(
        &self,
        c: &mut Ctx<F>,
        op: Op<'a>,
        inputs: Vec<WasmOpInput>,
        output: Option<Range<u32>>,
    ) -> Tree<Directive<F>> {
        use openvm_instructions::LocalOpcode;

        // First handle single-instruction binary operations.
        let binary_op = match op {
            // 32-bit integer instructions
            Op::I32Eq => Ok(EqOpcode::EQ.global_opcode()),
            Op::I32Ne => Ok(EqOpcode::NEQ.global_opcode()),
            Op::I32LtS => Ok(LessThanOpcode::SLT.global_opcode()),
            Op::I32LtU => Ok(LessThanOpcode::SLTU.global_opcode()),
            Op::I32Add => Ok(BaseAluOpcode::ADD.global_opcode()),
            Op::I32Sub => Ok(BaseAluOpcode::SUB.global_opcode()),
            Op::I32And => Ok(BaseAluOpcode::AND.global_opcode()),
            Op::I32Or => Ok(BaseAluOpcode::OR.global_opcode()),
            Op::I32Xor => Ok(BaseAluOpcode::XOR.global_opcode()),
            Op::I32Mul => Ok(MulOpcode::MUL.global_opcode()),
            Op::I32DivS => Ok(DivRemOpcode::DIV.global_opcode()),
            Op::I32DivU => Ok(DivRemOpcode::DIVU.global_opcode()),
            Op::I32RemS => Ok(DivRemOpcode::REM.global_opcode()),
            Op::I32RemU => Ok(DivRemOpcode::REMU.global_opcode()),
            Op::I32Shl => Ok(ShiftOpcode::SLL.global_opcode()),
            Op::I32ShrS => Ok(ShiftOpcode::SRA.global_opcode()),
            Op::I32ShrU => Ok(ShiftOpcode::SRL.global_opcode()),

            // 64-bit integer instructions
            Op::I64Eq => Ok(Eq64Opcode::EQ.global_opcode()),
            Op::I64Ne => Ok(Eq64Opcode::NEQ.global_opcode()),
            Op::I64LtS => Ok(LessThan64Opcode::SLT.global_opcode()),
            Op::I64LtU => Ok(LessThan64Opcode::SLTU.global_opcode()),
            Op::I64Add => Ok(BaseAlu64Opcode::ADD.global_opcode()),
            Op::I64Sub => Ok(BaseAlu64Opcode::SUB.global_opcode()),
            Op::I64And => Ok(BaseAlu64Opcode::AND.global_opcode()),
            Op::I64Or => Ok(BaseAlu64Opcode::OR.global_opcode()),
            Op::I64Xor => Ok(BaseAlu64Opcode::XOR.global_opcode()),
            Op::I64Mul => Ok(Mul64Opcode::MUL.global_opcode()),
            Op::I64DivS => Ok(DivRem64Opcode::DIV.global_opcode()),
            Op::I64DivU => Ok(DivRem64Opcode::DIVU.global_opcode()),
            Op::I64RemS => Ok(DivRem64Opcode::REM.global_opcode()),
            Op::I64RemU => Ok(DivRem64Opcode::REMU.global_opcode()),
            Op::I64Shl => Ok(Shift64Opcode::SLL.global_opcode()),
            Op::I64ShrS => Ok(Shift64Opcode::SRA.global_opcode()),
            Op::I64ShrU => Ok(Shift64Opcode::SRL.global_opcode()),

            // Float instructions
            Op::F32Eq => todo!(),
            Op::F32Ne => todo!(),
            Op::F32Lt => todo!(),
            Op::F32Gt => todo!(),
            Op::F32Le => todo!(),
            Op::F32Ge => todo!(),
            Op::F64Eq => todo!(),
            Op::F64Ne => todo!(),
            Op::F64Lt => todo!(),
            Op::F64Gt => todo!(),
            Op::F64Le => todo!(),
            Op::F64Ge => todo!(),
            Op::F32Add => todo!(),
            Op::F32Sub => todo!(),
            Op::F32Mul => todo!(),
            Op::F32Div => todo!(),
            Op::F32Min => todo!(),
            Op::F32Max => todo!(),
            Op::F32Copysign => todo!(),
            Op::F64Add => todo!(),
            Op::F64Sub => todo!(),
            Op::F64Mul => todo!(),
            Op::F64Div => todo!(),
            Op::F64Min => todo!(),
            Op::F64Max => todo!(),
            Op::F64Copysign => todo!(),

            // If not a binary operation, return the operator directly
            op => Err(op),
        };

        let op: Op<'_> = match binary_op {
            Ok(op) => {
                let opcode = op.as_usize();
                let output = output.unwrap().start as usize;
                match inputs.as_slice() {
                    [WasmOpInput::Register(input1), WasmOpInput::Register(input2)] => {
                        // Case of two register inputs
                        return Directive::Instruction(ib::instr_r(
                            opcode,
                            output,
                            input1.start as usize,
                            input2.start as usize,
                        ))
                        .into();
                    }
                    [WasmOpInput::Register(reg), WasmOpInput::Constant(c)]
                    | [WasmOpInput::Constant(c), WasmOpInput::Register(reg)] => {
                        // Case of one register input and one constant input.

                        // If this is the case of unsigned "0 < reg", turn into "reg != 0"
                        if (op == LessThanOpcode::SLTU.global_opcode()
                            || op == LessThan64Opcode::SLTU.global_opcode())
                            && let WasmOpInput::Constant(WasmValue::I32(0) | WasmValue::I64(0)) =
                                inputs[0]
                        {
                            return Directive::Instruction(ib::neq_imm(
                                output,
                                reg.start as usize,
                                AluImm::from(0),
                            ))
                            .into();
                        }

                        // The general case below is for commutative operations, so the order
                        // of the operands doesn't matter.

                        // The constant folding step guarantees that the constant can be safely
                        // truncated to i16.
                        let c = const_i16_as_field(c);

                        return Directive::Instruction(ib::instr_i(
                            opcode,
                            output,
                            reg.start as usize,
                            c,
                        ))
                        .into();
                    }
                    _ => unreachable!("combination of inputs not possible for binary op"),
                }
            }
            Err(op) => op,
        };

        // Handle the GT instructions, which are just reversed LT
        let op = match op {
            Op::I32GtS => Ok(LessThanOpcode::SLT.global_opcode()),
            Op::I32GtU => Ok(LessThanOpcode::SLTU.global_opcode()),
            Op::I64GtS => Ok(LessThan64Opcode::SLT.global_opcode()),
            Op::I64GtU => Ok(LessThan64Opcode::SLTU.global_opcode()),
            op => Err(op),
        };

        let op = match op {
            Ok(op) => {
                let op = op.as_usize();
                let output = output.unwrap().start as usize;
                match inputs.as_slice() {
                    [
                        WasmOpInput::Register(greater_side),
                        WasmOpInput::Register(lesser_side),
                    ] => {
                        // Case of two register inputs
                        return Directive::Instruction(ib::instr_r(
                            op,
                            output,
                            lesser_side.start as usize,
                            greater_side.start as usize,
                        ))
                        .into();
                    }
                    [WasmOpInput::Constant(c), WasmOpInput::Register(reg)] => {
                        // Case of one register input and one constant input.
                        //
                        // The constant is only allowed to be on the left side, because GT
                        // is just LT with the operands reversed, and LT expects the immediate as
                        // the greater side.
                        let c = const_i16_as_field(c);
                        return Directive::Instruction(ib::instr_i(
                            op,
                            output,
                            reg.start as usize,
                            c,
                        ))
                        .into();
                    }
                    [WasmOpInput::Register(reg), WasmOpInput::Constant(c)] => {
                        // This can only be the case where you can turn "r > 0" into "r != 0".
                        assert!(matches!(c, WasmValue::I32(0) | WasmValue::I64(0)));

                        return Directive::Instruction(ib::neq_imm(
                            output,
                            reg.start as usize,
                            AluImm::from(0),
                        ))
                        .into();
                    }
                    _ => unreachable!("combination of inputs not possible for GT op"),
                }
            }
            Err(op) => op,
        };

        // Handle the complex instructions that supports constant inlining
        match &op {
            Op::I32GeS
            | Op::I32GeU
            | Op::I64GeS
            | Op::I64GeU
            | Op::I32LeS
            | Op::I32LeU
            | Op::I64LeS
            | Op::I64LeU => {
                let inverse_result = c.register_gen.allocate_type(ValType::I32).start as usize;
                let output = output.unwrap().start as usize;

                let comp_instruction = match [&inputs[0], &inputs[1]] {
                    [WasmOpInput::Register(input1), WasmOpInput::Register(input2)] => {
                        let inverse_op = match op {
                            Op::I32GeS => ib::lt_s,
                            Op::I32GeU => ib::lt_u,
                            Op::I64GeS => ib::lt_s_64,
                            Op::I64GeU => ib::lt_u_64,
                            Op::I32LeS => ib::gt_s,
                            Op::I32LeU => ib::gt_u,
                            Op::I64LeS => ib::gt_s_64,
                            Op::I64LeU => ib::gt_u_64,
                            _ => unreachable!(),
                        };

                        let input1 = input1.start as usize;
                        let input2 = input2.start as usize;

                        // Perform the inverse operation and invert the result
                        inverse_op(inverse_result, input1, input2)
                    }
                    [WasmOpInput::Register(reg), WasmOpInput::Constant(c)]
                    | [WasmOpInput::Constant(c), WasmOpInput::Register(reg)] => {
                        // Handle the cases where unsigned "reg >= 1" and "1 <= reg" can be turned into "reg != 0"
                        if matches!(
                            (&op, &inputs[1]),
                            (
                                Op::I32GeU | Op::I64GeU,
                                WasmOpInput::Constant(WasmValue::I32(1) | WasmValue::I64(1))
                            )
                        ) || matches!(
                            (&op, &inputs[0]),
                            (
                                Op::I32LeU | Op::I64LeU,
                                WasmOpInput::Constant(WasmValue::I32(1) | WasmValue::I64(1))
                            )
                        ) {
                            return Directive::Instruction(ib::neq_imm(
                                output,
                                reg.start as usize,
                                AluImm::from(0),
                            ))
                            .into();
                        }

                        let opcode = match op {
                            Op::I32GeS | Op::I32LeS => LessThanOpcode::SLT.global_opcode(),
                            Op::I32GeU | Op::I32LeU => LessThanOpcode::SLTU.global_opcode(),
                            Op::I64GeS | Op::I64LeS => LessThan64Opcode::SLT.global_opcode(),
                            Op::I64GeU | Op::I64LeU => LessThan64Opcode::SLTU.global_opcode(),
                            _ => unreachable!(),
                        };

                        // Check whether this is the case where "c >= r" or "r <= c" can be turned into "r < c + 1".
                        if ((matches!(op, Op::I32GeS | Op::I32GeU | Op::I64GeS | Op::I64GeU)
                            && matches!(&inputs[0], WasmOpInput::Constant(_)))
                            || (matches!(op, Op::I32LeS | Op::I32LeU | Op::I64LeS | Op::I64LeU)
                                && matches!(&inputs[0], WasmOpInput::Register(_))))
                            && let Some(inc_c) = can_turn_to_lt(&op, c)
                        {
                            // The operation can be turned into a single less-than comparison with incremented constant.
                            // There is no need to do the inverse operation and invert the result.
                            return Directive::Instruction(ib::instr_i(
                                opcode.as_usize(),
                                output,
                                reg.start as usize,
                                inc_c.into(),
                            ))
                            .into();
                        }

                        let c = const_i16_as_field(c);
                        ib::instr_i(opcode.as_usize(), inverse_result, reg.start as usize, c)
                    }
                    _ => unreachable!("combination of inputs not possible for GE/LE operations"),
                };

                // Perform the inverse operation and invert the result
                return vec![
                    Directive::Instruction(comp_instruction),
                    Directive::Instruction(ib::eq_imm(output, inverse_result, AluImm::from(0))),
                ]
                .into();
            }
            Op::I32Rotl => {
                return translate_rot::<F, I32Rot>(c, RotDirection::Left, inputs, output);
            }
            Op::I32Rotr => {
                return translate_rot::<F, I32Rot>(c, RotDirection::Right, inputs, output);
            }
            Op::I64Rotl => {
                return translate_rot::<F, I64Rot>(c, RotDirection::Left, inputs, output);
            }
            Op::I64Rotr => {
                return translate_rot::<F, I64Rot>(c, RotDirection::Right, inputs, output);
            }
            Op::Select | Op::TypedSelect { .. } => {
                // Works like a ternary operator: if the condition (3rd input) is non-zero,
                // select the 1st input, otherwise select the 2nd input.
                let output = output.unwrap();
                let condition = inputs[2].as_register().unwrap().start;

                // The directives to set the output to either of the alternatives
                let [if_non_zero, if_zero] =
                    [&inputs[0], &inputs[1]].map(|alternative| match alternative {
                        // This input is a register, so we issue register to register copy instructions
                        WasmOpInput::Register(r) => r
                            .clone()
                            .zip(output.clone())
                            .map(|(src, dest)| {
                                Directive::Instruction(ib::add_imm(
                                    dest as usize,
                                    src as usize,
                                    AluImm::from(0),
                                ))
                            })
                            .collect_vec(),
                        // This input is a constant, so we issue const to register instructions
                        WasmOpInput::Constant(value) => {
                            const_wasm_value(c.program, value, output.clone())
                        }
                    });

                let non_zero_label = c.new_label(LabelType::Local);
                let continuation_label = c.new_label(LabelType::Local);

                return Tree::Node(vec![
                    // if condition != 0 jump to non_zero_label
                    Tree::Leaf(Directive::JumpIf {
                        target: non_zero_label.clone(),
                        condition_reg: condition,
                    }),
                    // if jump is not taken, copy the value for "if zero"
                    if_zero.into(),
                    // jump to continuation
                    Directive::Jump {
                        target: continuation_label.clone(),
                    }
                    .into(),
                    // alternative label
                    Directive::Label {
                        id: non_zero_label,
                        frame_size: None,
                    }
                    .into(),
                    // if jump is taken, copy the value for "if set"
                    if_non_zero.into(),
                    // continuation label
                    Directive::Label {
                        id: continuation_label,
                        frame_size: None,
                    }
                    .into(),
                ]);
            }
            _ => (),
        }

        // Handle the remaining operations, whose inputs are all registers
        let inputs = inputs
            .into_iter()
            .map(|input| {
                input
                    .as_register()
                    .expect("input must be a register")
                    .clone()
            })
            .collect_vec();
        match op {
            // 32-bit integer instructions
            Op::I32Const { value } => {
                let output = output.unwrap().start as usize;
                let value_u = value as u32;
                let imm_lo: u16 = (value_u & 0xffff) as u16;
                let imm_hi: u16 = ((value_u >> 16) & 0xffff) as u16;
                Directive::Instruction(ib::const_32_imm(output, imm_lo, imm_hi)).into()
            }
            Op::I64Const { value } => {
                let output = output.unwrap().start as usize;
                let lower = value as u32;
                let lower_lo: u16 = (lower & 0xffff) as u16;
                let lower_hi: u16 = ((lower >> 16) & 0xffff) as u16;
                let upper = (value >> 32) as u32;
                let upper_lo: u16 = (upper & 0xffff) as u16;
                let upper_hi: u16 = ((upper >> 16) & 0xffff) as u16;
                vec![
                    Directive::Instruction(ib::const_32_imm(output, lower_lo, lower_hi)),
                    Directive::Instruction(ib::const_32_imm(output + 1, upper_lo, upper_hi)),
                ]
                .into()
            }
            Op::I32Eqz => {
                let input = inputs[0].start as usize;
                let output = output.unwrap().start as usize;
                Directive::Instruction(ib::eq_imm(output, input, AluImm::from(0))).into()
            }
            Op::I64Eqz => {
                let input = inputs[0].start as usize;
                let output = output.unwrap().start as usize;
                Directive::Instruction(ib::eq_imm_64(output, input, AluImm::from(0))).into()
            }

            Op::I32WrapI64 => {
                // TODO: considering we are using a single address space for both i32 and i64,
                // this instruction could be elided at womir level.

                let lower_limb = inputs[0].start as usize;
                // The higher limb is ignored.
                let output = output.unwrap().start as usize;

                // Just copy the lower limb to the output.
                Directive::Instruction(ib::add_imm(output, lower_limb, AluImm::from(0))).into()
            }
            Op::I32Extend8S | Op::I32Extend16S => {
                let input = inputs[0].start as usize;
                let output = output.unwrap().start as usize;

                let tmp = c.register_gen.allocate_type(ValType::I32).start as usize;

                let shift = match op {
                    Op::I32Extend8S => 24_i16,
                    Op::I32Extend16S => 16_i16,
                    _ => unreachable!(),
                }
                .into();

                // Left shift followed by arithmetic right shift
                vec![
                    Directive::Instruction(ib::shl_imm(tmp, input, shift)),
                    Directive::Instruction(ib::shr_s_imm(output, tmp, shift)),
                ]
                .into()
            }
            Op::I64Extend8S | Op::I64Extend16S | Op::I64Extend32S => {
                let input = inputs[0].start as usize;
                let output = output.unwrap().start as usize;

                let tmp = c.register_gen.allocate_type(ValType::I64).start as usize;

                let shift = match op {
                    Op::I64Extend8S => 56_i16,
                    Op::I64Extend16S => 48_i16,
                    Op::I64Extend32S => 32_i16,
                    _ => unreachable!(),
                }
                .into();

                // Left shift followed by arithmetic right shift
                vec![
                    Directive::Instruction(ib::shl_imm_64(tmp, input, shift)),
                    Directive::Instruction(ib::shr_s_imm_64(output, tmp, shift)),
                ]
                .into()
            }

            // 64-bit integer instructions
            Op::I64ExtendI32S => {
                let input = inputs[0].start as usize;
                let output = output.unwrap().start as usize;

                let high_shifted = c.register_gen.allocate_type(ValType::I64).start as usize;

                vec![
                    // Copy the 32 bit values to the high 32 bits of the temporary value.
                    // Leave the low bits undefined.
                    Directive::Instruction(ib::add_imm(high_shifted + 1, input, AluImm::from(0))),
                    // shr will read 64 bits, so we need to zero the other half due to WOM
                    Directive::Instruction(ib::const_32_imm(high_shifted, 0, 0)),
                    // Arithmetic shift right to fill the high bits with the sign bit.
                    Directive::Instruction(ib::shr_s_imm_64(output, high_shifted, 32_i16.into())),
                ]
                .into()
            }
            Op::I64ExtendI32U => {
                let input = inputs[0].start as usize;
                let output = output.unwrap().start as usize;

                vec![
                    // Copy the 32 bit value to the low 32 bits of the output.
                    Directive::Instruction(ib::add_imm(output, input, AluImm::from(0))),
                    // Zero the high 32 bits.
                    Directive::Instruction(ib::const_32_imm(output + 1, 0, 0)),
                ]
                .into()
            }

            // Global instructions
            Op::GlobalSet { global_index } => {
                let Global::Mutable(allocated_var) = &c.program.globals[global_index as usize]
                else {
                    unreachable!()
                };

                store_to_const_addr(c, allocated_var.address, inputs[0].clone()).into()
            }
            Op::GlobalGet { global_index } => {
                let global = &c.program.globals[global_index as usize];
                match global {
                    Global::Mutable(allocated_var) => {
                        load_from_const_addr(c, allocated_var.address, output.unwrap())
                            .0
                            .into()
                    }
                    Global::Immutable(op) => self.emit_wasm_op(c, op.clone(), Vec::new(), output),
                }
            }

            Op::I32Load { memarg } => {
                let imm = mem_offset(memarg, c);
                let base_addr = inputs[0].start as usize;
                let output = output.unwrap().start as usize;
                match memarg.align {
                    0 => {
                        // read four bytes
                        let b0 = c.register_gen.allocate_type(ValType::I32).start as usize;
                        let b1 = c.register_gen.allocate_type(ValType::I32).start as usize;
                        let b2 = c.register_gen.allocate_type(ValType::I32).start as usize;
                        let b3 = c.register_gen.allocate_type(ValType::I32).start as usize;
                        let b1_shifted = c.register_gen.allocate_type(ValType::I32).start as usize;
                        let b2_shifted = c.register_gen.allocate_type(ValType::I32).start as usize;
                        let b3_shifted = c.register_gen.allocate_type(ValType::I32).start as usize;
                        let lo = c.register_gen.allocate_type(ValType::I32).start as usize;
                        let hi = c.register_gen.allocate_type(ValType::I32).start as usize;
                        vec![
                            Directive::Instruction(ib::loadbu(b0, base_addr, imm)),
                            Directive::Instruction(ib::loadbu(b1, base_addr, imm + 1)),
                            Directive::Instruction(ib::loadbu(b2, base_addr, imm + 2)),
                            Directive::Instruction(ib::loadbu(b3, base_addr, imm + 3)),
                            Directive::Instruction(ib::shl_imm(b1_shifted, b1, 8_i16.into())),
                            Directive::Instruction(ib::shl_imm(b2_shifted, b2, 16_i16.into())),
                            Directive::Instruction(ib::shl_imm(b3_shifted, b3, 24_i16.into())),
                            Directive::Instruction(ib::or(lo, b0, b1_shifted)),
                            Directive::Instruction(ib::or(hi, b2_shifted, b3_shifted)),
                            Directive::Instruction(ib::or(output, lo, hi)),
                        ]
                        .into()
                    }
                    1 => {
                        // read two half words
                        let hi = c.register_gen.allocate_type(ValType::I32).start as usize;
                        let hi_shifted = c.register_gen.allocate_type(ValType::I32).start as usize;
                        let lo = c.register_gen.allocate_type(ValType::I32).start as usize;
                        vec![
                            Directive::Instruction(ib::loadhu(lo, base_addr, imm)),
                            Directive::Instruction(ib::loadhu(hi, base_addr, imm + 2)),
                            Directive::Instruction(ib::shl_imm(hi_shifted, hi, 16_i16.into())),
                            Directive::Instruction(ib::or(output, lo, hi_shifted)),
                        ]
                        .into()
                    }
                    2.. => Directive::Instruction(ib::loadw(output, base_addr, imm)).into(),
                }
            }

            Op::I32Load16U { memarg } | Op::I32Load16S { memarg } => {
                let imm = mem_offset(memarg, c);
                let base_addr = inputs[0].start as usize;
                let output = output.unwrap().start as usize;

                match memarg.align {
                    0 => {
                        // read four bytes
                        let b0 = c.register_gen.allocate_type(ValType::I32).start as usize;
                        let b1 = c.register_gen.allocate_type(ValType::I32).start as usize;
                        let b1_shifted = c.register_gen.allocate_type(ValType::I32).start as usize;
                        vec![
                            Directive::Instruction(ib::loadbu(b0, base_addr, imm)),
                            if let Op::I32Load16S { .. } = op {
                                Directive::Instruction(ib::loadb(b1, base_addr, imm + 1))
                            } else {
                                Directive::Instruction(ib::loadbu(b1, base_addr, imm + 1))
                            },
                            Directive::Instruction(ib::shl_imm(b1_shifted, b1, 8_i16.into())),
                            Directive::Instruction(ib::or(output, b0, b1_shifted)),
                        ]
                        .into()
                    }
                    1.. => if let Op::I32Load16S { .. } = op {
                        Directive::Instruction(ib::loadh(output, base_addr, imm))
                    } else {
                        Directive::Instruction(ib::loadhu(output, base_addr, imm))
                    }
                    .into(),
                }
            }
            Op::I32Load8U { memarg } => {
                let imm = mem_offset(memarg, c);
                let base_addr = inputs[0].start as usize;
                let output = output.unwrap().start as usize;

                Directive::Instruction(ib::loadbu(output, base_addr, imm)).into()
            }
            Op::I32Load8S { memarg } => {
                let imm = mem_offset(memarg, c);
                let base_addr = inputs[0].start as usize;
                let output = output.unwrap().start as usize;

                Directive::Instruction(ib::loadb(output, base_addr, imm)).into()
            }
            Op::I64Load { memarg } => {
                let imm = mem_offset(memarg, c);
                let base_addr = inputs[0].start as usize;
                let output = (output.unwrap().start) as usize;

                match memarg.align {
                    0 => {
                        // read byte by byte
                        let b0 = c.register_gen.allocate_type(ValType::I32).start as usize;
                        let b1 = c.register_gen.allocate_type(ValType::I32).start as usize;
                        let b2 = c.register_gen.allocate_type(ValType::I32).start as usize;
                        let b3 = c.register_gen.allocate_type(ValType::I32).start as usize;
                        let b4 = c.register_gen.allocate_type(ValType::I32).start as usize;
                        let b5 = c.register_gen.allocate_type(ValType::I32).start as usize;
                        let b6 = c.register_gen.allocate_type(ValType::I32).start as usize;
                        let b7 = c.register_gen.allocate_type(ValType::I32).start as usize;
                        let b1_shifted = c.register_gen.allocate_type(ValType::I32).start as usize;
                        let b2_shifted = c.register_gen.allocate_type(ValType::I32).start as usize;
                        let b3_shifted = c.register_gen.allocate_type(ValType::I32).start as usize;
                        let b5_shifted = c.register_gen.allocate_type(ValType::I32).start as usize;
                        let b6_shifted = c.register_gen.allocate_type(ValType::I32).start as usize;
                        let b7_shifted = c.register_gen.allocate_type(ValType::I32).start as usize;

                        let hi0 = c.register_gen.allocate_type(ValType::I32).start as usize;
                        let hi1 = c.register_gen.allocate_type(ValType::I32).start as usize;
                        let lo0 = c.register_gen.allocate_type(ValType::I32).start as usize;
                        let lo1 = c.register_gen.allocate_type(ValType::I32).start as usize;

                        vec![
                            // load each byte
                            Directive::Instruction(ib::loadbu(b0, base_addr, imm)),
                            Directive::Instruction(ib::loadbu(b1, base_addr, imm + 1)),
                            Directive::Instruction(ib::loadbu(b2, base_addr, imm + 2)),
                            Directive::Instruction(ib::loadbu(b3, base_addr, imm + 3)),
                            Directive::Instruction(ib::loadbu(b4, base_addr, imm + 4)),
                            Directive::Instruction(ib::loadbu(b5, base_addr, imm + 5)),
                            Directive::Instruction(ib::loadbu(b6, base_addr, imm + 6)),
                            Directive::Instruction(ib::loadbu(b7, base_addr, imm + 7)),
                            // build lo 32 bits
                            Directive::Instruction(ib::shl_imm(b1_shifted, b1, 8_i16.into())),
                            Directive::Instruction(ib::shl_imm(b2_shifted, b2, 16_i16.into())),
                            Directive::Instruction(ib::shl_imm(b3_shifted, b3, 24_i16.into())),
                            Directive::Instruction(ib::or(lo0, b0, b1_shifted)),
                            Directive::Instruction(ib::or(lo1, b2_shifted, b3_shifted)),
                            Directive::Instruction(ib::or(output, lo0, lo1)),
                            // build hi 32 bits
                            Directive::Instruction(ib::shl_imm(b5_shifted, b5, 8_i16.into())),
                            Directive::Instruction(ib::shl_imm(b6_shifted, b6, 16_i16.into())),
                            Directive::Instruction(ib::shl_imm(b7_shifted, b7, 24_i16.into())),
                            Directive::Instruction(ib::or(hi0, b4, b5_shifted)),
                            Directive::Instruction(ib::or(hi1, b6_shifted, b7_shifted)),
                            Directive::Instruction(ib::or(output + 1, hi0, hi1)),
                        ]
                    }
                    1 => {
                        // read four halfwords
                        let h0 = c.register_gen.allocate_type(ValType::I32).start as usize;
                        let h1 = c.register_gen.allocate_type(ValType::I32).start as usize;
                        let h2 = c.register_gen.allocate_type(ValType::I32).start as usize;
                        let h3 = c.register_gen.allocate_type(ValType::I32).start as usize;
                        let h1_shifted = c.register_gen.allocate_type(ValType::I32).start as usize;
                        let h3_shifted = c.register_gen.allocate_type(ValType::I32).start as usize;

                        vec![
                            Directive::Instruction(ib::loadhu(h0, base_addr, imm)),
                            Directive::Instruction(ib::loadhu(h1, base_addr, imm + 2)),
                            Directive::Instruction(ib::loadhu(h2, base_addr, imm + 4)),
                            Directive::Instruction(ib::loadhu(h3, base_addr, imm + 6)),
                            Directive::Instruction(ib::shl_imm(h1_shifted, h1, 16_i16.into())),
                            Directive::Instruction(ib::shl_imm(h3_shifted, h3, 16_i16.into())),
                            Directive::Instruction(ib::or(output, h0, h1_shifted)),
                            Directive::Instruction(ib::or(output + 1, h2, h3_shifted)),
                        ]
                    }
                    2.. => {
                        // read two words
                        vec![
                            Directive::Instruction(ib::loadw(output, base_addr, imm)),
                            Directive::Instruction(ib::loadw(output + 1, base_addr, imm + 4)),
                        ]
                    }
                }
                .into()
            }
            Op::I64Load8U { memarg } | Op::I64Load8S { memarg } => {
                let imm = mem_offset(memarg, c);
                let base_addr = inputs[0].start as usize;
                let output = (output.unwrap().start) as usize;
                let val = c.register_gen.allocate_type(ValType::I64).start as usize;

                vec![
                    // load signed or unsigned byte as i32 hi part
                    if let Op::I64Load8S { .. } = op {
                        Directive::Instruction(ib::loadb(val + 1, base_addr, imm))
                    } else {
                        Directive::Instruction(ib::loadbu(val + 1, base_addr, imm))
                    },
                    // shr will read 64 bits, so we need to zero the other half due to WOM
                    Directive::Instruction(ib::const_32_imm(val, 0, 0)),
                    // shift i64 val right, keeping the sign
                    Directive::Instruction(ib::shr_s_imm_64(output, val, 32_i16.into())),
                ]
                .into()
            }
            Op::I64Load16U { memarg } | Op::I64Load16S { memarg } => {
                let imm = mem_offset(memarg, c);
                let base_addr = inputs[0].start as usize;
                let output = (output.unwrap().start) as usize;
                let val = c.register_gen.allocate_type(ValType::I64).start as usize;

                match memarg.align {
                    0 => {
                        let b0 = c.register_gen.allocate_type(ValType::I32).start as usize;
                        let b1 = c.register_gen.allocate_type(ValType::I32).start as usize;
                        let b1_shifted = c.register_gen.allocate_type(ValType::I32).start as usize;
                        vec![
                            // load b1 signed/unsigned
                            if let Op::I64Load16S { .. } = op {
                                Directive::Instruction(ib::loadb(b1, base_addr, imm + 1))
                            } else {
                                Directive::Instruction(ib::loadbu(b1, base_addr, imm + 1))
                            },
                            // shift b1
                            Directive::Instruction(ib::shl_imm(b1_shifted, b1, 8_i16.into())),
                            // load b0
                            Directive::Instruction(ib::loadbu(b0, base_addr, imm)),
                            // combine b0 and b1
                            Directive::Instruction(ib::or(val + 1, b0, b1_shifted)),
                            // shr will read 64 bits, so we need to zero the other half due to WOM
                            Directive::Instruction(ib::const_32_imm(val, 0, 0)),
                            // shift i64 val right, keeping the sign
                            Directive::Instruction(ib::shr_s_imm_64(output, val, 32_i16.into())),
                        ]
                    }
                    1.. => {
                        if let Op::I64Load16S { .. } = op {
                            vec![
                                // load signed halfword as i32 on the hi part of the i64 val
                                Directive::Instruction(ib::loadh(val + 1, base_addr, imm)),
                                // shr will read 64 bits, so we need to zero the other half due to WOM
                                Directive::Instruction(ib::const_32_imm(val, 0, 0)),
                                // shift i64 val right, keeping the sign
                                Directive::Instruction(ib::shr_s_imm_64(
                                    output,
                                    val,
                                    32_i16.into(),
                                )),
                            ]
                        } else {
                            vec![
                                // load unsigned lo i32
                                Directive::Instruction(ib::loadhu(output, base_addr, imm)),
                                // zero out hi i32
                                Directive::Instruction(ib::const_32_imm(output + 1, 0x0, 0x0)),
                            ]
                        }
                    }
                }
                .into()
            }
            Op::I64Load32U { memarg } | Op::I64Load32S { memarg } => {
                let imm = mem_offset(memarg, c);
                let base_addr = inputs[0].start as usize;
                let output = (output.unwrap().start) as usize;
                let val = c.register_gen.allocate_type(ValType::I64).start as usize;

                match memarg.align {
                    0 => {
                        let b0 = c.register_gen.allocate_type(ValType::I32).start as usize;
                        let b1 = c.register_gen.allocate_type(ValType::I32).start as usize;
                        let b2 = c.register_gen.allocate_type(ValType::I32).start as usize;
                        let b3 = c.register_gen.allocate_type(ValType::I32).start as usize;
                        let b1_shifted = c.register_gen.allocate_type(ValType::I32).start as usize;
                        let b2_shifted = c.register_gen.allocate_type(ValType::I32).start as usize;
                        let b3_shifted = c.register_gen.allocate_type(ValType::I32).start as usize;
                        let hi = c.register_gen.allocate_type(ValType::I32).start as usize;
                        let lo = c.register_gen.allocate_type(ValType::I32).start as usize;
                        vec![
                            Directive::Instruction(ib::loadbu(b0, base_addr, imm)),
                            Directive::Instruction(ib::loadbu(b1, base_addr, imm + 1)),
                            Directive::Instruction(ib::loadbu(b2, base_addr, imm + 2)),
                            Directive::Instruction(ib::loadbu(b3, base_addr, imm + 3)),
                            // shifts
                            Directive::Instruction(ib::shl_imm(b1_shifted, b1, 8_i16.into())),
                            Directive::Instruction(ib::shl_imm(b2_shifted, b2, 16_i16.into())),
                            Directive::Instruction(ib::shl_imm(b3_shifted, b3, 24_i16.into())),
                            // build hi and lo
                            Directive::Instruction(ib::or(lo, b0, b1_shifted)),
                            Directive::Instruction(ib::or(hi, b2_shifted, b3_shifted)),
                            // build hi i32 in val
                            Directive::Instruction(ib::or(val + 1, lo, hi)),
                            // shr will read 64 bits, so we need to zero the other half due to WOM
                            Directive::Instruction(ib::const_32_imm(val, 0, 0)),
                            // shift signed/unsigned
                            if let Op::I64Load32S { .. } = op {
                                Directive::Instruction(ib::shr_s_imm_64(output, val, 32_i16.into()))
                            } else {
                                Directive::Instruction(ib::shr_u_imm_64(output, val, 32_i16.into()))
                            },
                        ]
                    }
                    1 => {
                        let h0 = c.register_gen.allocate_type(ValType::I32).start as usize;
                        let h1 = c.register_gen.allocate_type(ValType::I32).start as usize;
                        let h1_shifted = c.register_gen.allocate_type(ValType::I32).start as usize;
                        vec![
                            // load h0, h1
                            Directive::Instruction(ib::loadhu(h0, base_addr, imm)),
                            Directive::Instruction(ib::loadhu(h1, base_addr, imm + 2)),
                            // shift h1
                            Directive::Instruction(ib::shl_imm(h1_shifted, h1, 16_i16.into())),
                            // combine h0 and h1
                            Directive::Instruction(ib::or(val + 1, h0, h1_shifted)),
                            // shr will read 64 bits, so we need to zero the other half due to WOM
                            Directive::Instruction(ib::const_32_imm(val, 0, 0)),
                            // shift signed/unsigned
                            if let Op::I64Load32S { .. } = op {
                                Directive::Instruction(ib::shr_s_imm_64(output, val, 32_i16.into()))
                            } else {
                                Directive::Instruction(ib::shr_u_imm_64(output, val, 32_i16.into()))
                            },
                        ]
                    }
                    2.. => {
                        vec![
                            // load word
                            Directive::Instruction(ib::loadw(val + 1, base_addr, imm)),
                            // shr will read 64 bits, so we need to zero the other half due to WOM
                            Directive::Instruction(ib::const_32_imm(val, 0, 0)),
                            // shift signed/unsigned
                            if let Op::I64Load32S { .. } = op {
                                Directive::Instruction(ib::shr_s_imm_64(output, val, 32_i16.into()))
                            } else {
                                Directive::Instruction(ib::shr_u_imm_64(output, val, 32_i16.into()))
                            },
                        ]
                    }
                }
                .into()
            }
            Op::I32Store { memarg } | Op::I64Store32 { memarg } => {
                let imm = mem_offset(memarg, c);
                let base_addr = inputs[0].start as usize;
                let value = inputs[1].start as usize;

                match memarg.align {
                    0 => {
                        // write byte by byte
                        let b1 = c.register_gen.allocate_type(ValType::I32).start as usize;
                        let b2 = c.register_gen.allocate_type(ValType::I32).start as usize;
                        let b3 = c.register_gen.allocate_type(ValType::I32).start as usize;
                        vec![
                            // store byte 0
                            Directive::Instruction(ib::storeb(value, base_addr, imm)),
                            // shift and store byte 1
                            Directive::Instruction(ib::shr_u_imm(b1, value, 8_i16.into())),
                            Directive::Instruction(ib::storeb(b1, base_addr, imm + 1)),
                            // shift and store byte 2
                            Directive::Instruction(ib::shr_u_imm(b2, value, 16_i16.into())),
                            Directive::Instruction(ib::storeb(b2, base_addr, imm + 2)),
                            // shift and store byte 3
                            Directive::Instruction(ib::shr_u_imm(b3, value, 24_i16.into())),
                            Directive::Instruction(ib::storeb(b3, base_addr, imm + 3)),
                        ]
                        .into()
                    }
                    1 => {
                        let h1 = c.register_gen.allocate_type(ValType::I32).start as usize;
                        vec![
                            // store halfword 0
                            Directive::Instruction(ib::storeh(value, base_addr, imm)),
                            // shift and store halfword 1
                            Directive::Instruction(ib::shr_u_imm(h1, value, 16_i16.into())),
                            Directive::Instruction(ib::storeh(h1, base_addr, imm + 2)),
                        ]
                        .into()
                    }
                    2.. => Directive::Instruction(ib::storew(value, base_addr, imm)).into(),
                }
            }
            Op::I32Store8 { memarg } | Op::I64Store8 { memarg } => {
                let imm = mem_offset(memarg, c);
                let base_addr = inputs[0].start as usize;
                let value = inputs[1].start as usize;

                Directive::Instruction(ib::storeb(value, base_addr, imm)).into()
            }
            Op::I32Store16 { memarg } | Op::I64Store16 { memarg } => {
                let imm = mem_offset(memarg, c);
                let base_addr = inputs[0].start as usize;
                let value = inputs[1].start as usize;

                match memarg.align {
                    0 => {
                        let b1 = c.register_gen.allocate_type(ValType::I32).start as usize;
                        vec![
                            // store byte 0
                            Directive::Instruction(ib::storeb(value, base_addr, imm)),
                            // shift and store byte 1
                            Directive::Instruction(ib::shr_u_imm(b1, value, 8_i16.into())),
                            Directive::Instruction(ib::storeb(b1, base_addr, imm + 1)),
                        ]
                        .into()
                    }
                    1.. => Directive::Instruction(ib::storeh(value, base_addr, imm)).into(),
                }
            }
            Op::I64Store { memarg } => {
                let imm = mem_offset(memarg, c);
                let base_addr = inputs[0].start as usize;
                let value_lo = inputs[1].start as usize;
                let value_hi = (inputs[1].start + 1) as usize;

                match memarg.align {
                    0 => {
                        // write byte by byte
                        let b1 = c.register_gen.allocate_type(ValType::I32).start as usize;
                        let b2 = c.register_gen.allocate_type(ValType::I32).start as usize;
                        let b3 = c.register_gen.allocate_type(ValType::I32).start as usize;
                        let b5 = c.register_gen.allocate_type(ValType::I32).start as usize;
                        let b6 = c.register_gen.allocate_type(ValType::I32).start as usize;
                        let b7 = c.register_gen.allocate_type(ValType::I32).start as usize;
                        vec![
                            // store byte 0
                            Directive::Instruction(ib::storeb(value_lo, base_addr, imm)),
                            // shift and store byte 1
                            Directive::Instruction(ib::shr_u_imm(b1, value_lo, 8_i16.into())),
                            Directive::Instruction(ib::storeb(b1, base_addr, imm + 1)),
                            // shift and store byte 2
                            Directive::Instruction(ib::shr_u_imm(b2, value_lo, 16_i16.into())),
                            Directive::Instruction(ib::storeb(b2, base_addr, imm + 2)),
                            // shift and store byte 3
                            Directive::Instruction(ib::shr_u_imm(b3, value_lo, 24_i16.into())),
                            Directive::Instruction(ib::storeb(b3, base_addr, imm + 3)),
                            // store byte 4
                            Directive::Instruction(ib::storeb(value_hi, base_addr, imm + 4)),
                            // shift and store byte 5
                            Directive::Instruction(ib::shr_u_imm(b5, value_hi, 8_i16.into())),
                            Directive::Instruction(ib::storeb(b5, base_addr, imm + 5)),
                            // shift and store byte 6
                            Directive::Instruction(ib::shr_u_imm(b6, value_hi, 16_i16.into())),
                            Directive::Instruction(ib::storeb(b6, base_addr, imm + 6)),
                            // shift and store byte 7
                            Directive::Instruction(ib::shr_u_imm(b7, value_hi, 24_i16.into())),
                            Directive::Instruction(ib::storeb(b7, base_addr, imm + 7)),
                        ]
                    }
                    1 => {
                        // write by halfwords
                        let h1 = c.register_gen.allocate_type(ValType::I32).start as usize;
                        let h3 = c.register_gen.allocate_type(ValType::I32).start as usize;
                        vec![
                            // store halfword 0
                            Directive::Instruction(ib::storeh(value_lo, base_addr, imm)),
                            // shift and store halfword 1
                            Directive::Instruction(ib::shr_u_imm(h1, value_lo, 16_i16.into())),
                            Directive::Instruction(ib::storeh(h1, base_addr, imm + 2)),
                            // store halfword 2
                            Directive::Instruction(ib::storeh(value_hi, base_addr, imm + 4)),
                            // shift and store halfword 3
                            Directive::Instruction(ib::shr_u_imm(h3, value_hi, 16_i16.into())),
                            Directive::Instruction(ib::storeh(h3, base_addr, imm + 6)),
                        ]
                    }
                    2.. => {
                        vec![
                            Directive::Instruction(ib::storew(value_lo, base_addr, imm)),
                            Directive::Instruction(ib::storew(value_hi, base_addr, imm + 4)),
                        ]
                    }
                }
                .into()
            }

            Op::MemorySize { mem } => {
                assert_eq!(mem, 0, "Only a single linear memory is supported");
                load_from_const_addr(c, c.program.memory.unwrap().start, output.unwrap())
                    .0
                    .into()
            }
            Op::MemoryGrow { mem } => {
                assert_eq!(mem, 0, "Only a single linear memory is supported");
                let header_addr = c.program.memory.unwrap().start;

                let output = output.unwrap().start as usize;

                let header_regs = c.register_gen.allocate_type(ValType::I64);
                let size_reg = header_regs.start as usize;
                let max_size_reg = (header_regs.start + 1) as usize;

                let new_size = c.register_gen.allocate_type(ValType::I32).start as usize;
                let is_gt_max = c.register_gen.allocate_type(ValType::I32).start;
                let is_lt_curr = c.register_gen.allocate_type(ValType::I32).start;

                let error_label = c.new_label(LabelType::Local);
                let continuation_label = c.new_label(LabelType::Local);

                // Load the current size and max size.
                let (mut directives, header_addr_reg) =
                    load_from_const_addr(c, header_addr, header_regs);

                directives.extend([
                    // Calculate the new size:
                    Directive::Instruction(ib::add(new_size, size_reg, inputs[0].start as usize)),
                    // Check if the new size is greater than the max size.
                    Directive::Instruction(ib::gt_u(is_gt_max as usize, new_size, max_size_reg)),
                    // If the new size is greater than the max size, branch to the error label.
                    Directive::JumpIf {
                        target: error_label.clone(),
                        condition_reg: is_gt_max,
                    },
                    // Check if the new size is less than to the current size (which means an overflow occurred),
                    // which means the requested size is too large.
                    Directive::Instruction(ib::lt_u::<F>(is_lt_curr as usize, new_size, size_reg)),
                    // If the requested size overflows, branch to the error label.
                    Directive::JumpIf {
                        target: error_label.clone(),
                        condition_reg: is_lt_curr,
                    },
                    // Success case:
                    // - write new size to header.
                    Directive::Instruction(ib::storew(new_size, header_addr_reg.start as usize, 0)),
                    // - write old size to output.
                    Directive::Instruction(ib::add_imm(output, size_reg, AluImm::from(0))),
                    // - jump to continuation label.
                    Directive::Jump {
                        target: continuation_label.clone(),
                    },
                    // Error case: write 0xFFFFFFFF to output.
                    Directive::Label {
                        id: error_label,
                        frame_size: None,
                    },
                    Directive::Instruction(ib::const_32_imm(output, 0xFFFF, 0xFFFF)),
                    // Continue:
                    Directive::Label {
                        id: continuation_label,
                        frame_size: None,
                    },
                ]);

                directives.into()
            }
            Op::MemoryInit {
                data_index: _,
                mem: _,
            } => todo!(),
            Op::DataDrop { data_index: _ } => todo!(),

            // Table instructions
            Op::TableInit {
                elem_index: _,
                table: _,
            } => todo!(),
            Op::TableCopy {
                dst_table: _,
                src_table: _,
            } => todo!(),
            Op::TableFill { table: _ } => todo!(),
            Op::TableGet { table } => {
                emit_table_get(c, table, inputs[0].clone(), output.unwrap()).into()
            }
            Op::TableSet { table: _ } => todo!(),
            Op::TableGrow { table: _ } => todo!(),
            Op::TableSize { table: _ } => todo!(),
            Op::ElemDrop { elem_index: _ } => todo!(),

            // Reference instructions
            Op::RefNull { hty: _ } => NULL_REF
                .iter()
                .zip_eq(output.unwrap())
                .map(|(v, reg)| {
                    Directive::Instruction(ib::const_32_imm(
                        reg as usize,
                        *v as u16,
                        (*v >> 16) as u16,
                    ))
                })
                .collect_vec()
                .into(),
            Op::RefIsNull => todo!(),
            Op::RefFunc { function_index } => {
                const_function_reference(c.program, function_index, output.unwrap()).into()
            }

            // Float instructions
            Op::F32Load { memarg: _ } => todo!(),
            Op::F64Load { memarg: _ } => todo!(),
            Op::F32Store { memarg: _ } => todo!(),
            Op::F64Store { memarg: _ } => todo!(),
            Op::F32Const { value } => {
                let output = output.unwrap().start as usize;
                let value_u = value.bits();
                let value_lo: u16 = (value_u & 0xffff) as u16;
                let value_hi: u16 = ((value_u >> 16) & 0xffff) as u16;
                Directive::Instruction(ib::const_32_imm(output, value_lo, value_hi)).into()
            }
            Op::F64Const { value } => {
                let output = output.unwrap().start as usize;
                let value = value.bits();
                let lower = value as u32;
                let lower_lo: u16 = (lower & 0xffff) as u16;
                let lower_hi: u16 = ((lower >> 16) & 0xffff) as u16;
                let upper = (value >> 32) as u32;
                let upper_lo: u16 = (upper & 0xffff) as u16;
                let upper_hi: u16 = ((upper >> 16) & 0xffff) as u16;
                vec![
                    Directive::Instruction(ib::const_32_imm(output, lower_lo, lower_hi)),
                    Directive::Instruction(ib::const_32_imm(output + 1, upper_lo, upper_hi)),
                ]
                .into()
            }
            Op::F32Abs => todo!(),
            Op::F32Neg => todo!(),
            Op::F32Ceil => todo!(),
            Op::F32Floor => todo!(),
            Op::F32Trunc => todo!(),
            Op::F32Nearest => todo!(),
            Op::F32Sqrt => todo!(),
            Op::F64Abs => todo!(),
            Op::F64Neg => todo!(),
            Op::F64Ceil => todo!(),
            Op::F64Floor => todo!(),
            Op::F64Trunc => todo!(),
            Op::F64Nearest => todo!(),
            Op::F64Sqrt => todo!(),
            Op::I32TruncF32S => todo!(),
            Op::I32TruncF32U => todo!(),
            Op::I32TruncF64S => todo!(),
            Op::I32TruncF64U => todo!(),
            Op::I64TruncF32S => todo!(),
            Op::I64TruncF32U => todo!(),
            Op::I64TruncF64S => todo!(),
            Op::I64TruncF64U => todo!(),
            Op::F32ConvertI32S => todo!(),
            Op::F32ConvertI32U => todo!(),
            Op::F32ConvertI64S => todo!(),
            Op::F32ConvertI64U => todo!(),
            Op::F32DemoteF64 => todo!(),
            Op::F64ConvertI32S => todo!(),
            Op::F64ConvertI32U => todo!(),
            Op::F64ConvertI64S => todo!(),
            Op::F64ConvertI64U => todo!(),
            Op::F64PromoteF32 => todo!(),

            Op::I32ReinterpretF32
            | Op::F32ReinterpretI32
            | Op::I64ReinterpretF64
            | Op::F64ReinterpretI64 => {
                // TODO: considering we are using a single address space for all types,
                // these reinterpret instruction could be elided at womir level.

                // Just copy the input to the output.
                inputs[0]
                    .clone()
                    .zip(output.unwrap())
                    .map(|(input, output)| {
                        Directive::Instruction(ib::add_imm(
                            output as usize,
                            input as usize,
                            AluImm::from(0),
                        ))
                    })
                    .collect_vec()
                    .into()
            }

            // Instructions that are implemented as function calls
            Op::MemoryCopy { .. }
            | Op::MemoryFill { .. }
            | Op::I32Popcnt
            | Op::I64Popcnt
            | Op::I32Ctz
            | Op::I64Ctz
            | Op::I32Clz
            | Op::I64Clz => {
                unreachable!("These ops should have been replaced with function calls")
            }
            _ => todo!("{op:?}"),
        }
    }
}

impl<F: PrimeField32> Directive<F> {
    fn into_instruction(self, label_map: &HashMap<String, LabelValue>) -> Option<Instruction<F>> {
        match self {
            Directive::Nop | Directive::Label { .. } => None,
            Directive::AllocateFrameI {
                target_frame,
                result_ptr,
            } => {
                let frame_size = label_map.get(&target_frame).unwrap().frame_size.unwrap();
                Some(ib::allocate_frame_imm(
                    result_ptr as usize,
                    frame_size as usize,
                ))
            }
            Directive::Jump { target } => {
                let pc = label_map.get(&target).unwrap().pc;
                Some(ib::jump(pc as usize))
            }
            Directive::JumpIf {
                target,
                condition_reg,
            } => {
                let pc = label_map.get(&target)?.pc;
                Some(ib::jump_if(condition_reg as usize, pc as usize))
            }
            Directive::JumpIfZero {
                target,
                condition_reg,
            } => {
                let pc = label_map.get(&target)?.pc;
                Some(ib::jump_if_zero(condition_reg as usize, pc as usize))
            }
            Directive::Jaaf {
                target,
                new_frame_ptr,
            } => {
                let pc = label_map.get(&target)?.pc;
                Some(ib::jaaf(pc as usize, new_frame_ptr as usize))
            }
            Directive::JaafSave {
                target,
                new_frame_ptr,
                saved_caller_fp,
            } => {
                let pc = label_map.get(&target)?.pc;
                Some(ib::jaaf_save(
                    saved_caller_fp as usize,
                    pc as usize,
                    new_frame_ptr as usize,
                ))
            }
            Directive::Call {
                target_pc,
                new_frame_ptr,
                saved_ret_pc,
                saved_caller_fp,
            } => {
                let pc = label_map.get(&target_pc)?.pc;
                Some(ib::call(
                    saved_ret_pc as usize,
                    saved_caller_fp as usize,
                    pc as usize,
                    new_frame_ptr as usize,
                ))
            }
            Directive::ConstFuncFrameSize { func_idx, reg_dest } => {
                let label = func_idx_to_label(func_idx);
                let frame_size = label_map.get(&label)?.frame_size.unwrap();
                Some(ib::const_32_imm(
                    reg_dest as usize,
                    frame_size as u16,
                    (frame_size >> 16) as u16,
                ))
            }
            Directive::ConstFuncAddr { func_idx, reg_dest } => {
                let label = func_idx_to_label(func_idx);
                let pc = label_map.get(&label)?.pc;
                Some(ib::const_32_imm(
                    reg_dest as usize,
                    pc as u16,
                    (pc >> 16) as u16,
                ))
            }
            Directive::Instruction(i) => Some(i),
        }
    }
}

fn emit_table_get<F: PrimeField32>(
    c: &mut Ctx<F>,
    table_idx: u32,
    entry_idx_ptr: Range<u32>,
    dest_ptr: Range<u32>,
) -> Vec<Directive<F>> {
    const TABLE_ENTRY_SIZE: u32 = 12;
    const TABLE_SEGMENT_HEADER_SIZE: u32 = 8;

    let table_segment = c.program.tables[table_idx as usize];

    let mul_result = c.register_gen.allocate_type(ValType::I32).start as usize;

    let base_addr = table_segment.start + TABLE_SEGMENT_HEADER_SIZE;

    // Read the 3 words of the reference into contiguous registers
    assert_eq!(dest_ptr.len(), 3);

    let mut instrs = vec![Directive::Instruction(ib::mul_imm::<F>(
        mul_result,
        entry_idx_ptr.start as usize,
        TABLE_ENTRY_SIZE.to_f().unwrap(),
    ))];

    instrs.extend(dest_ptr.enumerate().map(|(i, dest_reg)| {
        Directive::Instruction(ib::loadw(
            dest_reg as usize,
            mul_result,
            base_addr as i32 + (i as i32) * 4,
        ))
    }));

    instrs
}

enum RotDirection {
    Left,
    Right,
}

trait RotOps<F: PrimeField32> {
    fn val_type() -> ValType;
    fn num_bits() -> i16;
    fn mask_rot_bits(dest: usize, src: usize) -> Instruction<F>;
    fn num_bits_const(dest: usize) -> Vec<Directive<F>>;
    fn shl(dest: usize, val: usize, amount: usize) -> Instruction<F>;
    fn shr_u(dest: usize, val: usize, amount: usize) -> Instruction<F>;
    fn shl_imm(dest: usize, val: usize, amount: AluImm) -> Instruction<F>;
    fn shr_u_imm(dest: usize, val: usize, amount: AluImm) -> Instruction<F>;
    fn sub(dest: usize, lhs: usize, rhs: usize) -> Instruction<F>;
    fn or(dest: usize, lhs: usize, rhs: usize) -> Instruction<F>;
}

struct I32Rot;

impl<F: PrimeField32> RotOps<F> for I32Rot {
    fn val_type() -> ValType {
        ValType::I32
    }
    fn num_bits() -> i16 {
        32
    }
    fn mask_rot_bits(dest: usize, src: usize) -> Instruction<F> {
        ib::and_imm(dest, src, (32_i16 - 1).into())
    }

    fn num_bits_const(dest: usize) -> Vec<Directive<F>> {
        vec![Directive::Instruction(ib::const_32_imm(dest, 32, 0))]
    }
    fn shl(dest: usize, val: usize, amount: usize) -> Instruction<F> {
        ib::shl(dest, val, amount)
    }
    fn shr_u(dest: usize, val: usize, amount: usize) -> Instruction<F> {
        ib::shr_u(dest, val, amount)
    }
    fn shl_imm(dest: usize, val: usize, amount: AluImm) -> Instruction<F> {
        ib::shl_imm(dest, val, amount)
    }
    fn shr_u_imm(dest: usize, val: usize, amount: AluImm) -> Instruction<F> {
        ib::shr_u_imm(dest, val, amount)
    }
    fn sub(dest: usize, lhs: usize, rhs: usize) -> Instruction<F> {
        ib::sub(dest, lhs, rhs)
    }
    fn or(dest: usize, lhs: usize, rhs: usize) -> Instruction<F> {
        ib::or(dest, lhs, rhs)
    }
}

struct I64Rot;

impl<F: PrimeField32> RotOps<F> for I64Rot {
    fn val_type() -> ValType {
        ValType::I64
    }
    fn num_bits() -> i16 {
        64
    }
    fn mask_rot_bits(dest: usize, src: usize) -> Instruction<F> {
        ib::and_imm_64(dest, src, (64_i16 - 1).into())
    }
    fn num_bits_const(dest: usize) -> Vec<Directive<F>> {
        vec![
            Directive::Instruction(ib::const_32_imm(dest, 64, 0)),
            Directive::Instruction(ib::const_32_imm(dest + 1, 0, 0)),
        ]
    }
    fn shl(dest: usize, val: usize, amount: usize) -> Instruction<F> {
        ib::shl_64(dest, val, amount)
    }
    fn shr_u(dest: usize, val: usize, amount: usize) -> Instruction<F> {
        ib::shr_u_64(dest, val, amount)
    }
    fn shl_imm(dest: usize, val: usize, amount: AluImm) -> Instruction<F> {
        ib::shl_imm_64(dest, val, amount)
    }
    fn shr_u_imm(dest: usize, val: usize, amount: AluImm) -> Instruction<F> {
        ib::shr_u_imm_64(dest, val, amount)
    }
    fn sub(dest: usize, lhs: usize, rhs: usize) -> Instruction<F> {
        ib::sub_64(dest, lhs, rhs)
    }
    fn or(dest: usize, lhs: usize, rhs: usize) -> Instruction<F> {
        ib::or_64(dest, lhs, rhs)
    }
}

/// Issue the instructions to perform a rotate operation.
fn translate_rot<F: PrimeField32, R: RotOps<F>>(
    c: &mut Ctx<F>,
    direction: RotDirection,
    inputs: Vec<WasmOpInput>,
    output: Option<Range<u32>>,
) -> Tree<Directive<F>> {
    // Const collapse ensures input[0] is always a register.
    let value = inputs[0].as_register().unwrap().start as usize;
    let output = output.unwrap().start as usize;

    let shift_ref = c.register_gen.allocate_type(R::val_type()).start as usize;
    let shift_back = c.register_gen.allocate_type(R::val_type()).start as usize;

    let mut directives = match &inputs[1] {
        WasmOpInput::Register(reg) => {
            let reg = reg.start as usize;
            let shift_ref_amount = c.register_gen.allocate_type(R::val_type()).start as usize;
            // TODO: if the transformation from rot to this sequence of instructions
            // was done earlier in the pipeline, at DAG level, this const could be
            // optimized away, sometimes.
            let const_num_bits = c.register_gen.allocate_type(R::val_type()).start as usize;
            let shift_back_amount = c.register_gen.allocate_type(R::val_type()).start as usize;

            let mut directives = R::num_bits_const(const_num_bits);

            directives.extend(
                [
                    // mask the shift amount to the valid range
                    R::mask_rot_bits(shift_ref_amount, reg),
                    // calculate the shift amount for the opposite direction
                    R::sub(shift_back_amount, const_num_bits, shift_ref_amount),
                ]
                .map(Directive::Instruction),
            );

            directives.extend(
                match direction {
                    RotDirection::Left => [
                        // shift left
                        R::shl(shift_ref, value, shift_ref_amount),
                        // shift right
                        R::shr_u(shift_back, value, shift_back_amount),
                    ],
                    RotDirection::Right => [
                        // shift right
                        R::shr_u(shift_ref, value, shift_ref_amount),
                        // shift left
                        R::shl(shift_back, value, shift_back_amount),
                    ],
                }
                .map(Directive::Instruction),
            );

            directives
        }
        WasmOpInput::Constant(wasm_value) => {
            let shift_bits_ref = match *wasm_value {
                WasmValue::I32(v) => v as i16,
                WasmValue::I64(v) => v as i16,
                _ => panic!("not valid i16"),
            } & (R::num_bits() - 1);
            let shift_bits_back = R::num_bits() - shift_bits_ref;

            let shift_bits_ref = shift_bits_ref.into();
            let shift_bits_back = shift_bits_back.into();

            match direction {
                RotDirection::Left => vec![
                    // shift left
                    Directive::Instruction(R::shl_imm(shift_ref, value, shift_bits_ref)),
                    // shift right
                    Directive::Instruction(R::shr_u_imm(shift_back, value, shift_bits_back)),
                ],
                RotDirection::Right => vec![
                    // shift right
                    Directive::Instruction(R::shr_u_imm(shift_ref, value, shift_bits_ref)),
                    // shift left
                    Directive::Instruction(R::shl_imm(shift_back, value, shift_bits_back)),
                ],
            }
        }
    };

    // or the two shifts
    directives.push(Directive::Instruction(R::or(output, shift_ref, shift_back)));

    directives.into()
}

/// Precondition: `value` is either `WasmValue::I32` or `WasmValue::I64`
fn const_i16_as_field(value: &WasmValue) -> AluImm {
    let c: i16 = match *value {
        WasmValue::I32(v) => v as i16,
        WasmValue::I64(v) => v as i16,
        _ => panic!("not valid i16"),
    };
    c.into()
}

fn mem_offset<F: PrimeField32>(memarg: MemArg, c: &Ctx<F>) -> i32 {
    assert_eq!(memarg.memory, 0, "no multiple memories supported");
    let mem_start = c
        .program
        .linear_memory_start()
        .expect("no memory allocated");
    let offset = mem_start + u32::try_from(memarg.offset).expect("offset too large");
    // RISC-V requires offset immediates to have 16 bits, but for WASM we changed it to 24 bits.
    assert!(offset < (1 << 24));
    offset as i32
}

fn load_from_const_addr<F: PrimeField32>(
    c: &mut Ctx<F>,
    base_addr: u32,
    output: Range<u32>,
) -> (Vec<Directive<F>>, Range<u32>) {
    let base_addr_reg = c.register_gen.allocate_type(ValType::I32);
    let mut directives = vec![Directive::Instruction(ib::const_32_imm(
        base_addr_reg.start as usize,
        base_addr as u16,
        (base_addr >> 16) as u16,
    ))];

    directives.extend(output.enumerate().map(|(i, dest_reg)| {
        Directive::Instruction(ib::loadw(
            dest_reg as usize,
            base_addr_reg.start as usize,
            (i as i32) * 4,
        ))
    }));

    (directives, base_addr_reg)
}

fn store_to_const_addr<F: PrimeField32>(
    c: &mut Ctx<F>,
    base_addr: u32,
    input: Range<u32>,
) -> Vec<Directive<F>> {
    let base_addr_reg = c.register_gen.allocate_type(ValType::I32);
    let mut directives = vec![Directive::Instruction(ib::const_32_imm(
        base_addr_reg.start as usize,
        base_addr as u16,
        (base_addr >> 16) as u16,
    ))];

    directives.extend(input.enumerate().map(|(i, input_reg)| {
        Directive::Instruction(ib::storew(
            input_reg as usize,
            base_addr_reg.start as usize,
            i as i32 * 4,
        ))
    }));

    directives
}

impl<F: Clone> womir::linker::Directive for Directive<F> {
    fn nop() -> Directive<F> {
        Directive::Nop
    }

    fn as_label(&self) -> Option<womir::linker::Label<'_>> {
        if let Directive::Label { id, frame_size } = self {
            Some(womir::linker::Label {
                id,
                frame_size: *frame_size,
            })
        } else {
            None
        }
    }
}

fn const_function_reference<F: PrimeField32>(
    module: &Module,
    func_idx: u32,
    reg_dest: Range<u32>,
) -> Vec<Directive<F>> {
    assert_eq!(reg_dest.len(), 3);
    let reg_dest = reg_dest.start;

    let ty = module.get_func_type(func_idx);
    vec![
        // Unique function type identifier
        Directive::Instruction(ib::const_32_imm(
            reg_dest as usize,
            ty.unique_id as u16,
            (ty.unique_id >> 16) as u16,
        )),
        // Function frame size
        Directive::ConstFuncFrameSize {
            func_idx,
            reg_dest: reg_dest + 1,
        },
        // Function address
        Directive::ConstFuncAddr {
            func_idx,
            reg_dest: reg_dest + 2,
        },
    ]
}

fn const_wasm_value<F: PrimeField32>(
    module: &Module,
    value: &WasmValue,
    reg_dest: Range<u32>,
) -> Vec<Directive<F>> {
    let mut words = ArrayVec::<_, 4>::new();
    match value {
        WasmValue::I32(v) => words.push(*v as u32),
        WasmValue::I64(v) => words.extend([*v as u32, (*v >> 32) as u32]),
        WasmValue::F64(v) => words.extend([v.bits() as u32, (v.bits() >> 32) as u32]),
        WasmValue::F32(ieee32) => words.push(ieee32.bits()),
        WasmValue::V128(v128) => words.extend(
            v128.bytes()
                .chunks(4)
                .map(|b| u32::from_le_bytes(b.try_into().unwrap())),
        ),
        WasmValue::RefNull => words.extend(NULL_REF),
        WasmValue::RefFunc(func_ref) => {
            return const_function_reference(module, *func_ref, reg_dest);
        }
    };
    words
        .into_iter()
        .zip_eq(reg_dest)
        .map(|(word, reg)| {
            Directive::Instruction(ib::const_32_imm(
                reg as usize,
                word as u16,
                (word >> 16) as u16,
            ))
        })
        .collect()
}<|MERGE_RESOLUTION|>--- conflicted
+++ resolved
@@ -651,45 +651,6 @@
         ))
     }
 
-<<<<<<< HEAD
-    fn emit_table_get(
-        &self,
-        c: &mut Ctx<F>,
-        table_idx: u32,
-        entry_idx_ptr: Range<u32>,
-        dest_ptr: Range<u32>,
-    ) -> Vec<Directive<F>> {
-        const TABLE_ENTRY_SIZE: i16 = 12;
-        const TABLE_SEGMENT_HEADER_SIZE: u32 = 8;
-
-        let table_segment = c.program.tables[table_idx as usize];
-
-        let mul_result = c.register_gen.allocate_type(ValType::I32).start as usize;
-
-        let base_addr = table_segment.start + TABLE_SEGMENT_HEADER_SIZE;
-
-        // Read the 3 words of the reference into contiguous registers
-        assert_eq!(dest_ptr.len(), 3);
-
-        let mut instrs = vec![Directive::Instruction(ib::mul_imm::<F>(
-            mul_result,
-            entry_idx_ptr.start as usize,
-            TABLE_ENTRY_SIZE.into(),
-        ))];
-
-        instrs.extend(dest_ptr.enumerate().map(|(i, dest_reg)| {
-            Directive::Instruction(ib::loadw(
-                dest_reg as usize,
-                mul_result,
-                base_addr as i32 + (i as i32) * 4,
-            ))
-        }));
-
-        instrs
-    }
-
-=======
->>>>>>> 60a45c87
     fn emit_wasm_op(
         &self,
         c: &mut Ctx<F>,
@@ -1972,7 +1933,7 @@
     entry_idx_ptr: Range<u32>,
     dest_ptr: Range<u32>,
 ) -> Vec<Directive<F>> {
-    const TABLE_ENTRY_SIZE: u32 = 12;
+    const TABLE_ENTRY_SIZE: i16 = 12;
     const TABLE_SEGMENT_HEADER_SIZE: u32 = 8;
 
     let table_segment = c.program.tables[table_idx as usize];
@@ -1987,7 +1948,7 @@
     let mut instrs = vec![Directive::Instruction(ib::mul_imm::<F>(
         mul_result,
         entry_idx_ptr.start as usize,
-        TABLE_ENTRY_SIZE.to_f().unwrap(),
+        TABLE_ENTRY_SIZE.into(),
     ))];
 
     instrs.extend(dest_ptr.enumerate().map(|(i, dest_reg)| {
