use std::{collections::HashMap, ops::Range, vec};

use crate::{instruction_builder as ib, to_field::ToField};
use arrayvec::ArrayVec;
use itertools::Itertools;
use openvm_circuit::{
    arch::{ExecutionError, Streams, VmConfig, VmExecutor},
    system::memory::tree::public_values::extract_public_values,
};
use openvm_instructions::{
    exe::{MemoryImage, VmExe},
    instruction::Instruction,
    program::{DEFAULT_PC_STEP, Program},
    riscv,
};
use openvm_stark_backend::p3_field::PrimeField32;
use openvm_womir_transpiler::{
    BaseAlu64Opcode, BaseAluOpcode, DivRem64Opcode, DivRemOpcode, Eq64Opcode, EqOpcode,
    LessThan64Opcode, LessThanOpcode, Mul64Opcode, MulOpcode, Shift64Opcode, ShiftOpcode,
};
use wasmparser::{MemArg, Operator as Op, ValType};
use womir::{
    linker::LabelValue,
    loader::{
        Global, Module,
        dag::WasmValue,
        flattening::{Context, LabelType, Tree, WriteOnceAsm},
        func_idx_to_label,
        settings::{
            ComparisonFunction, JumpCondition, MaybeConstant, ReturnInfosToCopy, Settings,
            WasmOpInput,
        },
    },
};

/// This is our convention for null function references.
///
/// The first value is the function type identifier, and we are reserving u32::MAX for null,
/// so that when indirectly calling a null reference, the type check will trigger a fault.
///
/// The second value is the function's frame size, and doesn't interfere with the WASM
/// instructions that handle function references.
///
/// The third value is the actual address of the function, and no valid function is in
/// position 0, because the linker places the function starting at address 0x4. This
/// value is used by instruction ref.is_null to decide if the reference is null.
const NULL_REF: [u32; 3] = [u32::MAX, 0, 0];

/// Traps from Womir will terminate with its error code plus this offset.
pub const ERROR_CODE_OFFSET: u32 = 100;

pub const ERROR_ABORT_CODE: u32 = 200;

pub struct LinkedProgram<'a, F: PrimeField32> {
    module: Module<'a>,
    label_map: HashMap<String, LabelValue>,
    /// Linked instructions without the startup code:
    linked_instructions: Vec<Instruction<F>>,
    memory_image: MemoryImage<F>,
}

impl<'a, F: PrimeField32> LinkedProgram<'a, F> {
    pub fn new(mut module: Module<'a>, functions: Vec<WriteOnceAsm<Directive<F>>>) -> Self {
        let functions = functions
            .into_iter()
            .map(|f| {
                let directives = f.directives.into_iter().collect();
                WriteOnceAsm {
                    directives,
                    func_idx: f.func_idx,
                    frame_size: f.frame_size,
                }
            })
            .collect::<Vec<_>>();

        let (linked_program, mut label_map) = womir::linker::link(&functions, 1);
        drop(functions);

        for v in label_map.values_mut() {
            v.pc *= riscv::RV32_REGISTER_NUM_LIMBS as u32;
        }

        let start_offset = linked_program.len();

        let linked_instructions = linked_program
            .into_iter()
            // Remove `nop` added by the linker to avoid pc=0 being a valid instruction.
            .skip(1)
            .map(|d| {
                if let Some(i) = d.into_instruction(&label_map) {
                    i
                } else {
                    unreachable!("All remaining directives should be instructions")
                }
            })
            .collect::<Vec<_>>();

        // We assume that the loop above removes a single `nop` introduced by the linker.
        assert_eq!(linked_instructions.len(), start_offset - 1);

        let memory_image = std::mem::take(&mut module.initial_memory)
            .into_iter()
            .flat_map(|(addr, value)| {
                use womir::loader::MemoryEntry::*;
                let v = match value {
                    Value(v) => v,
                    FuncAddr(idx) => {
                        let label = func_idx_to_label(idx);
                        label_map[&label].pc
                    }
                    FuncFrameSize(func_idx) => {
                        let label = func_idx_to_label(func_idx);
                        label_map[&label].frame_size.unwrap()
                    }
                    NullFuncType => NULL_REF[0],
                    NullFuncFrameSize => NULL_REF[1],
                    NullFuncAddr => NULL_REF[2],
                };

                [
                    v & 0xff,
                    (v >> 8) & 0xff,
                    (v >> 16) & 0xff,
                    (v >> 24) & 0xff,
                ]
                .into_iter()
                .enumerate()
                .filter_map(move |(i, byte)| {
                    const ROM_ID: u32 = 2;
                    if byte != 0 {
                        Some(((ROM_ID, addr + i as u32), F::from_canonical_u32(byte)))
                    } else {
                        None
                    }
                })
            })
            .collect();

        Self {
            module,
            label_map,
            linked_instructions,
            memory_image,
        }
    }

    pub fn program_with_entry_point(&self, entry_point: &str) -> VmExe<F> {
        // Create the startup code to call the entry point function.
        let entry_point = &self.label_map[entry_point];
        let entry_point_start = self.linked_instructions.len();
        let mut linked_instructions = self.linked_instructions.clone();
        linked_instructions.extend(create_startup_code(&self.module, entry_point));

        // TODO: make womir read and carry debug info
        // The first instruction was removed, which was a nop inserted by the linker,
        // so we need to set PC base to DEFAULT_PC_STEP, skipping position 0.
        let program = Program::new_without_debug_infos(
            &linked_instructions,
            DEFAULT_PC_STEP,
            DEFAULT_PC_STEP,
        );

        // Create the executor using the current memory image.
        VmExe::new(program)
            .with_pc_start(((1 + entry_point_start) * riscv::RV32_REGISTER_NUM_LIMBS) as u32)
            .with_init_memory(self.memory_image.clone())
    }

    pub fn execute(
        &mut self,
        vm_config: impl VmConfig<F>,
        entry_point: &str,
        inputs: impl Into<Streams<F>>,
    ) -> Result<Vec<F>, ExecutionError> {
        let exe = self.program_with_entry_point(entry_point);

        let vm = VmExecutor::new(vm_config);
        let final_memory = vm.execute(exe, inputs)?.unwrap();
        let public_values = extract_public_values(
            &vm.config.system().memory_config.memory_dimensions(),
            vm.config.system().num_public_values,
            &final_memory,
        );

        // TODO: extract_public_values() already converts the final_memory to a MemoryImage<F>,
        // and this is a kinda expensive redundant work. Find a way to do it only once.
        self.memory_image = final_memory
            .items()
            .filter_map(|(addr, v)| (!v.is_zero()).then_some((addr, v)))
            .collect();

        Ok(public_values)
    }
}

fn create_startup_code<F>(ctx: &Module, entry_point: &LabelValue) -> Vec<Instruction<F>>
where
    F: PrimeField32,
{
    let fn_fp = 1;
    let zero_reg = 0;
    let mut code = vec![
        ib::allocate_frame_imm(fn_fp, entry_point.frame_size.unwrap() as usize),
        ib::const_32_imm(zero_reg, 0, 0),
    ];

    let entry_point_func_type = &ctx.get_func_type(entry_point.func_idx.unwrap()).ty;

    // If the entry point function has arguments, we need to fill them with the result from read32
    let params = entry_point_func_type.params();
    let num_input_words = womir::word_count_types::<OpenVMSettings<F>>(params);
    // This is a little hacky because we know the initial first allocated frame starts at 2,
    // so we can just write directly into it by calculating the offset.
    // address 2: reserved for return address
    // address 3: reserved for frame pointer
    // address 4: first argument
    // address 4 + i: i-th argument
    let mut ptr = 4;
    for _ in 0..num_input_words {
        //code.push(ib::read32(ptr as usize));
        // code.push(ib::const_32_imm(ptr as usize, 10, 0));
        code.push(ib::pre_read_u32::<F>());
        code.push(ib::read_u32::<F>(ptr as usize));
        ptr += 1;
    }

    code.push(ib::call(0, 1, entry_point.pc as usize, fn_fp));

    // We can also read the return values directly from the function's frame, which happens
    // to be right after the arguments.
    let results = entry_point_func_type.results();
    let num_output_words = womir::word_count_types::<OpenVMSettings<F>>(results);
    for i in 0..num_output_words {
        code.push(ib::reveal_imm(ptr as usize, zero_reg, (i * 4) as usize));
        ptr += 1;
    }

    code.push(ib::halt());

    code
}

// The instructions in this IR are 1-to-1 mapped to OpenVM instructions,
// and it is needed because we can only resolve the labels to PCs during linking.
#[derive(Clone, Debug)]
#[allow(dead_code)]
pub enum Directive<F> {
    Nop,
    Label {
        id: String,
        frame_size: Option<u32>,
    },
    AllocateFrameI {
        target_frame: String,
        result_ptr: u32,
    },
    Jump {
        target: String,
    },
    JumpIf {
        target: String,
        condition_reg: u32,
    },
    JumpIfZero {
        target: String,
        condition_reg: u32,
    },
    Jaaf {
        target: String,
        new_frame_ptr: u32,
    },
    JaafSave {
        target: String,
        new_frame_ptr: u32,
        saved_caller_fp: u32,
    },
    Call {
        target_pc: String,
        new_frame_ptr: u32,
        saved_ret_pc: u32,
        saved_caller_fp: u32,
    },
    ConstFuncFrameSize {
        func_idx: u32,
        reg_dest: u32,
    },
    ConstFuncAddr {
        func_idx: u32,
        reg_dest: u32,
    },
    Instruction(Instruction<F>),
}

type Ctx<'a, 'b, F> = Context<'a, 'b, OpenVMSettings<F>>;

#[derive(Debug)]
pub struct OpenVMSettings<F> {
    _phantom: std::marker::PhantomData<F>,
}

impl<F> OpenVMSettings<F> {
    pub fn new() -> Self {
        Self {
            _phantom: std::marker::PhantomData,
        }
    }
}

#[allow(refining_impl_trait)]
impl<'a, F: PrimeField32> Settings<'a> for OpenVMSettings<F> {
    type Directive = Directive<F>;

    fn bytes_per_word() -> u32 {
        4
    }

    fn words_per_ptr() -> u32 {
        1
    }

    fn is_jump_condition_available(_cond: JumpCondition) -> bool {
        true
    }

    fn is_relative_jump_available() -> bool {
        true
    }

    fn get_const_collapse_processor(&self) -> Option<impl Fn(&Op, &[MaybeConstant])> {
        Some(crate::const_collapse::collapse_const_if_possible)
    }

    fn to_plain_local_jump(directive: Directive<F>) -> Result<String, Directive<F>> {
        if let Directive::Jump { target } = directive {
            Ok(target)
        } else {
            Err(directive)
        }
    }

    fn is_label(directive: &Directive<F>) -> Option<&str> {
        if let Directive::Label { id, .. } = directive {
            Some(id)
        } else {
            None
        }
    }

    fn use_non_deterministic_function_outputs() -> bool {
        false
    }

    fn emit_label(&self, _c: &mut Ctx<F>, name: String, frame_size: Option<u32>) -> Directive<F> {
        Directive::Label {
            id: name,
            frame_size,
        }
    }

    fn emit_trap(
        &self,
        _c: &mut Ctx<F>,
        error_code: womir::loader::flattening::TrapReason,
    ) -> Directive<F> {
        Directive::Instruction(ib::trap(error_code as u32 as usize))
    }

    fn emit_allocate_label_frame(
        &self,
        _c: &mut Ctx<F>,
        label: String,
        result_ptr: Range<u32>,
    ) -> Directive<F> {
        Directive::AllocateFrameI {
            target_frame: label,
            result_ptr: result_ptr.start,
        }
    }

    fn emit_allocate_value_frame(
        &self,
        _c: &mut Ctx<F>,
        frame_size_ptr: Range<u32>,
        result_ptr: Range<u32>,
    ) -> Directive<F> {
        Directive::Instruction(ib::allocate_frame_reg(
            result_ptr.start as usize,
            frame_size_ptr.start as usize,
        ))
    }

    fn emit_copy(
        &self,
        _c: &mut Ctx<F>,
        src_ptr: Range<u32>,
        dest_ptr: Range<u32>,
    ) -> Directive<F> {
        Directive::Instruction(ib::add_imm(
            dest_ptr.start as usize,
            src_ptr.start as usize,
            F::ZERO,
        ))
    }

    fn emit_copy_into_frame(
        &self,
        _c: &mut Ctx<F>,
        src_ptr: Range<u32>,
        dest_frame_ptr: Range<u32>,
        dest_offset: Range<u32>,
    ) -> Directive<F> {
        Directive::Instruction(ib::copy_into_frame(
            dest_offset.start as usize,
            src_ptr.start as usize,
            dest_frame_ptr.start as usize,
        ))
    }

    fn emit_copy_from_frame(
        &self,
        _c: &mut Context<'a, '_, Self>,
        source_frame_ptr: Range<u32>,
        source_offset: Range<u32>,
        dest_ptr: Range<u32>,
    ) -> Directive<F> {
        Directive::Instruction(ib::copy_from_frame(
            dest_ptr.start as usize,
            source_offset.start as usize,
            source_frame_ptr.start as usize,
        ))
    }

    fn emit_jump(&self, label: String) -> Directive<F> {
        Directive::Jump { target: label }
    }

    fn emit_jump_into_loop(
        &self,
        _c: &mut Ctx<F>,
        loop_label: String,
        loop_frame_ptr: Range<u32>,
        ret_info_to_copy: Option<ReturnInfosToCopy>,
        saved_curr_fp_ptr: Option<Range<u32>>,
    ) -> Vec<Directive<F>> {
        let mut directives = if let Some(to_copy) = ret_info_to_copy {
            assert_eq!(Self::words_per_ptr(), 1);
            vec![
                Directive::Instruction(ib::copy_into_frame(
                    to_copy.dest.ret_pc.start as usize,
                    to_copy.src.ret_pc.start as usize,
                    loop_frame_ptr.start as usize,
                )),
                Directive::Instruction(ib::copy_into_frame(
                    to_copy.dest.ret_fp.start as usize,
                    to_copy.src.ret_fp.start as usize,
                    loop_frame_ptr.start as usize,
                )),
            ]
        } else {
            Vec::new()
        };

        let jump = if let Some(saved_caller_fp) = saved_curr_fp_ptr {
            Directive::JaafSave {
                target: loop_label,
                new_frame_ptr: loop_frame_ptr.start,
                saved_caller_fp: saved_caller_fp.start,
            }
        } else {
            Directive::Jaaf {
                target: loop_label,
                new_frame_ptr: loop_frame_ptr.start,
            }
        };

        directives.push(jump);
        directives
    }

    fn emit_conditional_jump(
        &self,
        _c: &mut Ctx<F>,
        condition_type: JumpCondition,
        label: String,
        condition_ptr: Range<u32>,
    ) -> Directive<F> {
        match condition_type {
            JumpCondition::IfNotZero => Directive::JumpIf {
                target: label,
                condition_reg: condition_ptr.start,
            },
            JumpCondition::IfZero => Directive::JumpIfZero {
                target: label,
                condition_reg: condition_ptr.start,
            },
        }
    }

    fn emit_conditional_jump_cmp_immediate(
        &self,
        c: &mut Ctx<F>,
        cmp: ComparisonFunction,
        value_ptr: Range<u32>,
        immediate: u32,
        label: String,
    ) -> Vec<Directive<F>> {
        let comparison = c.register_gen.allocate_type(ValType::I32);

        let mut directives = if let Ok(imm_f) = immediate.to_f() {
            // If immediate fits into field, we can save one instruction:
            let cmp_insn = match cmp {
                ComparisonFunction::Equal => ib::eq_imm::<F>,
                ComparisonFunction::GreaterThanOrEqualUnsigned
                | ComparisonFunction::LessThanUnsigned => ib::lt_u_imm,
            };
            vec![Directive::Instruction(cmp_insn(
                comparison.start as usize,
                value_ptr.start as usize,
                imm_f,
            ))]
        } else {
            // Otherwise, we need to compose the immediate into a register:
            let cmp_insn = match cmp {
                ComparisonFunction::Equal => ib::eq,
                ComparisonFunction::GreaterThanOrEqualUnsigned
                | ComparisonFunction::LessThanUnsigned => ib::lt_u,
            };

            let const_value = c.register_gen.allocate_type(ValType::I32);

            let imm_lo: u16 = (immediate & 0xffff) as u16;
            let imm_hi: u16 = ((immediate >> 16) & 0xffff) as u16;

            vec![
                Directive::Instruction(ib::const_32_imm(
                    const_value.start as usize,
                    imm_lo,
                    imm_hi,
                )),
                Directive::Instruction(cmp_insn(
                    comparison.start as usize,
                    value_ptr.start as usize,
                    const_value.start as usize,
                )),
            ]
        };

        // We use "less than" to compare both "less than" and "greater than or equal",
        // so, if it is the later, we must jump if the condition is false.
        directives.push(match cmp {
            ComparisonFunction::Equal | ComparisonFunction::LessThanUnsigned => Directive::JumpIf {
                target: label,
                condition_reg: comparison.start,
            },
            ComparisonFunction::GreaterThanOrEqualUnsigned => Directive::JumpIfZero {
                target: label,
                condition_reg: comparison.start,
            },
        });

        directives
    }

    fn emit_relative_jump(&self, _c: &mut Ctx<F>, offset_ptr: Range<u32>) -> Directive<F> {
        Directive::Instruction(ib::skip(offset_ptr.start as usize))
    }

    fn emit_jump_out_of_loop(
        &self,
        _c: &mut Ctx<F>,
        target_label: String,
        target_frame_ptr: Range<u32>,
    ) -> Directive<F> {
        Directive::Jaaf {
            target: target_label,
            new_frame_ptr: target_frame_ptr.start,
        }
    }

    fn emit_return(
        &self,
        _c: &mut Ctx<F>,
        ret_pc_ptr: Range<u32>,
        caller_fp_ptr: Range<u32>,
    ) -> Directive<F> {
        Directive::Instruction(ib::ret(
            ret_pc_ptr.start as usize,
            caller_fp_ptr.start as usize,
        ))
    }

    fn emit_imported_call(
        &self,
        _c: &mut Ctx<F>,
        module: &'a str,
        function: &'a str,
        _inputs: Vec<Range<u32>>,
        outputs: Vec<Range<u32>>,
    ) -> Vec<Directive<F>> {
        match (module, function) {
            ("env", "read_u32") => {
                let output = outputs[0].start as usize;
                vec![
                    Directive::Instruction(ib::pre_read_u32()),
                    Directive::Instruction(ib::read_u32(output)),
                ]
            }
            ("env", "abort") => {
                vec![Directive::Instruction(ib::abort())]
            }
            _ => unimplemented!(
                "Imported function `{}` from module `{}` is not supported",
                function,
                module
            ),
        }
    }

    fn emit_function_call(
        &self,
        _c: &mut Ctx<F>,
        function_label: String,
        function_frame_ptr: Range<u32>,
        saved_ret_pc_ptr: Range<u32>,
        saved_caller_fp_ptr: Range<u32>,
    ) -> Directive<F> {
        Directive::Call {
            target_pc: function_label,
            new_frame_ptr: function_frame_ptr.start,
            saved_ret_pc: saved_ret_pc_ptr.start,
            saved_caller_fp: saved_caller_fp_ptr.start,
        }
    }

    fn emit_indirect_call(
        &self,
        _c: &mut Ctx<F>,
        target_pc_ptr: Range<u32>,
        function_frame_ptr: Range<u32>,
        saved_ret_pc_ptr: Range<u32>,
        saved_caller_fp_ptr: Range<u32>,
    ) -> Directive<F> {
        Directive::Instruction(ib::call_indirect(
            saved_ret_pc_ptr.start as usize,
            saved_caller_fp_ptr.start as usize,
            target_pc_ptr.start as usize,
            function_frame_ptr.start as usize,
        ))
    }

    fn emit_table_get(
        &self,
        c: &mut Ctx<F>,
        table_idx: u32,
        entry_idx_ptr: Range<u32>,
        dest_ptr: Range<u32>,
    ) -> Vec<Directive<F>> {
        const TABLE_ENTRY_SIZE: u32 = 12;
        const TABLE_SEGMENT_HEADER_SIZE: u32 = 8;

        let table_segment = c.program.tables[table_idx as usize];

        let mul_result = c.register_gen.allocate_type(ValType::I32).start as usize;

        let base_addr = table_segment.start + TABLE_SEGMENT_HEADER_SIZE;

        // Read the 3 words of the reference into contiguous registers
        assert_eq!(dest_ptr.len(), 3);

        let mut instrs = vec![Directive::Instruction(ib::mul_imm::<F>(
            mul_result,
            entry_idx_ptr.start as usize,
            TABLE_ENTRY_SIZE.to_f().unwrap(),
        ))];

        instrs.extend(dest_ptr.enumerate().map(|(i, dest_reg)| {
            Directive::Instruction(ib::loadw(
                dest_reg as usize,
                mul_result,
                base_addr as i32 + (i as i32) * 4,
            ))
        }));

        instrs
    }

    fn emit_wasm_op(
        &self,
        c: &mut Ctx<F>,
        op: Op<'a>,
        inputs: Vec<WasmOpInput>,
        output: Option<Range<u32>>,
    ) -> Tree<Directive<F>> {
        use openvm_instructions::LocalOpcode;

        // First handle single-instruction binary operations.
        let binary_op = match op {
            // 32-bit integer instructions
            Op::I32Eq => Ok(EqOpcode::EQ.global_opcode()),
            Op::I32Ne => Ok(EqOpcode::NEQ.global_opcode()),
            Op::I32LtS => Ok(LessThanOpcode::SLT.global_opcode()),
            Op::I32LtU => Ok(LessThanOpcode::SLTU.global_opcode()),
            Op::I32Add => Ok(BaseAluOpcode::ADD.global_opcode()),
            Op::I32Sub => Ok(BaseAluOpcode::SUB.global_opcode()),
            Op::I32And => Ok(BaseAluOpcode::AND.global_opcode()),
            Op::I32Or => Ok(BaseAluOpcode::OR.global_opcode()),
            Op::I32Xor => Ok(BaseAluOpcode::XOR.global_opcode()),
            Op::I32Mul => Ok(MulOpcode::MUL.global_opcode()),
            Op::I32DivS => Ok(DivRemOpcode::DIV.global_opcode()),
            Op::I32DivU => Ok(DivRemOpcode::DIVU.global_opcode()),
            Op::I32RemS => Ok(DivRemOpcode::REM.global_opcode()),
            Op::I32RemU => Ok(DivRemOpcode::REMU.global_opcode()),
            Op::I32Shl => Ok(ShiftOpcode::SLL.global_opcode()),
            Op::I32ShrS => Ok(ShiftOpcode::SRA.global_opcode()),
            Op::I32ShrU => Ok(ShiftOpcode::SRL.global_opcode()),

            // 64-bit integer instructions
            Op::I64Eq => Ok(Eq64Opcode::EQ.global_opcode()),
            Op::I64Ne => Ok(Eq64Opcode::NEQ.global_opcode()),
            Op::I64LtS => Ok(LessThan64Opcode::SLT.global_opcode()),
            Op::I64LtU => Ok(LessThan64Opcode::SLTU.global_opcode()),
            Op::I64Add => Ok(BaseAlu64Opcode::ADD.global_opcode()),
            Op::I64Sub => Ok(BaseAlu64Opcode::SUB.global_opcode()),
            Op::I64And => Ok(BaseAlu64Opcode::AND.global_opcode()),
            Op::I64Or => Ok(BaseAlu64Opcode::OR.global_opcode()),
            Op::I64Xor => Ok(BaseAlu64Opcode::XOR.global_opcode()),
            Op::I64Mul => Ok(Mul64Opcode::MUL.global_opcode()),
            Op::I64DivS => Ok(DivRem64Opcode::DIV.global_opcode()),
            Op::I64DivU => Ok(DivRem64Opcode::DIVU.global_opcode()),
            Op::I64RemS => Ok(DivRem64Opcode::REM.global_opcode()),
            Op::I64RemU => Ok(DivRem64Opcode::REMU.global_opcode()),
            Op::I64Shl => Ok(Shift64Opcode::SLL.global_opcode()),
            Op::I64ShrS => Ok(Shift64Opcode::SRA.global_opcode()),
            Op::I64ShrU => Ok(Shift64Opcode::SRL.global_opcode()),

            // Float instructions
            Op::F32Eq => todo!(),
            Op::F32Ne => todo!(),
            Op::F32Lt => todo!(),
            Op::F32Gt => todo!(),
            Op::F32Le => todo!(),
            Op::F32Ge => todo!(),
            Op::F64Eq => todo!(),
            Op::F64Ne => todo!(),
            Op::F64Lt => todo!(),
            Op::F64Gt => todo!(),
            Op::F64Le => todo!(),
            Op::F64Ge => todo!(),
            Op::F32Add => todo!(),
            Op::F32Sub => todo!(),
            Op::F32Mul => todo!(),
            Op::F32Div => todo!(),
            Op::F32Min => todo!(),
            Op::F32Max => todo!(),
            Op::F32Copysign => todo!(),
            Op::F64Add => todo!(),
            Op::F64Sub => todo!(),
            Op::F64Mul => todo!(),
            Op::F64Div => todo!(),
            Op::F64Min => todo!(),
            Op::F64Max => todo!(),
            Op::F64Copysign => todo!(),

            // If not a binary operation, return the operator directly
            op => Err(op),
        };

        let op: Op<'_> = match binary_op {
            Ok(op) => {
                let op = op.as_usize();
                let output = output.unwrap().start as usize;
                match inputs.as_slice() {
                    [WasmOpInput::Register(input1), WasmOpInput::Register(input2)] => {
                        // Case of two register inputs
                        return Directive::Instruction(ib::instr_r(
                            op,
                            output,
                            input1.start as usize,
                            input2.start as usize,
                        ))
                        .into();
                    }
                    [WasmOpInput::Register(reg), WasmOpInput::Constant(c)]
                    | [WasmOpInput::Constant(c), WasmOpInput::Register(reg)] => {
                        // Case of one register input and one constant input.
                        //
                        // Doesn't matter the order, because only commutative operations will
                        // have the constant operand on the left side, as const folding ensures.

                        // The constant has already been validated to be in i16 range during
                        // const folding, now we need to sign-extend it to 24-bits and then
                        // convert to field element.
                        let c: i16 = match c {
                            WasmValue::I32(v) => *v as i16,
                            WasmValue::I64(v) => *v as i16,
                            _ => unreachable!("Other types are not used as binary op inputs"),
                        };
                        let c = F::from_canonical_u32((c as i32 as u32) & 0xff_ff_ff);

                        return Directive::Instruction(ib::instr_i(
                            op,
                            output,
                            reg.start as usize,
                            c,
                        ))
                        .into();
                    }
                    _ => unreachable!("combination of inputs not possible for binary op"),
                }
            }
            Err(op) => op,
        };

        // Handle the GT instructions, which are just reversed LT
        let op = match op {
            Op::I32GtS => Ok(LessThanOpcode::SLT.global_opcode()),
            Op::I32GtU => Ok(LessThanOpcode::SLTU.global_opcode()),
            Op::I64GtS => Ok(LessThan64Opcode::SLT.global_opcode()),
            Op::I64GtU => Ok(LessThan64Opcode::SLTU.global_opcode()),
            op => Err(op),
        };

        let op = match op {
            Ok(op) => {
                let op = op.as_usize();
                let output = output.unwrap().start as usize;
                match inputs.as_slice() {
                    [
                        WasmOpInput::Register(greater_side),
                        WasmOpInput::Register(lesser_side),
                    ] => {
                        // Case of two register inputs
                        return Directive::Instruction(ib::instr_r(
                            op,
                            output,
                            lesser_side.start as usize,
                            greater_side.start as usize,
                        ))
                        .into();
                    }
                    [WasmOpInput::Constant(c), WasmOpInput::Register(reg)] => {
                        // Case of one register input and one constant input.
                        //
                        // The constant is only allowed to be on the left side, because GT
                        // is just LT with the operands reversed, and LT expects the immediate as
                        // the greater side.
                        let c: i16 = match c {
                            WasmValue::I32(v) => *v as i16,
                            WasmValue::I64(v) => *v as i16,
                            _ => unreachable!("Other types are not used as binary op inputs"),
                        };
                        let c = F::from_canonical_u32((c as i32 as u32) & 0xff_ff_ff);
                        return Directive::Instruction(ib::instr_i(
                            op,
                            output,
                            reg.start as usize,
                            c,
                        ))
                        .into();
                    }
                    _ => unreachable!("combination of inputs not possible for GT op"),
                }
            }
            Err(op) => op,
        };

        // Handle the complex instructions that supports constant inlining
        match &op {
            Op::Select | Op::TypedSelect { .. } => {
                // Works like a ternary operator: if the condition (3rd input) is non-zero,
                // select the 1st input, otherwise select the 2nd input.
                let output = output.unwrap();
                let condition = inputs[2].as_register().unwrap().start;

                // The directives to set the output to either of the alternatives
                let [if_non_zero, if_zero] =
                    [&inputs[0], &inputs[1]].map(|alternative| match alternative {
                        // This input is a register, so we issue register to register copy instructions
                        WasmOpInput::Register(r) => r
                            .clone()
                            .zip(output.clone())
                            .map(|(src, dest)| {
                                Directive::Instruction(ib::add_imm(
                                    dest as usize,
                                    src as usize,
                                    F::ZERO,
                                ))
                            })
                            .collect_vec(),
                        // This input is a constant, so we issue const to register instructions
                        WasmOpInput::Constant(value) => {
                            const_wasm_value(c.program, value, output.clone())
                        }
                    });

                let if_set_label = c.new_label(LabelType::Local);
                let continuation_label = c.new_label(LabelType::Local);

                return Tree::Node(vec![
                    // if condition != 0 jump to if_set_label
                    Tree::Leaf(Directive::JumpIf {
                        target: if_set_label.clone(),
                        condition_reg: condition,
                    }),
                    // if jump is not taken, copy the value for "if zero"
                    if_zero.into(),
                    // jump to continuation
                    Directive::Jump {
                        target: continuation_label.clone(),
                    }
                    .into(),
                    // alternative label
                    Directive::Label {
                        id: if_set_label,
                        frame_size: None,
                    }
                    .into(),
                    // if jump is taken, copy the value for "if set"
                    if_non_zero.into(),
                    // continuation label
                    Directive::Label {
                        id: continuation_label,
                        frame_size: None,
                    }
                    .into(),
                ]);
            }
            _ => (),
        }

        // Handle the remaining operations, whose inputs are all registers
        let inputs = inputs
            .into_iter()
            .map(|input| {
                input
                    .as_register()
                    .expect("input must be a register")
                    .clone()
            })
            .collect_vec();
        match op {
            // 32-bit integer instructions
            Op::I32Const { value } => {
                let output = output.unwrap().start as usize;
                let value_u = value as u32;
                let imm_lo: u16 = (value_u & 0xffff) as u16;
                let imm_hi: u16 = ((value_u >> 16) & 0xffff) as u16;
                Directive::Instruction(ib::const_32_imm(output, imm_lo, imm_hi)).into()
            }
            Op::I64Const { value } => {
                let output = output.unwrap().start as usize;
                let lower = value as u32;
                let lower_lo: u16 = (lower & 0xffff) as u16;
                let lower_hi: u16 = ((lower >> 16) & 0xffff) as u16;
                let upper = (value >> 32) as u32;
                let upper_lo: u16 = (upper & 0xffff) as u16;
                let upper_hi: u16 = ((upper >> 16) & 0xffff) as u16;
                vec![
                    Directive::Instruction(ib::const_32_imm(output, lower_lo, lower_hi)),
                    Directive::Instruction(ib::const_32_imm(output + 1, upper_lo, upper_hi)),
                ]
                .into()
            }
            Op::I32Rotl => {
                let input1 = inputs[0].start as usize;
                let input2 = inputs[1].start as usize;
                let output = output.unwrap().start as usize;
                let shiftl_amount = c.register_gen.allocate_type(ValType::I32).start as usize;
                let shiftl = c.register_gen.allocate_type(ValType::I32).start as usize;
                let const32 = c.register_gen.allocate_type(ValType::I32).start as usize;
                let shiftr_amount = c.register_gen.allocate_type(ValType::I32).start as usize;
                let shiftr = c.register_gen.allocate_type(ValType::I32).start as usize;
                vec![
                    // get least significant 5 bits for rotation amount
                    Directive::Instruction(ib::and_imm(
                        shiftl_amount,
                        input2,
                        0x1f.to_f().unwrap(),
                    )),
                    // shift left
                    Directive::Instruction(ib::shl(shiftl, input1, shiftl_amount)),
                    // get right shift amount
                    Directive::Instruction(ib::const_32_imm(const32, 0x20, 0x0)),
                    Directive::Instruction(ib::sub(shiftr_amount, const32, shiftl_amount)),
                    // shift right
                    Directive::Instruction(ib::shr_u(shiftr, input1, shiftr_amount)),
                    // or the two results
                    Directive::Instruction(ib::or(output, shiftl, shiftr)),
                ]
                .into()
            }
            Op::I32Rotr => {
                let input1 = inputs[0].start as usize;
                let input2 = inputs[1].start as usize;
                let output = output.unwrap().start as usize;
                let shiftl_amount = c.register_gen.allocate_type(ValType::I32).start as usize;
                let shiftl = c.register_gen.allocate_type(ValType::I32).start as usize;
                let const32 = c.register_gen.allocate_type(ValType::I32).start as usize;
                let shiftr_amount = c.register_gen.allocate_type(ValType::I32).start as usize;
                let shiftr = c.register_gen.allocate_type(ValType::I32).start as usize;
                vec![
                    // get least significant 5 bits for rotation amount
                    Directive::Instruction(ib::and_imm(
                        shiftr_amount,
                        input2,
                        0x1f.to_f().unwrap(),
                    )),
                    // shift right
                    Directive::Instruction(ib::shr_u(shiftr, input1, shiftr_amount)),
                    // get left shift amount
                    Directive::Instruction(ib::const_32_imm(const32, 0x20, 0x0)),
                    Directive::Instruction(ib::sub(shiftl_amount, const32, shiftr_amount)),
                    // shift left
                    Directive::Instruction(ib::shl(shiftl, input1, shiftl_amount)),
                    // or the two results
                    Directive::Instruction(ib::or(output, shiftl, shiftr)),
                ]
                .into()
            }
            Op::I64Rotl => {
                let input1 = inputs[0].start as usize;
                let input2 = inputs[1].start as usize;
                let output = output.unwrap().start as usize;
                let shiftl_amount = c.register_gen.allocate_type(ValType::I64).start as usize;
                let shiftl = c.register_gen.allocate_type(ValType::I64).start as usize;
                let const64 = c.register_gen.allocate_type(ValType::I64).start as usize;
                let shiftr_amount = c.register_gen.allocate_type(ValType::I64).start as usize;
                let shiftr = c.register_gen.allocate_type(ValType::I64).start as usize;
                vec![
                    // get least significant 6 bits for rotation amount
                    Directive::Instruction(ib::and_imm_64(
                        shiftl_amount,
                        input2,
                        0x3f.to_f().unwrap(),
                    )),
                    // shift left
                    Directive::Instruction(ib::shl_64(shiftl, input1, shiftl_amount)),
                    // get right shift amount
                    Directive::Instruction(ib::const_32_imm(const64, 0x40, 0x0)),
                    Directive::Instruction(ib::const_32_imm(const64 + 1, 0x0, 0x0)),
                    Directive::Instruction(ib::sub_64(shiftr_amount, const64, shiftl_amount)),
                    // shift right
                    Directive::Instruction(ib::shr_u_64(shiftr, input1, shiftr_amount)),
                    // or the two results
                    Directive::Instruction(ib::or_64(output, shiftl, shiftr)),
                ]
                .into()
            }
            Op::I64Rotr => {
                let input1 = inputs[0].start as usize;
                let input2 = inputs[1].start as usize;
                let output = output.unwrap().start as usize;
                let shiftl_amount = c.register_gen.allocate_type(ValType::I64).start as usize;
                let shiftl = c.register_gen.allocate_type(ValType::I64).start as usize;
                let const64 = c.register_gen.allocate_type(ValType::I64).start as usize;
                let shiftr_amount = c.register_gen.allocate_type(ValType::I64).start as usize;
                let shiftr = c.register_gen.allocate_type(ValType::I64).start as usize;
                vec![
                    // get least significant 5 bits for rotation amount
                    Directive::Instruction(ib::and_imm_64(
                        shiftr_amount,
                        input2,
                        0x3f.to_f().unwrap(),
                    )),
                    // shift right
                    Directive::Instruction(ib::shr_u_64(shiftr, input1, shiftr_amount)),
                    // get left shift amount
                    Directive::Instruction(ib::const_32_imm(const64, 0x40, 0x0)),
                    Directive::Instruction(ib::const_32_imm(const64 + 1, 0x0, 0x0)),
                    Directive::Instruction(ib::sub_64(shiftl_amount, const64, shiftr_amount)),
                    // shift left
                    Directive::Instruction(ib::shl_64(shiftl, input1, shiftl_amount)),
                    // or the two results
                    Directive::Instruction(ib::or_64(output, shiftl, shiftr)),
                ]
                .into()
            }
            Op::I32LeS
            | Op::I32LeU
            | Op::I32GeS
            | Op::I32GeU
            | Op::I64LeS
            | Op::I64LeU
            | Op::I64GeS
            | Op::I64GeU => {
                let inverse_op = match op {
                    Op::I32LeS => ib::gt_s,
                    Op::I32LeU => ib::gt_u,
                    Op::I32GeS => ib::lt_s,
                    Op::I32GeU => ib::lt_u,
<<<<<<< HEAD
=======
                    _ => unreachable!(),
                };

                let input1 = inputs[0].start as usize;
                let input2 = inputs[1].start as usize;
                let output = output.unwrap().start as usize;

                let inverse_result = c.register_gen.allocate_type(ValType::I32).start as usize;

                // Perform the inverse operation and invert the result
                vec![
                    Directive::Instruction(inverse_op(inverse_result, input1, input2)),
                    Directive::Instruction(ib::eq_imm(output, inverse_result, F::ZERO)),
                ]
            }
            Op::I64LeS | Op::I64LeU | Op::I64GeS | Op::I64GeU => {
                let inverse_op = match op {
>>>>>>> ded27c96
                    Op::I64LeS => ib::gt_s_64,
                    Op::I64LeU => ib::gt_u_64,
                    Op::I64GeS => ib::lt_s_64,
                    Op::I64GeU => ib::lt_u_64,
                    _ => unreachable!(),
                };

                let input1 = inputs[0].start as usize;
                let input2 = inputs[1].start as usize;
                let output = output.unwrap().start as usize;

                let inverse_result = c.register_gen.allocate_type(ValType::I32).start as usize;

                // Perform the inverse operation and invert the result
                vec![
                    Directive::Instruction(inverse_op(inverse_result, input1, input2)),
                    Directive::Instruction(ib::eq_imm(output, inverse_result, F::ZERO)),
                ]
                .into()
            }
            Op::I32Eqz => {
                let input = inputs[0].start as usize;
                let output = output.unwrap().start as usize;
<<<<<<< HEAD
                Directive::Instruction(ib::eqi(output, input, F::ZERO)).into()
=======
                vec![Directive::Instruction(ib::eq_imm(output, input, F::ZERO))]
>>>>>>> ded27c96
            }
            Op::I64Eqz => {
                let input = inputs[0].start as usize;
                let output = output.unwrap().start as usize;
<<<<<<< HEAD
                Directive::Instruction(ib::eqi_64(output, input, F::ZERO)).into()
=======
                vec![Directive::Instruction(ib::eq_imm_64(
                    output,
                    input,
                    F::ZERO,
                ))]
>>>>>>> ded27c96
            }

            Op::I32WrapI64 => {
                // TODO: considering we are using a single address space for both i32 and i64,
                // this instruction could be elided at womir level.

                let lower_limb = inputs[0].start as usize;
                // The higher limb is ignored.
                let output = output.unwrap().start as usize;

                // Just copy the lower limb to the output.
                Directive::Instruction(ib::add_imm(output, lower_limb, F::ZERO)).into()
            }
            Op::I32Extend8S | Op::I32Extend16S => {
                let input = inputs[0].start as usize;
                let output = output.unwrap().start as usize;

                let tmp = c.register_gen.allocate_type(ValType::I32).start as usize;

                let shift = match op {
                    Op::I32Extend8S => 24,
                    Op::I32Extend16S => 16,
                    _ => unreachable!(),
                }
                .to_f()
                .unwrap();

                // Left shift followed by arithmetic right shift
                vec![
                    Directive::Instruction(ib::shl_imm(tmp, input, shift)),
                    Directive::Instruction(ib::shr_s_imm(output, tmp, shift)),
                ]
                .into()
            }
            Op::I64Extend8S | Op::I64Extend16S | Op::I64Extend32S => {
                let input = inputs[0].start as usize;
                let output = output.unwrap().start as usize;

                let tmp = c.register_gen.allocate_type(ValType::I64).start as usize;

                let shift = match op {
                    Op::I64Extend8S => 56,
                    Op::I64Extend16S => 48,
                    Op::I64Extend32S => 32,
                    _ => unreachable!(),
                }
                .to_f()
                .unwrap();

                // Left shift followed by arithmetic right shift
                vec![
                    Directive::Instruction(ib::shl_imm_64(tmp, input, shift)),
                    Directive::Instruction(ib::shr_s_imm_64(output, tmp, shift)),
                ]
                .into()
            }

            // 64-bit integer instructions
            Op::I64ExtendI32S => {
                let input = inputs[0].start as usize;
                let output = output.unwrap().start as usize;

                let high_shifted = c.register_gen.allocate_type(ValType::I64).start as usize;

                vec![
                    // Copy the 32 bit values to the high 32 bits of the temporary value.
                    // Leave the low bits undefined.
                    Directive::Instruction(ib::add_imm(high_shifted + 1, input, F::ZERO)),
                    // Arithmetic shift right to fill the high bits with the sign bit.
                    Directive::Instruction(ib::shr_s_imm_64(
                        output,
                        high_shifted,
                        32.to_f().unwrap(),
                    )),
                ]
                .into()
            }
            Op::I64ExtendI32U => {
                let input = inputs[0].start as usize;
                let output = output.unwrap().start as usize;

                vec![
                    // Copy the 32 bit value to the low 32 bits of the output.
                    Directive::Instruction(ib::add_imm(output, input, F::ZERO)),
                    // Zero the high 32 bits.
                    Directive::Instruction(ib::const_32_imm(output + 1, 0, 0)),
                ]
                .into()
            }

            // Global instructions
            Op::GlobalSet { global_index } => {
                let Global::Mutable(allocated_var) = &c.program.globals[global_index as usize]
                else {
                    unreachable!()
                };

                store_to_const_addr(c, allocated_var.address, inputs[0].clone()).into()
            }
            Op::GlobalGet { global_index } => {
                let global = &c.program.globals[global_index as usize];
                match global {
                    Global::Mutable(allocated_var) => {
                        load_from_const_addr(c, allocated_var.address, output.unwrap())
                            .0
                            .into()
                    }
                    Global::Immutable(op) => self.emit_wasm_op(c, op.clone(), Vec::new(), output),
                }
            }

            Op::I32Load { memarg } => {
                let imm = mem_offset(memarg, c);
                let base_addr = inputs[0].start as usize;
                let output = output.unwrap().start as usize;
                match memarg.align {
                    0 => {
                        // read four bytes
                        let b0 = c.register_gen.allocate_type(ValType::I32).start as usize;
                        let b1 = c.register_gen.allocate_type(ValType::I32).start as usize;
                        let b2 = c.register_gen.allocate_type(ValType::I32).start as usize;
                        let b3 = c.register_gen.allocate_type(ValType::I32).start as usize;
                        let b1_shifted = c.register_gen.allocate_type(ValType::I32).start as usize;
                        let b2_shifted = c.register_gen.allocate_type(ValType::I32).start as usize;
                        let b3_shifted = c.register_gen.allocate_type(ValType::I32).start as usize;
                        let lo = c.register_gen.allocate_type(ValType::I32).start as usize;
                        let hi = c.register_gen.allocate_type(ValType::I32).start as usize;
                        vec![
                            Directive::Instruction(ib::loadbu(b0, base_addr, imm)),
                            Directive::Instruction(ib::loadbu(b1, base_addr, imm + 1)),
                            Directive::Instruction(ib::loadbu(b2, base_addr, imm + 2)),
                            Directive::Instruction(ib::loadbu(b3, base_addr, imm + 3)),
                            Directive::Instruction(ib::shl_imm(
                                b1_shifted,
                                b1,
                                F::from_canonical_u8(8),
                            )),
                            Directive::Instruction(ib::shl_imm(
                                b2_shifted,
                                b2,
                                F::from_canonical_u8(16),
                            )),
                            Directive::Instruction(ib::shl_imm(
                                b3_shifted,
                                b3,
                                F::from_canonical_u8(24),
                            )),
                            Directive::Instruction(ib::or(lo, b0, b1_shifted)),
                            Directive::Instruction(ib::or(hi, b2_shifted, b3_shifted)),
                            Directive::Instruction(ib::or(output, lo, hi)),
                        ]
                        .into()
                    }
                    1 => {
                        // read two half words
                        let hi = c.register_gen.allocate_type(ValType::I32).start as usize;
                        let hi_shifted = c.register_gen.allocate_type(ValType::I32).start as usize;
                        let lo = c.register_gen.allocate_type(ValType::I32).start as usize;
                        vec![
                            Directive::Instruction(ib::loadhu(lo, base_addr, imm)),
                            Directive::Instruction(ib::loadhu(hi, base_addr, imm + 2)),
                            Directive::Instruction(ib::shl_imm(
                                hi_shifted,
                                hi,
                                F::from_canonical_u8(16),
                            )),
                            Directive::Instruction(ib::or(output, lo, hi_shifted)),
                        ]
                        .into()
                    }
                    2.. => Directive::Instruction(ib::loadw(output, base_addr, imm)).into(),
                }
            }

            Op::I32Load16U { memarg } | Op::I32Load16S { memarg } => {
                let imm = mem_offset(memarg, c);
                let base_addr = inputs[0].start as usize;
                let output = output.unwrap().start as usize;

                match memarg.align {
                    0 => {
                        // read four bytes
                        let b0 = c.register_gen.allocate_type(ValType::I32).start as usize;
                        let b1 = c.register_gen.allocate_type(ValType::I32).start as usize;
                        let b1_shifted = c.register_gen.allocate_type(ValType::I32).start as usize;
                        vec![
                            Directive::Instruction(ib::loadbu(b0, base_addr, imm)),
                            if let Op::I32Load16S { .. } = op {
                                Directive::Instruction(ib::loadb(b1, base_addr, imm + 1))
                            } else {
                                Directive::Instruction(ib::loadbu(b1, base_addr, imm + 1))
                            },
                            Directive::Instruction(ib::shl_imm(
                                b1_shifted,
                                b1,
                                F::from_canonical_u8(8),
                            )),
                            Directive::Instruction(ib::or(output, b0, b1_shifted)),
                        ]
                        .into()
                    }
                    1.. => if let Op::I32Load16S { .. } = op {
                        Directive::Instruction(ib::loadh(output, base_addr, imm))
                    } else {
                        Directive::Instruction(ib::loadhu(output, base_addr, imm))
                    }
                    .into(),
                }
            }
            Op::I32Load8U { memarg } => {
                let imm = mem_offset(memarg, c);
                let base_addr = inputs[0].start as usize;
                let output = output.unwrap().start as usize;

                Directive::Instruction(ib::loadbu(output, base_addr, imm)).into()
            }
            Op::I32Load8S { memarg } => {
                let imm = mem_offset(memarg, c);
                let base_addr = inputs[0].start as usize;
                let output = output.unwrap().start as usize;

                Directive::Instruction(ib::loadb(output, base_addr, imm)).into()
            }
            Op::I64Load { memarg } => {
                let imm = mem_offset(memarg, c);
                let base_addr = inputs[0].start as usize;
                let output = (output.unwrap().start) as usize;

                match memarg.align {
                    0 => {
                        // read byte by byte
                        let b0 = c.register_gen.allocate_type(ValType::I32).start as usize;
                        let b1 = c.register_gen.allocate_type(ValType::I32).start as usize;
                        let b2 = c.register_gen.allocate_type(ValType::I32).start as usize;
                        let b3 = c.register_gen.allocate_type(ValType::I32).start as usize;
                        let b4 = c.register_gen.allocate_type(ValType::I32).start as usize;
                        let b5 = c.register_gen.allocate_type(ValType::I32).start as usize;
                        let b6 = c.register_gen.allocate_type(ValType::I32).start as usize;
                        let b7 = c.register_gen.allocate_type(ValType::I32).start as usize;
                        let b1_shifted = c.register_gen.allocate_type(ValType::I32).start as usize;
                        let b2_shifted = c.register_gen.allocate_type(ValType::I32).start as usize;
                        let b3_shifted = c.register_gen.allocate_type(ValType::I32).start as usize;
                        let b5_shifted = c.register_gen.allocate_type(ValType::I32).start as usize;
                        let b6_shifted = c.register_gen.allocate_type(ValType::I32).start as usize;
                        let b7_shifted = c.register_gen.allocate_type(ValType::I32).start as usize;

                        let hi0 = c.register_gen.allocate_type(ValType::I32).start as usize;
                        let hi1 = c.register_gen.allocate_type(ValType::I32).start as usize;
                        let lo0 = c.register_gen.allocate_type(ValType::I32).start as usize;
                        let lo1 = c.register_gen.allocate_type(ValType::I32).start as usize;

                        vec![
                            // load each byte
                            Directive::Instruction(ib::loadbu(b0, base_addr, imm)),
                            Directive::Instruction(ib::loadbu(b1, base_addr, imm + 1)),
                            Directive::Instruction(ib::loadbu(b2, base_addr, imm + 2)),
                            Directive::Instruction(ib::loadbu(b3, base_addr, imm + 3)),
                            Directive::Instruction(ib::loadbu(b4, base_addr, imm + 4)),
                            Directive::Instruction(ib::loadbu(b5, base_addr, imm + 5)),
                            Directive::Instruction(ib::loadbu(b6, base_addr, imm + 6)),
                            Directive::Instruction(ib::loadbu(b7, base_addr, imm + 7)),
                            // build lo 32 bits
                            Directive::Instruction(ib::shl_imm(
                                b1_shifted,
                                b1,
                                F::from_canonical_u8(8),
                            )),
                            Directive::Instruction(ib::shl_imm(
                                b2_shifted,
                                b2,
                                F::from_canonical_u8(16),
                            )),
                            Directive::Instruction(ib::shl_imm(
                                b3_shifted,
                                b3,
                                F::from_canonical_u8(24),
                            )),
                            Directive::Instruction(ib::or(lo0, b0, b1_shifted)),
                            Directive::Instruction(ib::or(lo1, b2_shifted, b3_shifted)),
                            Directive::Instruction(ib::or(output, lo0, lo1)),
                            // build hi 32 bits
                            Directive::Instruction(ib::shl_imm(
                                b5_shifted,
                                b5,
                                F::from_canonical_u8(8),
                            )),
                            Directive::Instruction(ib::shl_imm(
                                b6_shifted,
                                b6,
                                F::from_canonical_u8(16),
                            )),
                            Directive::Instruction(ib::shl_imm(
                                b7_shifted,
                                b7,
                                F::from_canonical_u8(24),
                            )),
                            Directive::Instruction(ib::or(hi0, b4, b5_shifted)),
                            Directive::Instruction(ib::or(hi1, b6_shifted, b7_shifted)),
                            Directive::Instruction(ib::or(output + 1, hi0, hi1)),
                        ]
                    }
                    1 => {
                        // read four halfwords
                        let h0 = c.register_gen.allocate_type(ValType::I32).start as usize;
                        let h1 = c.register_gen.allocate_type(ValType::I32).start as usize;
                        let h2 = c.register_gen.allocate_type(ValType::I32).start as usize;
                        let h3 = c.register_gen.allocate_type(ValType::I32).start as usize;
                        let h1_shifted = c.register_gen.allocate_type(ValType::I32).start as usize;
                        let h3_shifted = c.register_gen.allocate_type(ValType::I32).start as usize;

                        vec![
                            Directive::Instruction(ib::loadhu(h0, base_addr, imm)),
                            Directive::Instruction(ib::loadhu(h1, base_addr, imm + 2)),
                            Directive::Instruction(ib::loadhu(h2, base_addr, imm + 4)),
                            Directive::Instruction(ib::loadhu(h3, base_addr, imm + 6)),
                            Directive::Instruction(ib::shl_imm(
                                h1_shifted,
                                h1,
                                F::from_canonical_u8(16),
                            )),
                            Directive::Instruction(ib::shl_imm(
                                h3_shifted,
                                h3,
                                F::from_canonical_u8(16),
                            )),
                            Directive::Instruction(ib::or(output, h0, h1_shifted)),
                            Directive::Instruction(ib::or(output + 1, h2, h3_shifted)),
                        ]
                    }
                    2.. => {
                        // read two words
                        vec![
                            Directive::Instruction(ib::loadw(output, base_addr, imm)),
                            Directive::Instruction(ib::loadw(output + 1, base_addr, imm + 4)),
                        ]
                    }
                }
                .into()
            }
            Op::I64Load8U { memarg } | Op::I64Load8S { memarg } => {
                let imm = mem_offset(memarg, c);
                let base_addr = inputs[0].start as usize;
                let output = (output.unwrap().start) as usize;
                let val = c.register_gen.allocate_type(ValType::I64).start as usize;

                vec![
                    // load signed or unsigned byte as i32 hi part
                    if let Op::I64Load8S { .. } = op {
                        Directive::Instruction(ib::loadb(val + 1, base_addr, imm))
                    } else {
                        Directive::Instruction(ib::loadbu(val + 1, base_addr, imm))
                    },
                    // shift i64 val right, keeping the sign
                    Directive::Instruction(ib::shr_s_imm_64(output, val, F::from_canonical_u8(32))),
                ]
                .into()
            }
            Op::I64Load16U { memarg } | Op::I64Load16S { memarg } => {
                let imm = mem_offset(memarg, c);
                let base_addr = inputs[0].start as usize;
                let output = (output.unwrap().start) as usize;
                let val = c.register_gen.allocate_type(ValType::I64).start as usize;

                match memarg.align {
                    0 => {
                        let b0 = c.register_gen.allocate_type(ValType::I32).start as usize;
                        let b1 = c.register_gen.allocate_type(ValType::I32).start as usize;
                        let b1_shifted = c.register_gen.allocate_type(ValType::I32).start as usize;
                        vec![
                            // load b1 signed/unsigned
                            if let Op::I64Load16S { .. } = op {
                                Directive::Instruction(ib::loadb(b1, base_addr, imm + 1))
                            } else {
                                Directive::Instruction(ib::loadbu(b1, base_addr, imm + 1))
                            },
                            // shift b1
                            Directive::Instruction(ib::shl_imm(
                                b1_shifted,
                                b1,
                                F::from_canonical_u8(8),
                            )),
                            // load b0
                            Directive::Instruction(ib::loadbu(b0, base_addr, imm)),
                            // combine b0 and b1
                            Directive::Instruction(ib::or(val + 1, b0, b1_shifted)),
                            // shift i64 val right, keeping the sign
                            Directive::Instruction(ib::shr_s_imm_64(
                                output,
                                val,
                                F::from_canonical_u8(32),
                            )),
                        ]
                    }
                    1.. => {
                        if let Op::I64Load16S { .. } = op {
                            vec![
                                // load signed halfword as i32 on the hi part of the i64 val
                                Directive::Instruction(ib::loadh(val + 1, base_addr, imm)),
                                // shift i64 val right, keeping the sign
                                Directive::Instruction(ib::shr_s_imm_64(
                                    output,
                                    val,
                                    F::from_canonical_u8(32),
                                )),
                            ]
                        } else {
                            vec![
                                // load unsigned lo i32
                                Directive::Instruction(ib::loadhu(output, base_addr, imm)),
                                // zero out hi i32
                                Directive::Instruction(ib::const_32_imm(output + 1, 0x0, 0x0)),
                            ]
                        }
                    }
                }
                .into()
            }
            Op::I64Load32U { memarg } | Op::I64Load32S { memarg } => {
                let imm = mem_offset(memarg, c);
                let base_addr = inputs[0].start as usize;
                let output = (output.unwrap().start) as usize;
                let val = c.register_gen.allocate_type(ValType::I64).start as usize;

                match memarg.align {
                    0 => {
                        let b0 = c.register_gen.allocate_type(ValType::I32).start as usize;
                        let b1 = c.register_gen.allocate_type(ValType::I32).start as usize;
                        let b2 = c.register_gen.allocate_type(ValType::I32).start as usize;
                        let b3 = c.register_gen.allocate_type(ValType::I32).start as usize;
                        let b1_shifted = c.register_gen.allocate_type(ValType::I32).start as usize;
                        let b2_shifted = c.register_gen.allocate_type(ValType::I32).start as usize;
                        let b3_shifted = c.register_gen.allocate_type(ValType::I32).start as usize;
                        let hi = c.register_gen.allocate_type(ValType::I32).start as usize;
                        let lo = c.register_gen.allocate_type(ValType::I32).start as usize;
                        vec![
                            Directive::Instruction(ib::loadbu(b0, base_addr, imm)),
                            Directive::Instruction(ib::loadbu(b1, base_addr, imm + 1)),
                            Directive::Instruction(ib::loadbu(b2, base_addr, imm + 2)),
                            Directive::Instruction(ib::loadbu(b3, base_addr, imm + 3)),
                            // shifts
                            Directive::Instruction(ib::shl_imm(
                                b1_shifted,
                                b1,
                                F::from_canonical_u8(8),
                            )),
                            Directive::Instruction(ib::shl_imm(
                                b2_shifted,
                                b2,
                                F::from_canonical_u8(16),
                            )),
                            Directive::Instruction(ib::shl_imm(
                                b3_shifted,
                                b3,
                                F::from_canonical_u8(24),
                            )),
                            // build hi and lo
                            Directive::Instruction(ib::or(lo, b0, b1_shifted)),
                            Directive::Instruction(ib::or(hi, b2_shifted, b3_shifted)),
                            // build hi i32 in val
                            Directive::Instruction(ib::or(val + 1, lo, hi)),
                            // shift signed/unsigned
                            if let Op::I64Load32S { .. } = op {
                                Directive::Instruction(ib::shr_s_imm_64(
                                    output,
                                    val,
                                    F::from_canonical_u8(32),
                                ))
                            } else {
                                Directive::Instruction(ib::shr_u_imm_64(
                                    output,
                                    val,
                                    F::from_canonical_u8(32),
                                ))
                            },
                        ]
                    }
                    1 => {
                        let h0 = c.register_gen.allocate_type(ValType::I32).start as usize;
                        let h1 = c.register_gen.allocate_type(ValType::I32).start as usize;
                        let h1_shifted = c.register_gen.allocate_type(ValType::I32).start as usize;
                        vec![
                            // load h0, h1
                            Directive::Instruction(ib::loadhu(h0, base_addr, imm)),
                            Directive::Instruction(ib::loadhu(h1, base_addr, imm + 2)),
                            // shift h1
                            Directive::Instruction(ib::shl_imm(
                                h1_shifted,
                                h1,
                                F::from_canonical_u8(16),
                            )),
                            // combine h0 and h1
                            Directive::Instruction(ib::or(val + 1, h0, h1_shifted)),
                            // shift signed/unsigned
                            if let Op::I64Load32S { .. } = op {
                                Directive::Instruction(ib::shr_s_imm_64(
                                    output,
                                    val,
                                    F::from_canonical_u8(32),
                                ))
                            } else {
                                Directive::Instruction(ib::shr_u_imm_64(
                                    output,
                                    val,
                                    F::from_canonical_u8(32),
                                ))
                            },
                        ]
                    }
                    2.. => {
                        vec![
                            // load word
                            Directive::Instruction(ib::loadw(val + 1, base_addr, imm)),
                            // shift signed/unsigned
                            if let Op::I64Load32S { .. } = op {
                                Directive::Instruction(ib::shr_s_imm_64(
                                    output,
                                    val,
                                    F::from_canonical_u8(32),
                                ))
                            } else {
                                Directive::Instruction(ib::shr_u_imm_64(
                                    output,
                                    val,
                                    F::from_canonical_u8(32),
                                ))
                            },
                        ]
                    }
                }
                .into()
            }
            Op::I32Store { memarg } | Op::I64Store32 { memarg } => {
                let imm = mem_offset(memarg, c);
                let base_addr = inputs[0].start as usize;
                let value = inputs[1].start as usize;

                match memarg.align {
                    0 => {
                        // write byte by byte
                        let b1 = c.register_gen.allocate_type(ValType::I32).start as usize;
                        let b2 = c.register_gen.allocate_type(ValType::I32).start as usize;
                        let b3 = c.register_gen.allocate_type(ValType::I32).start as usize;
                        vec![
                            // store byte 0
                            Directive::Instruction(ib::storeb(value, base_addr, imm)),
                            // shift and store byte 1
                            Directive::Instruction(ib::shr_u_imm(
                                b1,
                                value,
                                F::from_canonical_u8(8),
                            )),
                            Directive::Instruction(ib::storeb(b1, base_addr, imm + 1)),
                            // shift and store byte 2
                            Directive::Instruction(ib::shr_u_imm(
                                b2,
                                value,
                                F::from_canonical_u8(16),
                            )),
                            Directive::Instruction(ib::storeb(b2, base_addr, imm + 2)),
                            // shift and store byte 3
                            Directive::Instruction(ib::shr_u_imm(
                                b3,
                                value,
                                F::from_canonical_u8(24),
                            )),
                            Directive::Instruction(ib::storeb(b3, base_addr, imm + 3)),
                        ]
                        .into()
                    }
                    1 => {
                        let h1 = c.register_gen.allocate_type(ValType::I32).start as usize;
                        vec![
                            // store halfword 0
                            Directive::Instruction(ib::storeh(value, base_addr, imm)),
                            // shift and store halfword 1
                            Directive::Instruction(ib::shr_u_imm(
                                h1,
                                value,
                                F::from_canonical_u8(16),
                            )),
                            Directive::Instruction(ib::storeh(h1, base_addr, imm + 2)),
                        ]
                        .into()
                    }
                    2.. => Directive::Instruction(ib::storew(value, base_addr, imm)).into(),
                }
            }
            Op::I32Store8 { memarg } | Op::I64Store8 { memarg } => {
                let imm = mem_offset(memarg, c);
                let base_addr = inputs[0].start as usize;
                let value = inputs[1].start as usize;

                Directive::Instruction(ib::storeb(value, base_addr, imm)).into()
            }
            Op::I32Store16 { memarg } | Op::I64Store16 { memarg } => {
                let imm = mem_offset(memarg, c);
                let base_addr = inputs[0].start as usize;
                let value = inputs[1].start as usize;

                match memarg.align {
                    0 => {
                        let b1 = c.register_gen.allocate_type(ValType::I32).start as usize;
                        vec![
                            // store byte 0
                            Directive::Instruction(ib::storeb(value, base_addr, imm)),
                            // shift and store byte 1
                            Directive::Instruction(ib::shr_u_imm(
                                b1,
                                value,
                                F::from_canonical_u8(8),
                            )),
                            Directive::Instruction(ib::storeb(b1, base_addr, imm + 1)),
                        ]
                        .into()
                    }
                    1.. => Directive::Instruction(ib::storeh(value, base_addr, imm)).into(),
                }
            }
            Op::I64Store { memarg } => {
                let imm = mem_offset(memarg, c);
                let base_addr = inputs[0].start as usize;
                let value_lo = inputs[1].start as usize;
                let value_hi = (inputs[1].start + 1) as usize;

                match memarg.align {
                    0 => {
                        // write byte by byte
                        let b1 = c.register_gen.allocate_type(ValType::I32).start as usize;
                        let b2 = c.register_gen.allocate_type(ValType::I32).start as usize;
                        let b3 = c.register_gen.allocate_type(ValType::I32).start as usize;
                        let b5 = c.register_gen.allocate_type(ValType::I32).start as usize;
                        let b6 = c.register_gen.allocate_type(ValType::I32).start as usize;
                        let b7 = c.register_gen.allocate_type(ValType::I32).start as usize;
                        vec![
                            // store byte 0
                            Directive::Instruction(ib::storeb(value_lo, base_addr, imm)),
                            // shift and store byte 1
                            Directive::Instruction(ib::shr_u_imm(
                                b1,
                                value_lo,
                                F::from_canonical_u8(8),
                            )),
                            Directive::Instruction(ib::storeb(b1, base_addr, imm + 1)),
                            // shift and store byte 2
                            Directive::Instruction(ib::shr_u_imm(
                                b2,
                                value_lo,
                                F::from_canonical_u8(16),
                            )),
                            Directive::Instruction(ib::storeb(b2, base_addr, imm + 2)),
                            // shift and store byte 3
                            Directive::Instruction(ib::shr_u_imm(
                                b3,
                                value_lo,
                                F::from_canonical_u8(24),
                            )),
                            Directive::Instruction(ib::storeb(b3, base_addr, imm + 3)),
                            // store byte 4
                            Directive::Instruction(ib::storeb(value_hi, base_addr, imm + 4)),
                            // shift and store byte 5
                            Directive::Instruction(ib::shr_u_imm(
                                b5,
                                value_hi,
                                F::from_canonical_u8(8),
                            )),
                            Directive::Instruction(ib::storeb(b5, base_addr, imm + 5)),
                            // shift and store byte 6
                            Directive::Instruction(ib::shr_u_imm(
                                b6,
                                value_hi,
                                F::from_canonical_u8(16),
                            )),
                            Directive::Instruction(ib::storeb(b6, base_addr, imm + 6)),
                            // shift and store byte 7
                            Directive::Instruction(ib::shr_u_imm(
                                b7,
                                value_hi,
                                F::from_canonical_u8(24),
                            )),
                            Directive::Instruction(ib::storeb(b7, base_addr, imm + 7)),
                        ]
                    }
                    1 => {
                        // write by halfwords
                        let h1 = c.register_gen.allocate_type(ValType::I32).start as usize;
                        let h3 = c.register_gen.allocate_type(ValType::I32).start as usize;
                        vec![
                            // store halfword 0
                            Directive::Instruction(ib::storeh(value_lo, base_addr, imm)),
                            // shift and store halfword 1
                            Directive::Instruction(ib::shr_u_imm(
                                h1,
                                value_lo,
                                F::from_canonical_u8(16),
                            )),
                            Directive::Instruction(ib::storeh(h1, base_addr, imm + 2)),
                            // store halfword 2
                            Directive::Instruction(ib::storeh(value_hi, base_addr, imm + 4)),
                            // shift and store halfword 3
                            Directive::Instruction(ib::shr_u_imm(
                                h3,
                                value_hi,
                                F::from_canonical_u8(16),
                            )),
                            Directive::Instruction(ib::storeh(h3, base_addr, imm + 6)),
                        ]
                    }
                    2.. => {
                        vec![
                            Directive::Instruction(ib::storew(value_lo, base_addr, imm)),
                            Directive::Instruction(ib::storew(value_hi, base_addr, imm + 4)),
                        ]
                    }
                }
                .into()
            }

            Op::MemorySize { mem } => {
                assert_eq!(mem, 0, "Only a single linear memory is supported");
                load_from_const_addr(c, c.program.memory.unwrap().start, output.unwrap())
                    .0
                    .into()
            }
            Op::MemoryGrow { mem } => {
                assert_eq!(mem, 0, "Only a single linear memory is supported");
                let header_addr = c.program.memory.unwrap().start;

                let output = output.unwrap().start as usize;

                let header_regs = c.register_gen.allocate_type(ValType::I64);
                let size_reg = header_regs.start as usize;
                let max_size_reg = (header_regs.start + 1) as usize;

                let new_size = c.register_gen.allocate_type(ValType::I32).start as usize;
                let is_gt_max = c.register_gen.allocate_type(ValType::I32).start;
                let is_lt_curr = c.register_gen.allocate_type(ValType::I32).start;

                let error_label = c.new_label(LabelType::Local);
                let continuation_label = c.new_label(LabelType::Local);

                // Load the current size and max size.
                let (mut directives, header_addr_reg) =
                    load_from_const_addr(c, header_addr, header_regs);

                directives.extend([
                    // Calculate the new size:
                    Directive::Instruction(ib::add(new_size, size_reg, inputs[0].start as usize)),
                    // Check if the new size is greater than the max size.
                    Directive::Instruction(ib::gt_u(is_gt_max as usize, new_size, max_size_reg)),
                    // If the new size is greater than the max size, branch to the error label.
                    Directive::JumpIf {
                        target: error_label.clone(),
                        condition_reg: is_gt_max,
                    },
                    // Check if the new size is less than to the current size (which means an overflow occurred),
                    // which means the requested size is too large.
                    Directive::Instruction(ib::lt_u::<F>(is_lt_curr as usize, new_size, size_reg)),
                    // If the requested size overflows, branch to the error label.
                    Directive::JumpIf {
                        target: error_label.clone(),
                        condition_reg: is_lt_curr,
                    },
                    // Success case:
                    // - write new size to header.
                    Directive::Instruction(ib::storew(new_size, header_addr_reg.start as usize, 0)),
                    // - write old size to output.
                    Directive::Instruction(ib::add_imm(output, size_reg, F::ZERO)),
                    // - jump to continuation label.
                    Directive::Jump {
                        target: continuation_label.clone(),
                    },
                    // Error case: write 0xFFFFFFFF to output.
                    Directive::Label {
                        id: error_label,
                        frame_size: None,
                    },
                    Directive::Instruction(ib::const_32_imm(output, 0xFFFF, 0xFFFF)),
                    // Continue:
                    Directive::Label {
                        id: continuation_label,
                        frame_size: None,
                    },
                ]);

                directives.into()
            }
            Op::MemoryInit {
                data_index: _,
                mem: _,
            } => todo!(),
            Op::DataDrop { data_index: _ } => todo!(),

            // Table instructions
            Op::TableInit {
                elem_index: _,
                table: _,
            } => todo!(),
            Op::TableCopy {
                dst_table: _,
                src_table: _,
            } => todo!(),
            Op::TableFill { table: _ } => todo!(),
            Op::TableGet { table } => self
                .emit_table_get(c, table, inputs[0].clone(), output.unwrap())
                .into(),
            Op::TableSet { table: _ } => todo!(),
            Op::TableGrow { table: _ } => todo!(),
            Op::TableSize { table: _ } => todo!(),
            Op::ElemDrop { elem_index: _ } => todo!(),

            // Reference instructions
            Op::RefNull { hty: _ } => NULL_REF
                .iter()
                .zip_eq(output.unwrap())
                .map(|(v, reg)| {
                    Directive::Instruction(ib::const_32_imm(
                        reg as usize,
                        *v as u16,
                        (*v >> 16) as u16,
                    ))
                })
                .collect_vec()
                .into(),
            Op::RefIsNull => todo!(),
            Op::RefFunc { function_index } => {
                const_function_reference(c.program, function_index, output.unwrap()).into()
            }

            // Float instructions
            Op::F32Load { memarg: _ } => todo!(),
            Op::F64Load { memarg: _ } => todo!(),
            Op::F32Store { memarg: _ } => todo!(),
            Op::F64Store { memarg: _ } => todo!(),
            Op::F32Const { value } => {
                let output = output.unwrap().start as usize;
                let value_u = value.bits();
                let value_lo: u16 = (value_u & 0xffff) as u16;
                let value_hi: u16 = ((value_u >> 16) & 0xffff) as u16;
                Directive::Instruction(ib::const_32_imm(output, value_lo, value_hi)).into()
            }
            Op::F64Const { value } => {
                let output = output.unwrap().start as usize;
                let value = value.bits();
                let lower = value as u32;
                let lower_lo: u16 = (lower & 0xffff) as u16;
                let lower_hi: u16 = ((lower >> 16) & 0xffff) as u16;
                let upper = (value >> 32) as u32;
                let upper_lo: u16 = (upper & 0xffff) as u16;
                let upper_hi: u16 = ((upper >> 16) & 0xffff) as u16;
                vec![
                    Directive::Instruction(ib::const_32_imm(output, lower_lo, lower_hi)),
                    Directive::Instruction(ib::const_32_imm(output + 1, upper_lo, upper_hi)),
                ]
                .into()
            }
            Op::F32Abs => todo!(),
            Op::F32Neg => todo!(),
            Op::F32Ceil => todo!(),
            Op::F32Floor => todo!(),
            Op::F32Trunc => todo!(),
            Op::F32Nearest => todo!(),
            Op::F32Sqrt => todo!(),
            Op::F64Abs => todo!(),
            Op::F64Neg => todo!(),
            Op::F64Ceil => todo!(),
            Op::F64Floor => todo!(),
            Op::F64Trunc => todo!(),
            Op::F64Nearest => todo!(),
            Op::F64Sqrt => todo!(),
            Op::I32TruncF32S => todo!(),
            Op::I32TruncF32U => todo!(),
            Op::I32TruncF64S => todo!(),
            Op::I32TruncF64U => todo!(),
            Op::I64TruncF32S => todo!(),
            Op::I64TruncF32U => todo!(),
            Op::I64TruncF64S => todo!(),
            Op::I64TruncF64U => todo!(),
            Op::F32ConvertI32S => todo!(),
            Op::F32ConvertI32U => todo!(),
            Op::F32ConvertI64S => todo!(),
            Op::F32ConvertI64U => todo!(),
            Op::F32DemoteF64 => todo!(),
            Op::F64ConvertI32S => todo!(),
            Op::F64ConvertI32U => todo!(),
            Op::F64ConvertI64S => todo!(),
            Op::F64ConvertI64U => todo!(),
            Op::F64PromoteF32 => todo!(),

            Op::I32ReinterpretF32
            | Op::F32ReinterpretI32
            | Op::I64ReinterpretF64
            | Op::F64ReinterpretI64 => {
                // TODO: considering we are using a single address space for all types,
                // these reinterpret instruction could be elided at womir level.

                // Just copy the input to the output.
                inputs[0]
                    .clone()
                    .zip(output.unwrap())
                    .map(|(input, output)| {
                        Directive::Instruction(ib::add_imm(
                            output as usize,
                            input as usize,
                            F::ZERO,
                        ))
                    })
                    .collect_vec()
                    .into()
            }

            // Instructions that are implemented as function calls
            Op::MemoryCopy { .. }
            | Op::MemoryFill { .. }
            | Op::I32Popcnt
            | Op::I64Popcnt
            | Op::I32Ctz
            | Op::I64Ctz
            | Op::I32Clz
            | Op::I64Clz => {
                unreachable!("These ops should have been replaced with function calls")
            }
            _ => todo!("{op:?}"),
        }
    }
}

impl<F: PrimeField32> Directive<F> {
    fn into_instruction(self, label_map: &HashMap<String, LabelValue>) -> Option<Instruction<F>> {
        match self {
            Directive::Nop | Directive::Label { .. } => None,
            Directive::AllocateFrameI {
                target_frame,
                result_ptr,
            } => {
                let frame_size = label_map.get(&target_frame).unwrap().frame_size.unwrap();
                Some(ib::allocate_frame_imm(
                    result_ptr as usize,
                    frame_size as usize,
                ))
            }
            Directive::Jump { target } => {
                let pc = label_map.get(&target).unwrap().pc;
                Some(ib::jump(pc as usize))
            }
            Directive::JumpIf {
                target,
                condition_reg,
            } => {
                let pc = label_map.get(&target)?.pc;
                Some(ib::jump_if(condition_reg as usize, pc as usize))
            }
            Directive::JumpIfZero {
                target,
                condition_reg,
            } => {
                let pc = label_map.get(&target)?.pc;
                Some(ib::jump_if_zero(condition_reg as usize, pc as usize))
            }
            Directive::Jaaf {
                target,
                new_frame_ptr,
            } => {
                let pc = label_map.get(&target)?.pc;
                Some(ib::jaaf(pc as usize, new_frame_ptr as usize))
            }
            Directive::JaafSave {
                target,
                new_frame_ptr,
                saved_caller_fp,
            } => {
                let pc = label_map.get(&target)?.pc;
                Some(ib::jaaf_save(
                    saved_caller_fp as usize,
                    pc as usize,
                    new_frame_ptr as usize,
                ))
            }
            Directive::Call {
                target_pc,
                new_frame_ptr,
                saved_ret_pc,
                saved_caller_fp,
            } => {
                let pc = label_map.get(&target_pc)?.pc;
                Some(ib::call(
                    saved_ret_pc as usize,
                    saved_caller_fp as usize,
                    pc as usize,
                    new_frame_ptr as usize,
                ))
            }
            Directive::ConstFuncFrameSize { func_idx, reg_dest } => {
                let label = func_idx_to_label(func_idx);
                let frame_size = label_map.get(&label)?.frame_size.unwrap();
                Some(ib::const_32_imm(
                    reg_dest as usize,
                    frame_size as u16,
                    (frame_size >> 16) as u16,
                ))
            }
            Directive::ConstFuncAddr { func_idx, reg_dest } => {
                let label = func_idx_to_label(func_idx);
                let pc = label_map.get(&label)?.pc;
                Some(ib::const_32_imm(
                    reg_dest as usize,
                    pc as u16,
                    (pc >> 16) as u16,
                ))
            }
            Directive::Instruction(i) => Some(i),
        }
    }
}

fn mem_offset<F: PrimeField32>(memarg: MemArg, c: &Ctx<F>) -> i32 {
    assert_eq!(memarg.memory, 0, "no multiple memories supported");
    let mem_start = c
        .program
        .linear_memory_start()
        .expect("no memory allocated");
    let offset = mem_start + u32::try_from(memarg.offset).expect("offset too large");
    // RISC-V requires offset immediates to have 16 bits, but for WASM we changed it to 24 bits.
    assert!(offset < (1 << 24));
    offset as i32
}

fn load_from_const_addr<F: PrimeField32>(
    c: &mut Ctx<F>,
    base_addr: u32,
    output: Range<u32>,
) -> (Vec<Directive<F>>, Range<u32>) {
    let base_addr_reg = c.register_gen.allocate_type(ValType::I32);
    let mut directives = vec![Directive::Instruction(ib::const_32_imm(
        base_addr_reg.start as usize,
        base_addr as u16,
        (base_addr >> 16) as u16,
    ))];

    directives.extend(output.enumerate().map(|(i, dest_reg)| {
        Directive::Instruction(ib::loadw(
            dest_reg as usize,
            base_addr_reg.start as usize,
            (i as i32) * 4,
        ))
    }));

    (directives, base_addr_reg)
}

fn store_to_const_addr<F: PrimeField32>(
    c: &mut Ctx<F>,
    base_addr: u32,
    input: Range<u32>,
) -> Vec<Directive<F>> {
    let base_addr_reg = c.register_gen.allocate_type(ValType::I32);
    let mut directives = vec![Directive::Instruction(ib::const_32_imm(
        base_addr_reg.start as usize,
        base_addr as u16,
        (base_addr >> 16) as u16,
    ))];

    directives.extend(input.enumerate().map(|(i, input_reg)| {
        Directive::Instruction(ib::storew(
            input_reg as usize,
            base_addr_reg.start as usize,
            i as i32 * 4,
        ))
    }));

    directives
}

impl<F: Clone> womir::linker::Directive for Directive<F> {
    fn nop() -> Directive<F> {
        Directive::Nop
    }

    fn as_label(&self) -> Option<womir::linker::Label<'_>> {
        if let Directive::Label { id, frame_size } = self {
            Some(womir::linker::Label {
                id,
                frame_size: *frame_size,
            })
        } else {
            None
        }
    }
}

fn const_function_reference<F: PrimeField32>(
    module: &Module,
    func_idx: u32,
    reg_dest: Range<u32>,
) -> Vec<Directive<F>> {
    assert_eq!(reg_dest.len(), 3);
    let reg_dest = reg_dest.start;

    let ty = module.get_func_type(func_idx);
    vec![
        // Unique function type identifier
        Directive::Instruction(ib::const_32_imm(
            reg_dest as usize,
            ty.unique_id as u16,
            (ty.unique_id >> 16) as u16,
        )),
        // Function frame size
        Directive::ConstFuncFrameSize {
            func_idx,
            reg_dest: reg_dest + 1,
        },
        // Function address
        Directive::ConstFuncAddr {
            func_idx,
            reg_dest: reg_dest + 2,
        },
    ]
}

fn const_wasm_value<F: PrimeField32>(
    module: &Module,
    value: &WasmValue,
    reg_dest: Range<u32>,
) -> Vec<Directive<F>> {
    let mut words = ArrayVec::<_, 4>::new();
    match value {
        WasmValue::I32(v) => words.push(*v as u32),
        WasmValue::I64(v) => words.extend([*v as u32, (*v >> 32) as u32]),
        WasmValue::F64(v) => words.extend([v.bits() as u32, (v.bits() >> 32) as u32]),
        WasmValue::F32(ieee32) => words.push(ieee32.bits()),
        WasmValue::V128(v128) => words.extend(
            v128.bytes()
                .chunks(4)
                .map(|b| u32::from_le_bytes(b.try_into().unwrap())),
        ),
        WasmValue::RefNull => words.extend(NULL_REF),
        WasmValue::RefFunc(func_ref) => {
            return const_function_reference(module, *func_ref, reg_dest);
        }
    };
    words
        .into_iter()
        .zip_eq(reg_dest)
        .map(|(word, reg)| {
            Directive::Instruction(ib::const_32_imm(
                reg as usize,
                word as u16,
                (word >> 16) as u16,
            ))
        })
        .collect()
}<|MERGE_RESOLUTION|>--- conflicted
+++ resolved
@@ -1088,26 +1088,6 @@
                     Op::I32LeU => ib::gt_u,
                     Op::I32GeS => ib::lt_s,
                     Op::I32GeU => ib::lt_u,
-<<<<<<< HEAD
-=======
-                    _ => unreachable!(),
-                };
-
-                let input1 = inputs[0].start as usize;
-                let input2 = inputs[1].start as usize;
-                let output = output.unwrap().start as usize;
-
-                let inverse_result = c.register_gen.allocate_type(ValType::I32).start as usize;
-
-                // Perform the inverse operation and invert the result
-                vec![
-                    Directive::Instruction(inverse_op(inverse_result, input1, input2)),
-                    Directive::Instruction(ib::eq_imm(output, inverse_result, F::ZERO)),
-                ]
-            }
-            Op::I64LeS | Op::I64LeU | Op::I64GeS | Op::I64GeU => {
-                let inverse_op = match op {
->>>>>>> ded27c96
                     Op::I64LeS => ib::gt_s_64,
                     Op::I64LeU => ib::gt_u_64,
                     Op::I64GeS => ib::lt_s_64,
@@ -1131,24 +1111,12 @@
             Op::I32Eqz => {
                 let input = inputs[0].start as usize;
                 let output = output.unwrap().start as usize;
-<<<<<<< HEAD
-                Directive::Instruction(ib::eqi(output, input, F::ZERO)).into()
-=======
-                vec![Directive::Instruction(ib::eq_imm(output, input, F::ZERO))]
->>>>>>> ded27c96
+                Directive::Instruction(ib::eq_imm(output, input, F::ZERO)).into()
             }
             Op::I64Eqz => {
                 let input = inputs[0].start as usize;
                 let output = output.unwrap().start as usize;
-<<<<<<< HEAD
-                Directive::Instruction(ib::eqi_64(output, input, F::ZERO)).into()
-=======
-                vec![Directive::Instruction(ib::eq_imm_64(
-                    output,
-                    input,
-                    F::ZERO,
-                ))]
->>>>>>> ded27c96
+                Directive::Instruction(ib::eq_imm_64(output, input, F::ZERO)).into()
             }
 
             Op::I32WrapI64 => {
