use std::{collections::HashMap, ops::Range, vec};

use crate::{instruction_builder as ib, to_field::ToField};
use openvm_instructions::{exe::VmExe, instruction::Instruction, program::Program, riscv};
use openvm_stark_backend::p3_field::PrimeField32;
use wasmparser::{Operator as Op, ValType};
use womir::{
    linker::LabelValue,
    loader::{
        flattening::{
            settings::{ComparisonFunction, JumpCondition, Settings},
            Generators, LabelType, WriteOnceASM,
        },
        func_idx_to_label, CommonProgram,
    },
};

pub fn program_from_womir<F: PrimeField32>(
    ir_program: womir::loader::Program<OpenVMSettings<F>>,
    entry_point: &str,
) -> VmExe<F> {
    let functions = ir_program
        .functions
        .into_iter()
        .map(|f| {
            let directives = f.directives.into_iter().collect();
            WriteOnceASM {
                directives,
                func_idx: f.func_idx,
                _frame_size: f._frame_size,
            }
        })
        .collect::<Vec<_>>();

    let (linked_program, mut label_map) = womir::linker::link(&functions, 1);
    drop(functions);

    for v in label_map.values_mut() {
        v.pc *= riscv::RV32_REGISTER_NUM_LIMBS as u32;
    }

    // Now we need a little bit of startup code to call the entry point function.
    // We assume the initial frame has space for at least one word: the frame pointer
    // to the entry point function.
    let start_offset = linked_program.len();

    let mut linked_program = linked_program
        .into_iter()
        // Remove `nop` added by the linker to avoid pc=0 being a valid instruction.
        .skip(1)
        .map(|d| {
            if let Some(i) = d.into_instruction(&label_map) {
                i
            } else {
                unreachable!("All remaining directives should be instructions")
            }
        })
        .collect::<Vec<_>>();

    // We assume that the loop above removes a single `nop` introduced by the linker.
    assert_eq!(linked_program.len(), start_offset - 1);

    // Create the startup code to call the entry point function.
    let entry_point = &label_map[entry_point];
    linked_program.extend(create_startup_code(&ir_program.c, entry_point));

    // TODO: make womir read and carry debug info
    // Skip the first instruction, which is a nop inserted by the linker, and adjust pc_base accordingly.
    let program = Program::new_without_debug_infos(&linked_program, 4, 4);
    drop(linked_program);

    let memory_image = ir_program
        .c
        .initial_memory
        .into_iter()
        .flat_map(|(addr, value)| {
            use womir::loader::MemoryEntry::*;
            let v = match value {
                Value(v) => v,
                FuncAddr(idx) => {
                    let label = func_idx_to_label(idx);
                    label_map[&label].pc
                }
                FuncFrameSize(func_idx) => {
                    let label = func_idx_to_label(func_idx);
                    label_map[&label].frame_size.unwrap()
                }
            };

            [
                v & 0xff,
                (v >> 8) & 0xff,
                (v >> 16) & 0xff,
                (v >> 24) & 0xff,
            ]
            .into_iter()
            .enumerate()
            .filter_map(move |(i, byte)| {
                const ROM_ID: u32 = 2;
                if byte != 0 {
                    Some(((ROM_ID, addr + i as u32), F::from_canonical_u32(byte)))
                } else {
                    None
                }
            })
        })
        .collect();

    VmExe::new(program)
        .with_pc_start((start_offset * riscv::RV32_REGISTER_NUM_LIMBS) as u32)
        .with_init_memory(memory_image)
}

fn create_startup_code<F>(ctx: &CommonProgram, entry_point: &LabelValue) -> Vec<Instruction<F>>
where
    F: PrimeField32,
{
    let fn_fp = 1;
    let zero_reg = 0;
    let mut code = vec![
        ib::allocate_frame_imm(fn_fp, entry_point.frame_size.unwrap() as usize),
        ib::const_32_imm(zero_reg, 0, 0),
    ];

    let entry_point_func_type = &ctx.get_func_type(entry_point.func_idx.unwrap()).ty;

    // If the entry point function has arguments, we need to fill them with the result from read32
    let params = entry_point_func_type.params();
    let num_input_words = womir::word_count_types::<OpenVMSettings<F>>(params);
    // This is a little hacky because we know the initial first allocated frame starts at 2,
    // so we can just write directly into it by calculating the offset.
    // address 2: reserved for return address
    // address 3: reserved for frame pointer
    // address 4: first argument
    // address 4 + i: i-th argument
    let mut ptr = 4;
    for _ in 0..num_input_words {
        //code.push(ib::read32(ptr as usize));
        // code.push(ib::const_32_imm(ptr as usize, 10, 0));
        code.push(ib::pre_read_u32::<F>());
        code.push(ib::read_u32::<F>(ptr as usize));
        ptr += 1;
    }

    code.push(ib::call(0, 1, entry_point.pc as usize, fn_fp));

    // We can also read the return values directly from the function's frame, which happens
    // to be right after the arguments.
    let results = entry_point_func_type.results();
    let num_output_words = womir::word_count_types::<OpenVMSettings<F>>(results);
    for i in 0..num_output_words {
        code.push(ib::reveal_imm(ptr as usize, zero_reg, (i * 4) as usize));
        ptr += 1;
    }

    code.push(ib::halt());

    code
}

// The instructions in this IR are 1-to-1 mapped to OpenVM instructions,
// and it is needed because we can only resolve the labels to PCs during linking.
#[derive(Clone, Debug)]
#[allow(dead_code)]
pub enum Directive<F> {
    Nop,
    Label {
        id: String,
        frame_size: Option<u32>,
    },
    AllocateFrameI {
        target_frame: String,
        result_ptr: u32,
    },
    Jump {
        target: String,
    },
    JumpIf {
        target: String,
        condition_reg: u32,
    },
    JumpIfZero {
        target: String,
        condition_reg: u32,
    },
    Jaaf {
        target: String,
        new_frame_ptr: u32,
    },
    JaafSave {
        target: String,
        new_frame_ptr: u32,
        saved_caller_fp: u32,
    },
    Call {
        target_pc: String,
        new_frame_ptr: u32,
        saved_ret_pc: u32,
        saved_caller_fp: u32,
    },
    Instruction(Instruction<F>),
}

pub struct OpenVMSettings<F> {
    _phantom: std::marker::PhantomData<F>,
}

impl<F> OpenVMSettings<F> {
    pub fn new() -> Self {
        Self {
            _phantom: std::marker::PhantomData,
        }
    }
}

#[allow(refining_impl_trait)]
impl<'a, F: PrimeField32> Settings<'a> for OpenVMSettings<F> {
    type Directive = Directive<F>;

    fn bytes_per_word() -> u32 {
        4
    }

    fn words_per_ptr() -> u32 {
        1
    }

    fn is_jump_condition_available(_cond: JumpCondition) -> bool {
        true
    }

    fn is_relative_jump_available() -> bool {
        true
    }

    fn to_plain_local_jump(directive: Self::Directive) -> Result<String, Self::Directive> {
        if let Directive::Jump { target } = directive {
            Ok(target)
        } else {
            Err(directive)
        }
    }

    fn emit_label(
        &self,
        _g: &mut Generators<'a, '_, Self>,
        name: String,
        frame_size: Option<u32>,
    ) -> Self::Directive {
        Directive::Label {
            id: name,
            frame_size,
        }
    }

    fn emit_trap(
        &self,
        _g: &mut Generators<'a, '_, Self>,
        _trap: womir::loader::flattening::TrapReason,
    ) -> Self::Directive {
        todo!()
    }

    fn emit_allocate_label_frame(
        &self,
        _g: &mut Generators<'a, '_, Self>,
        label: String,
        result_ptr: Range<u32>,
    ) -> Self::Directive {
        Directive::AllocateFrameI {
            target_frame: label,
            result_ptr: result_ptr.start,
        }
    }

    fn emit_allocate_value_frame(
        &self,
        _g: &mut Generators<'a, '_, Self>,
        frame_size_ptr: Range<u32>,
        result_ptr: Range<u32>,
    ) -> Self::Directive {
        Directive::Instruction(ib::allocate_frame_reg(
            result_ptr.start as usize,
            frame_size_ptr.start as usize,
        ))
    }

    fn emit_copy(
        &self,
        _g: &mut Generators<'a, '_, Self>,
        src_ptr: Range<u32>,
        dest_ptr: Range<u32>,
    ) -> Self::Directive {
        Directive::Instruction(ib::addi(
            dest_ptr.start as usize,
            src_ptr.start as usize,
            F::ZERO,
        ))
    }

    fn emit_copy_into_frame(
        &self,
        _g: &mut Generators<'a, '_, Self>,
        src_ptr: Range<u32>,
        dest_frame_ptr: Range<u32>,
        dest_offset: Range<u32>,
    ) -> Self::Directive {
        Directive::Instruction(ib::copy_into_frame(
            dest_offset.start as usize,
            src_ptr.start as usize,
            dest_frame_ptr.start as usize,
        ))
    }

    fn emit_jump(&self, label: String) -> Self::Directive {
        Directive::Jump { target: label }
    }

    fn emit_jump_into_loop(
        &self,
        _g: &mut Generators<'a, '_, Self>,
        loop_label: String,
        loop_frame_ptr: Range<u32>,
        ret_info_to_copy: Option<womir::loader::flattening::settings::ReturnInfosToCopy>,
        saved_curr_fp_ptr: Option<Range<u32>>,
    ) -> Vec<Self::Directive> {
        let mut directives = if let Some(to_copy) = ret_info_to_copy {
            assert_eq!(Self::words_per_ptr(), 1);
            vec![
                Directive::Instruction(ib::copy_into_frame(
                    to_copy.dest.ret_pc.start as usize,
                    to_copy.src.ret_pc.start as usize,
                    loop_frame_ptr.start as usize,
                )),
                Directive::Instruction(ib::copy_into_frame(
                    to_copy.dest.ret_fp.start as usize,
                    to_copy.src.ret_fp.start as usize,
                    loop_frame_ptr.start as usize,
                )),
            ]
        } else {
            Vec::new()
        };

        let jump = if let Some(saved_caller_fp) = saved_curr_fp_ptr {
            Directive::JaafSave {
                target: loop_label,
                new_frame_ptr: loop_frame_ptr.start,
                saved_caller_fp: saved_caller_fp.start,
            }
        } else {
            Directive::Jaaf {
                target: loop_label,
                new_frame_ptr: loop_frame_ptr.start,
            }
        };

        directives.push(jump);
        directives
    }

    fn emit_conditional_jump(
        &self,
        _g: &mut Generators<'a, '_, Self>,
        condition_type: womir::loader::flattening::settings::JumpCondition,
        label: String,
        condition_ptr: Range<u32>,
    ) -> Self::Directive {
        match condition_type {
            JumpCondition::IfNotZero => Directive::JumpIf {
                target: label,
                condition_reg: condition_ptr.start,
            },
            JumpCondition::IfZero => Directive::JumpIfZero {
                target: label,
                condition_reg: condition_ptr.start,
            },
        }
    }

    fn emit_conditional_jump_cmp_immediate(
        &self,
        g: &mut Generators<'a, '_, Self>,
        cmp: womir::loader::flattening::settings::ComparisonFunction,
        value_ptr: Range<u32>,
        immediate: u32,
        label: String,
    ) -> Vec<Self::Directive> {
        let cmp_insn = match cmp {
            ComparisonFunction::Equal => todo!(), // i32eq
            ComparisonFunction::GreaterThanOrEqualUnsigned => todo!(), // i32geu
            ComparisonFunction::LessThanUnsigned => ib::lt_u,
        };

        let const_value = g.r.allocate_type(ValType::I32);
        let comparison = g.r.allocate_type(ValType::I32);

        let imm_lo: u16 = (immediate & 0xffff) as u16;
        let imm_hi: u16 = ((immediate >> 16) & 0xffff) as u16;

        vec![
            Directive::Instruction(ib::const_32_imm(const_value.start as usize, imm_lo, imm_hi)),
            Directive::Instruction(cmp_insn(
                comparison.start as usize,
                value_ptr.start as usize,
                const_value.start as usize,
            )),
            Directive::JumpIf {
                target: label,
                condition_reg: comparison.start,
            },
        ]
    }

    fn emit_relative_jump(
        &self,
        _g: &mut Generators<'a, '_, Self>,
        _offset_ptr: Range<u32>,
    ) -> Self::Directive {
        todo!()
    }

    fn emit_jump_out_of_loop(
        &self,
        _g: &mut Generators<'a, '_, Self>,
        target_label: String,
        target_frame_ptr: Range<u32>,
    ) -> Self::Directive {
        Directive::Jaaf {
            target: target_label,
            new_frame_ptr: target_frame_ptr.start,
        }
    }

    fn emit_return(
        &self,
        _g: &mut Generators<'a, '_, Self>,
        ret_pc_ptr: Range<u32>,
        caller_fp_ptr: Range<u32>,
    ) -> Self::Directive {
        Directive::Instruction(ib::ret(
            ret_pc_ptr.start as usize,
            caller_fp_ptr.start as usize,
        ))
    }

    fn emit_imported_call(
        &self,
        _g: &mut Generators<'a, '_, Self>,
        _module: &'a str,
        _function: &'a str,
        _inputs: Vec<Range<u32>>,
        _outputs: Vec<Range<u32>>,
    ) -> Self::Directive {
        todo!()
    }

    fn emit_function_call(
        &self,
        _g: &mut Generators<'a, '_, Self>,
        function_label: String,
        function_frame_ptr: Range<u32>,
        saved_ret_pc_ptr: Range<u32>,
        saved_caller_fp_ptr: Range<u32>,
    ) -> Self::Directive {
        Directive::Call {
            target_pc: function_label,
            new_frame_ptr: function_frame_ptr.start,
            saved_ret_pc: saved_ret_pc_ptr.start,
            saved_caller_fp: saved_caller_fp_ptr.start,
        }
    }

    fn emit_indirect_call(
        &self,
        _g: &mut Generators<'a, '_, Self>,
        target_pc_ptr: Range<u32>,
        function_frame_ptr: Range<u32>,
        saved_ret_pc_ptr: Range<u32>,
        saved_caller_fp_ptr: Range<u32>,
    ) -> Self::Directive {
        Directive::Instruction(ib::call(
            saved_ret_pc_ptr.start as usize,
            saved_caller_fp_ptr.start as usize,
            target_pc_ptr.start as usize,
            function_frame_ptr.start as usize,
        ))
    }

    fn emit_table_get(
        &self,
        _g: &mut Generators<'a, '_, Self>,
        _table_idx: u32,
        _entry_idx_ptr: Range<u32>,
        _dest_ptr: Range<u32>,
    ) -> Self::Directive {
        todo!()
    }

    fn emit_wasm_op(
        &self,
        g: &mut Generators<'a, '_, Self>,
        op: Op<'a>,
        inputs: Vec<Range<u32>>,
        output: Option<Range<u32>>,
    ) -> Vec<Self::Directive> {
        // First handle single-instruction binary operations.
        type BinaryOpFn<F> = fn(usize, usize, usize) -> Instruction<F>;
        let binary_op: Result<BinaryOpFn<F>, Op> = match op {
            // 32-bit integer instructions
            Op::I32Eq => Ok(ib::eq),
            Op::I32Ne => Ok(ib::neq),
            Op::I32LtS => Ok(ib::lt_s),
            Op::I32LtU => Ok(ib::lt_u),
            Op::I32GtS => Ok(ib::gt_s),
            Op::I32GtU => Ok(ib::gt_u),
            Op::I32Add => Ok(ib::add),
            Op::I32Sub => Ok(ib::sub),
            Op::I32Mul => Ok(ib::mul),
            Op::I32DivS => Ok(ib::div),
            Op::I32DivU => Ok(ib::divu),
            Op::I32RemS => Ok(ib::rem),
            Op::I32RemU => Ok(ib::remu),
            Op::I32And => Ok(ib::and),
            Op::I32Or => Ok(ib::or),
            Op::I32Xor => Ok(ib::xor),
            Op::I32Shl => Ok(ib::shl),
            Op::I32ShrS => Ok(ib::shr_s),
            Op::I32ShrU => Ok(ib::shr_u),
<<<<<<< HEAD
            Op::I64Add => Ok(ib::add_64),
=======

            // 64-bit integer instructions
            Op::I64Eq => todo!(),
            Op::I64Ne => todo!(),
            Op::I64LtS => todo!(),
            Op::I64LtU => todo!(),
            Op::I64GtS => todo!(),
            Op::I64GtU => todo!(),
            Op::I64LeS => todo!(),
            Op::I64LeU => todo!(),
            Op::I64GeS => todo!(),
            Op::I64GeU => todo!(),
            Op::I64Add => todo!(),
>>>>>>> 030be35a
            Op::I64Sub => todo!(),
            Op::I64Mul => todo!(),
            Op::I64DivS => todo!(),
            Op::I64DivU => todo!(),
            Op::I64RemS => todo!(),
            Op::I64RemU => todo!(),
            Op::I64And => todo!(),
            Op::I64Or => todo!(),
            Op::I64Xor => todo!(),
            Op::I64Shl => todo!(),
            Op::I64ShrS => todo!(),
            Op::I64ShrU => todo!(),
            Op::I64Rotl => todo!(),
            Op::I64Rotr => todo!(),

            // Float instructions
            Op::F32Eq => todo!(),
            Op::F32Ne => todo!(),
            Op::F32Lt => todo!(),
            Op::F32Gt => todo!(),
            Op::F32Le => todo!(),
            Op::F32Ge => todo!(),
            Op::F64Eq => todo!(),
            Op::F64Ne => todo!(),
            Op::F64Lt => todo!(),
            Op::F64Gt => todo!(),
            Op::F64Le => todo!(),
            Op::F64Ge => todo!(),
            Op::F32Add => todo!(),
            Op::F32Sub => todo!(),
            Op::F32Mul => todo!(),
            Op::F32Div => todo!(),
            Op::F32Min => todo!(),
            Op::F32Max => todo!(),
            Op::F32Copysign => todo!(),
            Op::F64Add => todo!(),
            Op::F64Sub => todo!(),
            Op::F64Mul => todo!(),
            Op::F64Div => todo!(),
            Op::F64Min => todo!(),
            Op::F64Max => todo!(),
            Op::F64Copysign => todo!(),

            // If not a binary operation, return the operator directly
            op => Err(op),
        };

        let op: Op<'_> = match binary_op {
            Ok(op_fn) => {
                let input1 = inputs[0].start as usize;
                let input2 = inputs[1].start as usize;
                let output = output.unwrap().start as usize;
                return vec![Directive::Instruction(op_fn(output, input1, input2))];
            }
            Err(op) => op,
        };

        // Handle the remaining operations
        match op {
            // 32-bit integer instructions
            Op::I32Const { value } => {
                let output = output.unwrap().start as usize;
                let value_u = value as u32;
                let imm_lo: u16 = (value_u & 0xffff) as u16;
                let imm_hi: u16 = ((value_u >> 16) & 0xffff) as u16;
                vec![Directive::Instruction(ib::const_32_imm(
                    output, imm_lo, imm_hi,
                ))]
            }
            Op::I64Const { value } => {
                let output = output.unwrap().start as usize;
                let lower = value as u32;
                let lower_lo: u16 = (lower & 0xffff) as u16;
                let lower_hi: u16 = ((lower >> 16) & 0xffff) as u16;
                let upper = (value >> 32) as u32;
                let upper_lo: u16 = (upper & 0xffff) as u16;
                let upper_hi: u16 = ((upper >> 16) & 0xffff) as u16;
                vec![
                    Directive::Instruction(ib::const_32_imm(output, lower_lo, lower_hi)),
                    Directive::Instruction(ib::const_32_imm(output + 1, upper_lo, upper_hi)),
                ]
            }
            Op::I32Rotl => {
                let input1 = inputs[0].start as usize;
                let input2 = inputs[1].start as usize;
                let output = output.unwrap().start as usize;
                let shiftl_amount = g.r.allocate_type(ValType::I32).start as usize;
                let shiftl = g.r.allocate_type(ValType::I32).start as usize;
                let const32 = g.r.allocate_type(ValType::I32).start as usize;
                let shiftr_amount = g.r.allocate_type(ValType::I32).start as usize;
                let shiftr = g.r.allocate_type(ValType::I32).start as usize;
                vec![
                    // get least significant 5 bits for rotation amount
                    Directive::Instruction(ib::andi(shiftl_amount, input2, 0x1f.to_f().unwrap())),
                    // shift left
                    Directive::Instruction(ib::shl(shiftl, input1, shiftl_amount)),
                    // get right shift amount
                    Directive::Instruction(ib::const_32_imm(const32, 0x20, 0x0)),
                    Directive::Instruction(ib::sub(shiftr_amount, const32, shiftl_amount)),
                    // shift right
                    Directive::Instruction(ib::shr_u(shiftr, input1, shiftr_amount)),
                    // or the two results
                    Directive::Instruction(ib::or(output, shiftl, shiftr)),
                ]
            }
            Op::I32Rotr => {
                let input1 = inputs[0].start as usize;
                let input2 = inputs[1].start as usize;
                let output = output.unwrap().start as usize;
                let shiftl_amount = g.r.allocate_type(ValType::I32).start as usize;
                let shiftl = g.r.allocate_type(ValType::I32).start as usize;
                let const32 = g.r.allocate_type(ValType::I32).start as usize;
                let shiftr_amount = g.r.allocate_type(ValType::I32).start as usize;
                let shiftr = g.r.allocate_type(ValType::I32).start as usize;
                vec![
                    // get least significant 5 bits for rotation amount
                    Directive::Instruction(ib::andi(shiftr_amount, input2, 0x1f.to_f().unwrap())),
                    // shift right
                    Directive::Instruction(ib::shr_u(shiftr, input1, shiftr_amount)),
                    // get left shift amount
                    Directive::Instruction(ib::const_32_imm(const32, 0x20, 0x0)),
                    Directive::Instruction(ib::sub(shiftl_amount, const32, shiftr_amount)),
                    // shift left
                    Directive::Instruction(ib::shl(shiftl, input1, shiftl_amount)),
                    // or the two results
                    Directive::Instruction(ib::or(output, shiftl, shiftr)),
                ]
            }
            Op::I32LeS | Op::I32LeU | Op::I32GeS | Op::I32GeU => {
                let inverse_op = match op {
                    Op::I32LeS => ib::gt_s,
                    Op::I32LeU => ib::gt_u,
                    Op::I32GeS => ib::lt_s,
                    Op::I32GeU => ib::lt_u,
                    _ => unreachable!(),
                };

                let input1 = inputs[0].start as usize;
                let input2 = inputs[1].start as usize;
                let output = output.unwrap().start as usize;

                let inverse_result = g.r.allocate_type(ValType::I32).start as usize;

                // Perform the inverse operation and invert the result
                vec![
                    Directive::Instruction(inverse_op(inverse_result, input1, input2)),
                    Directive::Instruction(ib::eqi(output, inverse_result, F::ZERO)),
                ]
            }
            Op::I32Eqz => {
                let input = inputs[0].start as usize;
                let output = output.unwrap().start as usize;
                vec![Directive::Instruction(ib::eqi(output, input, F::ZERO))]
            }
            Op::I32Clz => todo!(),
            Op::I32Ctz => todo!(),
            Op::I32Popcnt => todo!(),

            Op::I32WrapI64 => {
                // TODO: considering we are using a single address space for both i32 and i64,
                // this instruction could be elided at womir level.

                let lower_limb = inputs[0].start as usize;
                // The higher limb is ignored.
                let output = output.unwrap().start as usize;

                // Just copy the lower limb to the output.
                vec![Directive::Instruction(ib::addi(
                    output,
                    lower_limb,
                    F::ZERO,
                ))]
            }
            Op::I32Extend8S | Op::I32Extend16S => {
                let input = inputs[0].start as usize;
                let output = output.unwrap().start as usize;

                let shift = match op {
                    Op::I32Extend8S => 24,
                    Op::I32Extend16S => 16,
                    _ => unreachable!(),
                }
                .to_f()
                .unwrap();

                // Left shift followed by arithmetic right shift
                vec![
                    Directive::Instruction(ib::shl_imm(output, input, shift)),
                    Directive::Instruction(ib::shr_s_imm(output, output, shift)),
                ]
            }

            // 64-bit integer instructions
            Op::I64Eqz => todo!(),
            Op::I64Clz => todo!(),
            Op::I64Ctz => todo!(),
            Op::I64Popcnt => todo!(),
            Op::I64ExtendI32S => todo!(),
            Op::I64ExtendI32U => todo!(),
            Op::I64Extend8S => todo!(),
            Op::I64Extend16S => todo!(),
            Op::I64Extend32S => todo!(),

            // Parametric instruction
            Op::Select => {
                // Works like a ternary operator: if the condition (3rd input) is non-zero,
                // select the 1st input, otherwise select the 2nd input.
                let if_set_val = inputs[0].clone();
                let if_zero_val = inputs[1].clone();
                let output = output.unwrap();
                let condition = inputs[2].start;

                let if_set_label = g.new_label(LabelType::Local);
                let continuation_label = g.new_label(LabelType::Local);

                let mut directives = vec![
                    // if condition != 0 jump to if_set_label
                    Directive::JumpIf {
                        target: if_set_label.clone(),
                        condition_reg: condition,
                    },
                ];
                // if jump is not taken, copy the value for "if zero"
                directives.extend(if_zero_val.zip(output.clone()).map(|(src, dest)| {
                    Directive::Instruction(ib::addi(dest as usize, src as usize, F::ZERO))
                }));
                // jump to continuation
                directives.push(Directive::Jump {
                    target: continuation_label.clone(),
                });

                // if jump is taken, copy the value for "if set"
                directives.push(Directive::Label {
                    id: if_set_label,
                    frame_size: None,
                });
                directives.extend(if_set_val.zip(output).map(|(src, dest)| {
                    Directive::Instruction(ib::addi(dest as usize, src as usize, F::ZERO))
                }));

                // continuation label
                directives.push(Directive::Label {
                    id: continuation_label,
                    frame_size: None,
                });

                directives
            }

            // Global instructions
            Op::GlobalGet { global_index: _ } => todo!(),
            Op::GlobalSet { global_index: _ } => todo!(),

            // Memory instructions
            Op::I32Load { memarg: _ } => todo!(),
            Op::I64Load { memarg: _ } => todo!(),
            Op::I32Load8S { memarg: _ } => todo!(),
            Op::I32Load8U { memarg: _ } => todo!(),
            Op::I32Load16S { memarg: _ } => todo!(),
            Op::I32Load16U { memarg: _ } => todo!(),
            Op::I64Load8S { memarg: _ } => todo!(),
            Op::I64Load8U { memarg: _ } => todo!(),
            Op::I64Load16S { memarg: _ } => todo!(),
            Op::I64Load16U { memarg: _ } => todo!(),
            Op::I64Load32S { memarg: _ } => todo!(),
            Op::I64Load32U { memarg: _ } => todo!(),
            Op::I32Store { memarg: _ } => todo!(),
            Op::I64Store { memarg: _ } => todo!(),
            Op::I32Store8 { memarg: _ } => todo!(),
            Op::I32Store16 { memarg: _ } => todo!(),
            Op::I64Store8 { memarg: _ } => todo!(),
            Op::I64Store16 { memarg: _ } => todo!(),
            Op::I64Store32 { memarg: _ } => todo!(),
            Op::MemorySize { mem: _ } => todo!(),
            Op::MemoryGrow { mem: _ } => todo!(),
            Op::MemoryInit {
                data_index: _,
                mem: _,
            } => todo!(),
            Op::MemoryCopy {
                dst_mem: _,
                src_mem: _,
            } => todo!(),
            Op::MemoryFill { mem: _ } => todo!(),
            Op::DataDrop { data_index: _ } => todo!(),

            // Table instructions
            Op::TableInit {
                elem_index: _,
                table: _,
            } => todo!(),
            Op::TableCopy {
                dst_table: _,
                src_table: _,
            } => todo!(),
            Op::TableFill { table: _ } => todo!(),
            Op::TableGet { table: _ } => todo!(),
            Op::TableSet { table: _ } => todo!(),
            Op::TableGrow { table: _ } => todo!(),
            Op::TableSize { table: _ } => todo!(),
            Op::ElemDrop { elem_index: _ } => todo!(),

            // Reference instructions
            Op::RefNull { hty: _ } => todo!(),
            Op::RefIsNull => todo!(),
            Op::RefFunc { function_index: _ } => todo!(),

            // Float instructions
            Op::F32Load { memarg: _ } => todo!(),
            Op::F64Load { memarg: _ } => todo!(),
            Op::F32Store { memarg: _ } => todo!(),
            Op::F64Store { memarg: _ } => todo!(),
            Op::F32Const { value } => {
                let output = output.unwrap().start as usize;
                let value_u = value.bits();
                let value_lo: u16 = (value_u & 0xffff) as u16;
                let value_hi: u16 = ((value_u >> 16) & 0xffff) as u16;
                vec![Directive::Instruction(ib::const_32_imm(
                    output, value_lo, value_hi,
                ))]
            }
            Op::F64Const { value } => {
                let output = output.unwrap().start as usize;
                let value = value.bits();
                let lower = value as u32;
                let lower_lo: u16 = (lower & 0xffff) as u16;
                let lower_hi: u16 = ((lower >> 16) & 0xffff) as u16;
                let upper = (value >> 32) as u32;
                let upper_lo: u16 = (upper & 0xffff) as u16;
                let upper_hi: u16 = ((upper >> 16) & 0xffff) as u16;
                vec![
                    Directive::Instruction(ib::const_32_imm(output, lower_lo, lower_hi)),
                    Directive::Instruction(ib::const_32_imm(output + 1, upper_lo, upper_hi)),
                ]
            }
            Op::F32Abs => todo!(),
            Op::F32Neg => todo!(),
            Op::F32Ceil => todo!(),
            Op::F32Floor => todo!(),
            Op::F32Trunc => todo!(),
            Op::F32Nearest => todo!(),
            Op::F32Sqrt => todo!(),
            Op::F64Abs => todo!(),
            Op::F64Neg => todo!(),
            Op::F64Ceil => todo!(),
            Op::F64Floor => todo!(),
            Op::F64Trunc => todo!(),
            Op::F64Nearest => todo!(),
            Op::F64Sqrt => todo!(),
            Op::I32TruncF32S => todo!(),
            Op::I32TruncF32U => todo!(),
            Op::I32TruncF64S => todo!(),
            Op::I32TruncF64U => todo!(),
            Op::I64TruncF32S => todo!(),
            Op::I64TruncF32U => todo!(),
            Op::I64TruncF64S => todo!(),
            Op::I64TruncF64U => todo!(),
            Op::F32ConvertI32S => todo!(),
            Op::F32ConvertI32U => todo!(),
            Op::F32ConvertI64S => todo!(),
            Op::F32ConvertI64U => todo!(),
            Op::F32DemoteF64 => todo!(),
            Op::F64ConvertI32S => todo!(),
            Op::F64ConvertI32U => todo!(),
            Op::F64ConvertI64S => todo!(),
            Op::F64ConvertI64U => todo!(),
            Op::F64PromoteF32 => todo!(),

            Op::I32ReinterpretF32
            | Op::F32ReinterpretI32
            | Op::I64ReinterpretF64
            | Op::F64ReinterpretI64 => {
                // TODO: considering we are using a single address space for all types,
                // these reinterpret instruction could be elided at womir level.

                // Just copy the input to the output.
                inputs[0]
                    .clone()
                    .zip(output.unwrap())
                    .map(|(input, output)| {
                        Directive::Instruction(ib::addi(output as usize, input as usize, F::ZERO))
                    })
                    .collect()
            }

            _ => todo!(),
        }
    }
}

impl<F: PrimeField32> Directive<F> {
    fn into_instruction(self, label_map: &HashMap<String, LabelValue>) -> Option<Instruction<F>> {
        match self {
            Directive::Nop | Directive::Label { .. } => None,
            Directive::AllocateFrameI {
                target_frame,
                result_ptr,
            } => {
                let frame_size = label_map.get(&target_frame).unwrap().frame_size.unwrap();
                Some(ib::allocate_frame_imm(
                    result_ptr as usize,
                    frame_size as usize,
                ))
            }
            Directive::Jump { target } => {
                let pc = label_map.get(&target).unwrap().pc;
                Some(ib::jump(pc as usize))
            }
            Directive::JumpIf {
                target,
                condition_reg,
            } => {
                let pc = label_map.get(&target)?.pc;
                Some(ib::jump_if(condition_reg as usize, pc as usize))
            }
            Directive::JumpIfZero {
                target,
                condition_reg,
            } => {
                let pc = label_map.get(&target)?.pc;
                Some(ib::jump_if_zero(condition_reg as usize, pc as usize))
            }
            Directive::Jaaf {
                target,
                new_frame_ptr,
            } => {
                let pc = label_map.get(&target)?.pc;
                Some(ib::jaaf(pc as usize, new_frame_ptr as usize))
            }
            Directive::JaafSave {
                target,
                new_frame_ptr,
                saved_caller_fp,
            } => {
                let pc = label_map.get(&target)?.pc;
                Some(ib::jaaf_save(
                    saved_caller_fp as usize,
                    pc as usize,
                    new_frame_ptr as usize,
                ))
            }
            Directive::Call {
                target_pc,
                new_frame_ptr,
                saved_ret_pc,
                saved_caller_fp,
            } => {
                let pc = label_map.get(&target_pc)?.pc;
                Some(ib::call(
                    pc as usize,
                    new_frame_ptr as usize,
                    saved_ret_pc as usize,
                    saved_caller_fp as usize,
                ))
            }
            Directive::Instruction(i) => Some(i),
        }
    }
}

impl<F: Clone> womir::linker::Directive for Directive<F> {
    fn nop() -> Directive<F> {
        Directive::Nop
    }

    fn as_label(&self) -> Option<womir::linker::Label> {
        if let Directive::Label { id, frame_size } = self {
            Some(womir::linker::Label {
                id,
                frame_size: *frame_size,
            })
        } else {
            None
        }
    }
}<|MERGE_RESOLUTION|>--- conflicted
+++ resolved
@@ -527,9 +527,6 @@
             Op::I32Shl => Ok(ib::shl),
             Op::I32ShrS => Ok(ib::shr_s),
             Op::I32ShrU => Ok(ib::shr_u),
-<<<<<<< HEAD
-            Op::I64Add => Ok(ib::add_64),
-=======
 
             // 64-bit integer instructions
             Op::I64Eq => todo!(),
@@ -542,8 +539,7 @@
             Op::I64LeU => todo!(),
             Op::I64GeS => todo!(),
             Op::I64GeU => todo!(),
-            Op::I64Add => todo!(),
->>>>>>> 030be35a
+            Op::I64Add => Ok(ib::add_64),
             Op::I64Sub => todo!(),
             Op::I64Mul => todo!(),
             Op::I64DivS => todo!(),
