use std::{collections::HashMap, ops::Range, vec};

use crate::instruction_builder as ib;
use openvm_instructions::{exe::VmExe, instruction::Instruction, program::Program, riscv};
use openvm_stark_backend::p3_field::PrimeField32;
use wasmparser::{Operator as Op, ValType};
use womir::{
    linker::LabelValue,
    loader::{
        flattening::{
            settings::{ComparisonFunction, JumpCondition, Settings},
            Generators, WriteOnceASM,
        },
        func_idx_to_label, CommonProgram,
    },
};

pub fn program_from_womir<F: PrimeField32>(
    ir_program: womir::loader::Program<OpenVMSettings<F>>,
    entry_point: &str,
) -> VmExe<F> {
    let functions = ir_program
        .functions
        .into_iter()
        .map(|f| {
            let directives = f.directives.into_iter().collect();
            WriteOnceASM {
                directives,
                func_idx: f.func_idx,
                _frame_size: f._frame_size,
            }
        })
        .collect::<Vec<_>>();

    let (linked_program, mut label_map) = womir::linker::link(&functions, 1);
    drop(functions);

    for v in label_map.values_mut() {
        v.pc *= riscv::RV32_REGISTER_NUM_LIMBS as u32;
    }

    // Now we need a little bit of startup code to call the entry point function.
    // We assume the initial frame has space for at least one word: the frame pointer
    // to the entry point function.
    let start_offset = linked_program.len();

    let mut linked_program = linked_program
        .into_iter()
        // Remove `nop` added by the linker to avoid pc=0 being a valid instruction.
        .skip(1)
        .map(|d| {
            if let Some(i) = d.into_instruction(&label_map) {
                i
            } else {
                unreachable!("All remaining directives should be instructions")
            }
        })
        .collect::<Vec<_>>();

    // We assume that the loop above removes a single `nop` introduced by the linker.
    assert_eq!(linked_program.len(), start_offset - 1);

    // Create the startup code to call the entry point function.
    let entry_point = &label_map[entry_point];
    linked_program.extend(create_startup_code(&ir_program.c, entry_point));

    // TODO: make womir read and carry debug info
    // Skip the first instruction, which is a nop inserted by the linker, and adjust pc_base accordingly.
    let program = Program::new_without_debug_infos(&linked_program, 4, 4);
    drop(linked_program);

    let memory_image = ir_program
        .c
        .initial_memory
        .into_iter()
        .flat_map(|(addr, value)| {
            use womir::loader::MemoryEntry::*;
            let v = match value {
                Value(v) => v,
                FuncAddr(idx) => {
                    let label = func_idx_to_label(idx);
                    label_map[&label].pc
                }
                FuncFrameSize(func_idx) => {
                    let label = func_idx_to_label(func_idx);
                    label_map[&label].frame_size.unwrap()
                }
            };

            [
                v & 0xff,
                (v >> 8) & 0xff,
                (v >> 16) & 0xff,
                (v >> 24) & 0xff,
            ]
            .into_iter()
            .enumerate()
            .filter_map(move |(i, byte)| {
                const ROM_ID: u32 = 2;
                if byte != 0 {
                    Some(((ROM_ID, addr + i as u32), F::from_canonical_u32(byte)))
                } else {
                    None
                }
            })
        })
        .collect();

    VmExe::new(program)
        .with_pc_start((start_offset * riscv::RV32_REGISTER_NUM_LIMBS) as u32)
        .with_init_memory(memory_image)
}

fn create_startup_code<F>(ctx: &CommonProgram, entry_point: &LabelValue) -> Vec<Instruction<F>>
where
    F: PrimeField32,
{
    let fn_fp = 1;
    let zero_reg = 0;
    let mut code = vec![
        ib::allocate_frame_imm(fn_fp, entry_point.frame_size.unwrap() as usize),
        ib::const_32_imm(zero_reg, 0, 0),
    ];

    let entry_point_func_type = &ctx.get_func_type(entry_point.func_idx.unwrap()).ty;

    // If the entry point function has arguments, we need to fill them with the result from read32
    let params = entry_point_func_type.params();
    let num_input_words = womir::word_count_types::<OpenVMSettings<F>>(params);
    // This is a little hacky because we know the initial first allocated frame starts at 2,
    // so we can just write directly into it by calculating the offset.
    // address 2: reserved for return address
    // address 3: reserved for frame pointer
    // address 4: first argument
    // address 4 + i: i-th argument
    let mut ptr = 4;
    for _ in 0..num_input_words {
        //code.push(ib::read32(ptr as usize));
        // code.push(ib::const_32_imm(ptr as usize, 10, 0));
        code.push(ib::pre_read_u32::<F>());
        code.push(ib::read_u32::<F>(ptr as usize));
        ptr += 1;
    }

    code.push(ib::call(0, 1, entry_point.pc as usize, fn_fp));

    // We can also read the return values directly from the function's frame, which happens
    // to be right after the arguments.
    let results = entry_point_func_type.results();
    let num_output_words = womir::word_count_types::<OpenVMSettings<F>>(results);
    for i in 0..num_output_words {
        code.push(ib::reveal_imm(ptr as usize, zero_reg, i as usize));
        ptr += 1;
    }

    code.push(ib::halt());

    code
}

// The instructions in this IR are 1-to-1 mapped to OpenVM instructions,
// and it is needed because we can only resolve the labels to PCs during linking.
#[derive(Clone, Debug)]
#[allow(dead_code)]
pub enum Directive<F> {
    Nop,
    Label {
        id: String,
        frame_size: Option<u32>,
    },
    AllocateFrameI {
        target_frame: String,
        result_ptr: u32,
    },
    Jump {
        target: String,
    },
    JumpIf {
        target: String,
        condition_reg: u32,
    },
    JumpIfZero {
        target: String,
        condition_reg: u32,
    },
    Jaaf {
        target: String,
        new_frame_ptr: u32,
    },
    JaafSave {
        target: String,
        new_frame_ptr: u32,
        saved_caller_fp: u32,
    },
    Call {
        target_pc: String,
        new_frame_ptr: u32,
        saved_ret_pc: u32,
        saved_caller_fp: u32,
    },
    Instruction(Instruction<F>),
}

pub struct OpenVMSettings<F> {
    _phantom: std::marker::PhantomData<F>,
}

impl<F> OpenVMSettings<F> {
    pub fn new() -> Self {
        Self {
            _phantom: std::marker::PhantomData,
        }
    }
}

#[allow(refining_impl_trait)]
impl<'a, F: PrimeField32> Settings<'a> for OpenVMSettings<F> {
    type Directive = Directive<F>;

    fn bytes_per_word() -> u32 {
        4
    }

    fn words_per_ptr() -> u32 {
        1
    }

    fn is_jump_condition_available(_cond: JumpCondition) -> bool {
        true
    }

    fn is_relative_jump_available() -> bool {
        true
    }

    fn to_plain_local_jump(directive: Self::Directive) -> Result<String, Self::Directive> {
        if let Directive::Jump { target } = directive {
            Ok(target)
        } else {
            Err(directive)
        }
    }

    fn emit_label(
        &self,
        _g: &mut Generators<'a, '_, Self>,
        name: String,
        frame_size: Option<u32>,
    ) -> Self::Directive {
        Directive::Label {
            id: name,
            frame_size,
        }
    }

    fn emit_trap(
        &self,
        _g: &mut Generators<'a, '_, Self>,
        _trap: womir::loader::flattening::TrapReason,
    ) -> Self::Directive {
        todo!()
    }

    fn emit_allocate_label_frame(
        &self,
        _g: &mut Generators<'a, '_, Self>,
        label: String,
        result_ptr: Range<u32>,
    ) -> Self::Directive {
        Directive::AllocateFrameI {
            target_frame: label,
            result_ptr: result_ptr.start,
        }
    }

    fn emit_allocate_value_frame(
        &self,
        _g: &mut Generators<'a, '_, Self>,
        frame_size_ptr: Range<u32>,
        result_ptr: Range<u32>,
    ) -> Self::Directive {
        Directive::Instruction(ib::allocate_frame_reg(
            result_ptr.start as usize,
            frame_size_ptr.start as usize,
        ))
    }

    fn emit_copy(
        &self,
        _g: &mut Generators<'a, '_, Self>,
        src_ptr: Range<u32>,
        dest_ptr: Range<u32>,
    ) -> Self::Directive {
        Directive::Instruction(ib::addi(dest_ptr.start as usize, src_ptr.start as usize, 0))
    }

    fn emit_copy_into_frame(
        &self,
        _g: &mut Generators<'a, '_, Self>,
        src_ptr: Range<u32>,
        dest_frame_ptr: Range<u32>,
        dest_offset: Range<u32>,
    ) -> Self::Directive {
        Directive::Instruction(ib::copy_into_frame(
            dest_offset.start as usize,
            src_ptr.start as usize,
            dest_frame_ptr.start as usize,
        ))
    }

    fn emit_jump(&self, label: String) -> Self::Directive {
        Directive::Jump { target: label }
    }

    fn emit_jump_into_loop(
        &self,
        _g: &mut Generators<'a, '_, Self>,
        loop_label: String,
        loop_frame_ptr: Range<u32>,
        ret_info_to_copy: Option<womir::loader::flattening::settings::ReturnInfosToCopy>,
        saved_curr_fp_ptr: Option<Range<u32>>,
    ) -> Vec<Self::Directive> {
        let mut directives = if let Some(to_copy) = ret_info_to_copy {
            assert_eq!(Self::words_per_ptr(), 1);
            vec![
                Directive::Instruction(ib::copy_into_frame(
                    to_copy.dest.ret_pc.start as usize,
                    to_copy.src.ret_pc.start as usize,
                    loop_frame_ptr.start as usize,
                )),
                Directive::Instruction(ib::copy_into_frame(
                    to_copy.dest.ret_fp.start as usize,
                    to_copy.src.ret_fp.start as usize,
                    loop_frame_ptr.start as usize,
                )),
            ]
        } else {
            Vec::new()
        };

        let jump = if let Some(saved_caller_fp) = saved_curr_fp_ptr {
            Directive::JaafSave {
                target: loop_label,
                new_frame_ptr: loop_frame_ptr.start,
                saved_caller_fp: saved_caller_fp.start,
            }
        } else {
            Directive::Jaaf {
                target: loop_label,
                new_frame_ptr: loop_frame_ptr.start,
            }
        };

        directives.push(jump);
        directives
    }

    fn emit_conditional_jump(
        &self,
        _g: &mut Generators<'a, '_, Self>,
        condition_type: womir::loader::flattening::settings::JumpCondition,
        label: String,
        condition_ptr: Range<u32>,
    ) -> Self::Directive {
        match condition_type {
            JumpCondition::IfNotZero => Directive::JumpIf {
                target: label,
                condition_reg: condition_ptr.start,
            },
            JumpCondition::IfZero => Directive::JumpIfZero {
                target: label,
                condition_reg: condition_ptr.start,
            },
        }
    }

    fn emit_conditional_jump_cmp_immediate(
        &self,
        g: &mut Generators<'a, '_, Self>,
        cmp: womir::loader::flattening::settings::ComparisonFunction,
        value_ptr: Range<u32>,
        immediate: u32,
        label: String,
    ) -> Vec<Self::Directive> {
        let cmp_insn = match cmp {
            ComparisonFunction::Equal => todo!(), // i32eq
            ComparisonFunction::GreaterThanOrEqualUnsigned => todo!(), // i32geu
            ComparisonFunction::LessThanUnsigned => ib::lt_u,
        };

        let const_value = g.r.allocate_type(ValType::I32);
        let comparison = g.r.allocate_type(ValType::I32);

        let imm_lo: u16 = (immediate & 0xffff) as u16;
        let imm_hi: u16 = ((immediate >> 16) & 0xffff) as u16;

        vec![
            Directive::Instruction(ib::const_32_imm(const_value.start as usize, imm_lo, imm_hi)),
            Directive::Instruction(cmp_insn(
                comparison.start as usize,
                value_ptr.start as usize,
                const_value.start as usize,
            )),
            Directive::JumpIf {
                target: label,
                condition_reg: comparison.start,
            },
        ]
    }

    fn emit_relative_jump(
        &self,
        _g: &mut Generators<'a, '_, Self>,
        _offset_ptr: Range<u32>,
    ) -> Self::Directive {
        todo!()
    }

    fn emit_jump_out_of_loop(
        &self,
        _g: &mut Generators<'a, '_, Self>,
        target_label: String,
        target_frame_ptr: Range<u32>,
    ) -> Self::Directive {
        Directive::Jaaf {
            target: target_label,
            new_frame_ptr: target_frame_ptr.start,
        }
    }

    fn emit_return(
        &self,
        _g: &mut Generators<'a, '_, Self>,
        ret_pc_ptr: Range<u32>,
        caller_fp_ptr: Range<u32>,
    ) -> Self::Directive {
        Directive::Instruction(ib::ret(
            ret_pc_ptr.start as usize,
            caller_fp_ptr.start as usize,
        ))
    }

    fn emit_imported_call(
        &self,
        _g: &mut Generators<'a, '_, Self>,
        _module: &'a str,
        _function: &'a str,
        _inputs: Vec<Range<u32>>,
        _outputs: Vec<Range<u32>>,
    ) -> Self::Directive {
        todo!()
    }

    fn emit_function_call(
        &self,
        _g: &mut Generators<'a, '_, Self>,
        function_label: String,
        function_frame_ptr: Range<u32>,
        saved_ret_pc_ptr: Range<u32>,
        saved_caller_fp_ptr: Range<u32>,
    ) -> Self::Directive {
        Directive::Call {
            target_pc: function_label,
            new_frame_ptr: function_frame_ptr.start,
            saved_ret_pc: saved_ret_pc_ptr.start,
            saved_caller_fp: saved_caller_fp_ptr.start,
        }
    }

    fn emit_indirect_call(
        &self,
        _g: &mut Generators<'a, '_, Self>,
        target_pc_ptr: Range<u32>,
        function_frame_ptr: Range<u32>,
        saved_ret_pc_ptr: Range<u32>,
        saved_caller_fp_ptr: Range<u32>,
    ) -> Self::Directive {
        Directive::Instruction(ib::call(
            saved_ret_pc_ptr.start as usize,
            saved_caller_fp_ptr.start as usize,
            target_pc_ptr.start as usize,
            function_frame_ptr.start as usize,
        ))
    }

    fn emit_table_get(
        &self,
        _g: &mut Generators<'a, '_, Self>,
        _table_idx: u32,
        _entry_idx_ptr: Range<u32>,
        _dest_ptr: Range<u32>,
    ) -> Self::Directive {
        todo!()
    }

    fn emit_wasm_op(
        &self,
        g: &mut Generators<'a, '_, Self>,
        op: Op<'a>,
        inputs: Vec<Range<u32>>,
        output: Option<Range<u32>>,
    ) -> Vec<Self::Directive> {
        // First handle single-instruction binary operations.
        type BinaryOpFn<F> = fn(usize, usize, usize) -> Instruction<F>;
        let binary_op: Result<BinaryOpFn<F>, Op> = match op {
            // Integer instructions
            Op::I32Eq => Ok(ib::eq),
            Op::I32Ne => Ok(ib::neq),
            Op::I32LtS => Ok(ib::lt_s),
            Op::I32LtU => Ok(ib::lt_u),
            Op::I32GtS => Ok(ib::gt_s),
            Op::I32GtU => Ok(ib::gt_u),
<<<<<<< HEAD
            Op::I64Eqz => todo!(),
=======
            Op::I32LeS => todo!(),
            Op::I32LeU => todo!(),
            Op::I32GeS => todo!(),
            Op::I32GeU => todo!(),
>>>>>>> 0290715b
            Op::I64Eq => todo!(),
            Op::I64Ne => todo!(),
            Op::I64LtS => todo!(),
            Op::I64LtU => todo!(),
            Op::I64GtS => todo!(),
            Op::I64GtU => todo!(),
            Op::I64LeS => todo!(),
            Op::I64LeU => todo!(),
            Op::I64GeS => todo!(),
            Op::I64GeU => todo!(),
            Op::I32Add => Ok(ib::add),
            Op::I32Sub => Ok(ib::sub),
            Op::I32Mul => Ok(ib::mul),
            Op::I32DivS => Ok(ib::div),
            Op::I32DivU => Ok(ib::divu),
            Op::I32RemS => Ok(ib::rem),
            Op::I32RemU => Ok(ib::remu),
            Op::I32And => Ok(ib::and),
            Op::I32Or => Ok(ib::or),
            Op::I32Xor => Ok(ib::xor),
            Op::I32Shl => Ok(ib::shl),
            Op::I32ShrS => Ok(ib::shr_s),
            Op::I32ShrU => Ok(ib::shr_u),
            Op::I64Add => todo!(),
            Op::I64Sub => todo!(),
            Op::I64Mul => todo!(),
            Op::I64DivS => todo!(),
            Op::I64DivU => todo!(),
            Op::I64RemS => todo!(),
            Op::I64RemU => todo!(),
            Op::I64And => todo!(),
            Op::I64Or => todo!(),
            Op::I64Xor => todo!(),
            Op::I64Shl => todo!(),
            Op::I64ShrS => todo!(),
            Op::I64ShrU => todo!(),
            Op::I64Rotl => todo!(),
            Op::I64Rotr => todo!(),

            // Float instructions
            Op::F32Eq => todo!(),
            Op::F32Ne => todo!(),
            Op::F32Lt => todo!(),
            Op::F32Gt => todo!(),
            Op::F32Le => todo!(),
            Op::F32Ge => todo!(),
            Op::F64Eq => todo!(),
            Op::F64Ne => todo!(),
            Op::F64Lt => todo!(),
            Op::F64Gt => todo!(),
            Op::F64Le => todo!(),
            Op::F64Ge => todo!(),
            Op::F32Add => todo!(),
            Op::F32Sub => todo!(),
            Op::F32Mul => todo!(),
            Op::F32Div => todo!(),
            Op::F32Min => todo!(),
            Op::F32Max => todo!(),
            Op::F32Copysign => todo!(),
            Op::F64Add => todo!(),
            Op::F64Sub => todo!(),
            Op::F64Mul => todo!(),
            Op::F64Div => todo!(),
            Op::F64Min => todo!(),
            Op::F64Max => todo!(),
            Op::F64Copysign => todo!(),

            // If not a binary operation, return the operator directly
            op => Err(op),
        };

        let op: Op<'_> = match binary_op {
            Ok(op_fn) => {
                let input1 = inputs[0].start as usize;
                let input2 = inputs[1].start as usize;
                let output = output.unwrap().start as usize;
                return vec![Directive::Instruction(op_fn(output, input1, input2))];
            }
            Err(op) => op,
        };

        // Handle the remaining operations
        match op {
            // Integer instructions
            Op::I32Const { value } => {
                let output = output.unwrap().start as usize;
                let value_u = value as u32;
                let imm_lo: u16 = (value_u & 0xffff) as u16;
                let imm_hi: u16 = ((value_u >> 16) & 0xffff) as u16;
                vec![Directive::Instruction(ib::const_32_imm(
                    output, imm_lo, imm_hi,
                ))]
            }
            Op::I64Const { value } => {
                let output = output.unwrap().start as usize;
                let lower = value as u32;
                let lower_lo: u16 = (lower & 0xffff) as u16;
                let lower_hi: u16 = ((lower >> 16) & 0xffff) as u16;
                let upper = (value >> 32) as u32;
                let upper_lo: u16 = (upper & 0xffff) as u16;
                let upper_hi: u16 = ((upper >> 16) & 0xffff) as u16;
                vec![
                    Directive::Instruction(ib::const_32_imm(output, lower_lo, lower_hi)),
                    Directive::Instruction(ib::const_32_imm(output + 1, upper_lo, upper_hi)),
                ]
            }
<<<<<<< HEAD
            Op::I32Rotl => {
                let input1 = inputs[0].start as usize;
                let input2 = inputs[1].start as usize;
                let output = output.unwrap().start as usize;
                let shiftl_amount = g.r.allocate_type(ValType::I32).start as usize;
                let shiftl = g.r.allocate_type(ValType::I32).start as usize;
                let const32 = g.r.allocate_type(ValType::I32).start as usize;
                let shiftr_amount = g.r.allocate_type(ValType::I32).start as usize;
                let shiftr = g.r.allocate_type(ValType::I32).start as usize;
                vec![
                    // get least significant 5 bits for rotation amount
                    Directive::Instruction(ib::andi(shiftl_amount, input2, 0x1f)),
                    // shift left
                    Directive::Instruction(ib::shl(shiftl, input1, shiftl_amount)),
                    // get right shift amount
                    Directive::Instruction(ib::const_32_imm(const32, 0x20, 0x0)),
                    Directive::Instruction(ib::sub(shiftr_amount, const32, shiftl_amount)),
                    // shift right
                    Directive::Instruction(ib::shr_u(shiftr, input1, shiftr_amount)),
                    // or the two results
                    Directive::Instruction(ib::or(output, shiftl, shiftr)),
                ]
            }
            Op::I32Rotr => {
                let input1 = inputs[0].start as usize;
                let input2 = inputs[1].start as usize;
                let output = output.unwrap().start as usize;
                let shiftl_amount = g.r.allocate_type(ValType::I32).start as usize;
                let shiftl = g.r.allocate_type(ValType::I32).start as usize;
                let const32 = g.r.allocate_type(ValType::I32).start as usize;
                let shiftr_amount = g.r.allocate_type(ValType::I32).start as usize;
                let shiftr = g.r.allocate_type(ValType::I32).start as usize;
                vec![
                    // get least significant 5 bits for rotation amount
                    Directive::Instruction(ib::andi(shiftr_amount, input2, 0x1f)),
                    // shift right
                    Directive::Instruction(ib::shr_u(shiftr, input1, shiftr_amount)),
                    // get left shift amount
                    Directive::Instruction(ib::const_32_imm(const32, 0x20, 0x0)),
                    Directive::Instruction(ib::sub(shiftl_amount, const32, shiftr_amount)),
                    // shift left
                    Directive::Instruction(ib::shl(shiftl, input1, shiftl_amount)),
                    // or the two results
                    Directive::Instruction(ib::or(output, shiftl, shiftr)),
                ]
            }
            Op::I32LeS | Op::I32LeU | Op::I32GeS | Op::I32GeU => {
                let inverse_op = match op {
                    Op::I32LeS => ib::gt_s,
                    Op::I32LeU => ib::gt_u,
                    Op::I32GeS => ib::lt_s,
                    Op::I32GeU => ib::lt_u,
                    _ => unreachable!(),
                };

                let input1 = inputs[0].start as usize;
                let input2 = inputs[1].start as usize;
                let output = output.unwrap().start as usize;

                let inverse_result = g.r.allocate_type(ValType::I32).start as usize;

                // Perform the inverse operation and invert the result
                vec![
                    Directive::Instruction(inverse_op(inverse_result, input1, input2)),
                    Directive::Instruction(ib::eqi(output, inverse_result, 0)),
                ]
            }
=======
            Op::I32Eqz => {
                let input = inputs[0].start as usize;
                let output = output.unwrap().start as usize;
                vec![Directive::Instruction(ib::eqi(output, input, 0x0))]
            }
            Op::I64Eqz => todo!(),
>>>>>>> 0290715b
            Op::I32Clz => todo!(),
            Op::I32Ctz => todo!(),
            Op::I32Popcnt => todo!(),
            Op::I64Clz => todo!(),
            Op::I64Ctz => todo!(),
            Op::I64Popcnt => todo!(),
            Op::I32WrapI64 => todo!(),
            Op::I64ExtendI32S => todo!(),
            Op::I64ExtendI32U => todo!(),
            Op::I32Extend8S => todo!(),
            Op::I32Extend16S => todo!(),
            Op::I64Extend8S => todo!(),
            Op::I64Extend16S => todo!(),
            Op::I64Extend32S => todo!(),

            // Parametric instruction
            Op::Select => todo!(),

            // Global instructions
            Op::GlobalGet { global_index: _ } => todo!(),
            Op::GlobalSet { global_index: _ } => todo!(),

            // Memory instructions
            Op::I32Load { memarg: _ } => todo!(),
            Op::I64Load { memarg: _ } => todo!(),
            Op::I32Load8S { memarg: _ } => todo!(),
            Op::I32Load8U { memarg: _ } => todo!(),
            Op::I32Load16S { memarg: _ } => todo!(),
            Op::I32Load16U { memarg: _ } => todo!(),
            Op::I64Load8S { memarg: _ } => todo!(),
            Op::I64Load8U { memarg: _ } => todo!(),
            Op::I64Load16S { memarg: _ } => todo!(),
            Op::I64Load16U { memarg: _ } => todo!(),
            Op::I64Load32S { memarg: _ } => todo!(),
            Op::I64Load32U { memarg: _ } => todo!(),
            Op::I32Store { memarg: _ } => todo!(),
            Op::I64Store { memarg: _ } => todo!(),
            Op::I32Store8 { memarg: _ } => todo!(),
            Op::I32Store16 { memarg: _ } => todo!(),
            Op::I64Store8 { memarg: _ } => todo!(),
            Op::I64Store16 { memarg: _ } => todo!(),
            Op::I64Store32 { memarg: _ } => todo!(),
            Op::MemorySize { mem: _ } => todo!(),
            Op::MemoryGrow { mem: _ } => todo!(),
            Op::MemoryInit {
                data_index: _,
                mem: _,
            } => todo!(),
            Op::MemoryCopy {
                dst_mem: _,
                src_mem: _,
            } => todo!(),
            Op::MemoryFill { mem: _ } => todo!(),
            Op::DataDrop { data_index: _ } => todo!(),

            // Table instructions
            Op::TableInit {
                elem_index: _,
                table: _,
            } => todo!(),
            Op::TableCopy {
                dst_table: _,
                src_table: _,
            } => todo!(),
            Op::TableFill { table: _ } => todo!(),
            Op::TableGet { table: _ } => todo!(),
            Op::TableSet { table: _ } => todo!(),
            Op::TableGrow { table: _ } => todo!(),
            Op::TableSize { table: _ } => todo!(),
            Op::ElemDrop { elem_index: _ } => todo!(),

            // Reference instructions
            Op::RefNull { hty: _ } => todo!(),
            Op::RefIsNull => todo!(),
            Op::RefFunc { function_index: _ } => todo!(),

            // Float instructions
            Op::F32Load { memarg: _ } => todo!(),
            Op::F64Load { memarg: _ } => todo!(),
            Op::F32Store { memarg: _ } => todo!(),
            Op::F64Store { memarg: _ } => todo!(),
            Op::F32Const { value } => {
                let output = output.unwrap().start as usize;
                let value_u = value.bits();
                let value_lo: u16 = (value_u & 0xffff) as u16;
                let value_hi: u16 = ((value_u >> 16) & 0xffff) as u16;
                vec![Directive::Instruction(ib::const_32_imm(
                    output, value_lo, value_hi,
                ))]
            }
            Op::F64Const { value } => {
                let output = output.unwrap().start as usize;
                let value = value.bits();
                let lower = value as u32;
                let lower_lo: u16 = (lower & 0xffff) as u16;
                let lower_hi: u16 = ((lower >> 16) & 0xffff) as u16;
                let upper = (value >> 32) as u32;
                let upper_lo: u16 = (upper & 0xffff) as u16;
                let upper_hi: u16 = ((upper >> 16) & 0xffff) as u16;
                vec![
                    Directive::Instruction(ib::const_32_imm(output, lower_lo, lower_hi)),
                    Directive::Instruction(ib::const_32_imm(output + 1, upper_lo, upper_hi)),
                ]
            }
            Op::F32Abs => todo!(),
            Op::F32Neg => todo!(),
            Op::F32Ceil => todo!(),
            Op::F32Floor => todo!(),
            Op::F32Trunc => todo!(),
            Op::F32Nearest => todo!(),
            Op::F32Sqrt => todo!(),
            Op::F64Abs => todo!(),
            Op::F64Neg => todo!(),
            Op::F64Ceil => todo!(),
            Op::F64Floor => todo!(),
            Op::F64Trunc => todo!(),
            Op::F64Nearest => todo!(),
            Op::F64Sqrt => todo!(),
            Op::I32TruncF32S => todo!(),
            Op::I32TruncF32U => todo!(),
            Op::I32TruncF64S => todo!(),
            Op::I32TruncF64U => todo!(),
            Op::I64TruncF32S => todo!(),
            Op::I64TruncF32U => todo!(),
            Op::I64TruncF64S => todo!(),
            Op::I64TruncF64U => todo!(),
            Op::F32ConvertI32S => todo!(),
            Op::F32ConvertI32U => todo!(),
            Op::F32ConvertI64S => todo!(),
            Op::F32ConvertI64U => todo!(),
            Op::F32DemoteF64 => todo!(),
            Op::F64ConvertI32S => todo!(),
            Op::F64ConvertI32U => todo!(),
            Op::F64ConvertI64S => todo!(),
            Op::F64ConvertI64U => todo!(),
            Op::F64PromoteF32 => todo!(),
            Op::I32ReinterpretF32 => todo!(),
            Op::I64ReinterpretF64 => todo!(),
            Op::F32ReinterpretI32 => todo!(),
            Op::F64ReinterpretI64 => todo!(),
            _ => todo!(),
        }
    }
}

impl<F: PrimeField32> Directive<F> {
    fn into_instruction(self, label_map: &HashMap<String, LabelValue>) -> Option<Instruction<F>> {
        match self {
            Directive::Nop | Directive::Label { .. } => None,
            Directive::AllocateFrameI {
                target_frame,
                result_ptr,
            } => {
                let frame_size = label_map.get(&target_frame).unwrap().frame_size.unwrap();
                Some(ib::allocate_frame_imm(
                    result_ptr as usize,
                    frame_size as usize,
                ))
            }
            Directive::Jump { target } => {
                let pc = label_map.get(&target).unwrap().pc;
                Some(ib::jump(pc as usize))
            }
            Directive::JumpIf {
                target,
                condition_reg,
            } => {
                let pc = label_map.get(&target)?.pc;
                Some(ib::jump_if(condition_reg as usize, pc as usize))
            }
            Directive::JumpIfZero {
                target,
                condition_reg,
            } => {
                let pc = label_map.get(&target)?.pc;
                Some(ib::jump_if_zero(condition_reg as usize, pc as usize))
            }
            Directive::Jaaf {
                target,
                new_frame_ptr,
            } => {
                let pc = label_map.get(&target)?.pc;
                Some(ib::jaaf(pc as usize, new_frame_ptr as usize))
            }
            Directive::JaafSave {
                target,
                new_frame_ptr,
                saved_caller_fp,
            } => {
                let pc = label_map.get(&target)?.pc;
                Some(ib::jaaf_save(
                    saved_caller_fp as usize,
                    pc as usize,
                    new_frame_ptr as usize,
                ))
            }
            Directive::Call {
                target_pc,
                new_frame_ptr,
                saved_ret_pc,
                saved_caller_fp,
            } => {
                let pc = label_map.get(&target_pc)?.pc;
                Some(ib::call(
                    pc as usize,
                    new_frame_ptr as usize,
                    saved_ret_pc as usize,
                    saved_caller_fp as usize,
                ))
            }
            Directive::Instruction(i) => Some(i),
        }
    }
}

impl<F: Clone> womir::linker::Directive for Directive<F> {
    fn nop() -> Directive<F> {
        Directive::Nop
    }

    fn as_label(&self) -> Option<womir::linker::Label> {
        if let Directive::Label { id, frame_size } = self {
            Some(womir::linker::Label {
                id,
                frame_size: *frame_size,
            })
        } else {
            None
        }
    }
}<|MERGE_RESOLUTION|>--- conflicted
+++ resolved
@@ -510,14 +510,6 @@
             Op::I32LtU => Ok(ib::lt_u),
             Op::I32GtS => Ok(ib::gt_s),
             Op::I32GtU => Ok(ib::gt_u),
-<<<<<<< HEAD
-            Op::I64Eqz => todo!(),
-=======
-            Op::I32LeS => todo!(),
-            Op::I32LeU => todo!(),
-            Op::I32GeS => todo!(),
-            Op::I32GeU => todo!(),
->>>>>>> 0290715b
             Op::I64Eq => todo!(),
             Op::I64Ne => todo!(),
             Op::I64LtS => todo!(),
@@ -624,7 +616,6 @@
                     Directive::Instruction(ib::const_32_imm(output + 1, upper_lo, upper_hi)),
                 ]
             }
-<<<<<<< HEAD
             Op::I32Rotl => {
                 let input1 = inputs[0].start as usize;
                 let input2 = inputs[1].start as usize;
@@ -692,14 +683,12 @@
                     Directive::Instruction(ib::eqi(output, inverse_result, 0)),
                 ]
             }
-=======
             Op::I32Eqz => {
                 let input = inputs[0].start as usize;
                 let output = output.unwrap().start as usize;
                 vec![Directive::Instruction(ib::eqi(output, input, 0x0))]
             }
             Op::I64Eqz => todo!(),
->>>>>>> 0290715b
             Op::I32Clz => todo!(),
             Op::I32Ctz => todo!(),
             Op::I32Popcnt => todo!(),
