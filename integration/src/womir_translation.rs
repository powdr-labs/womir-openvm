use std::{collections::HashMap, ops::Range, vec};

use crate::{instruction_builder as ib, to_field::ToField};
use openvm_circuit::{
    arch::{ExecutionError, Streams, VmConfig, VmExecutor},
    system::memory::tree::public_values::extract_public_values,
};
use openvm_instructions::{
    exe::{MemoryImage, VmExe},
    instruction::Instruction,
    program::{DEFAULT_PC_STEP, Program},
    riscv,
};
use openvm_stark_backend::p3_field::PrimeField32;
use openvm_womir_transpiler::{
    BaseAlu64Opcode, BaseAluOpcode, DivRem64Opcode, DivRemOpcode, Eq64Opcode, EqOpcode,
    LessThan64Opcode, LessThanOpcode, Mul64Opcode, MulOpcode, Shift64Opcode, ShiftOpcode,
};
use wasmparser::{MemArg, Operator as Op, ValType};
use womir::{
    linker::LabelValue,
    loader::{
        Global, Module,
        flattening::{Context, LabelType, WriteOnceAsm},
        func_idx_to_label,
        settings::{
            ComparisonFunction, JumpCondition, MaybeConstant, ReturnInfosToCopy, Settings,
            WasmOpInput,
        },
    },
};

/// This is our convention for null function references.
///
/// The first value is the function type identifier, and we are reserving u32::MAX for null,
/// so that when indirectly calling a null reference, the type check will trigger a fault.
///
/// The second value is the function's frame size, and doesn't interfere with the WASM
/// instructions that handle function references.
///
/// The third value is the actual address of the function, and no valid function is in
/// position 0, because the linker places the function starting at address 0x4. This
/// value is used by instruction ref.is_null to decide if the reference is null.
const NULL_REF: [u32; 3] = [u32::MAX, 0, 0];

/// Traps from Womir will terminate with its error code plus this offset.
pub const ERROR_CODE_OFFSET: u32 = 100;

pub const ERROR_ABORT_CODE: u32 = 200;

pub struct LinkedProgram<'a, F: PrimeField32> {
    module: Module<'a>,
    label_map: HashMap<String, LabelValue>,
    /// Linked instructions without the startup code:
    linked_instructions: Vec<Instruction<F>>,
    memory_image: MemoryImage<F>,
}

impl<'a, F: PrimeField32> LinkedProgram<'a, F> {
    pub fn new(mut module: Module<'a>, functions: Vec<WriteOnceAsm<Directive<F>>>) -> Self {
        let functions = functions
            .into_iter()
            .map(|f| {
                let directives = f.directives.into_iter().collect();
                WriteOnceAsm {
                    directives,
                    func_idx: f.func_idx,
                    frame_size: f.frame_size,
                }
            })
            .collect::<Vec<_>>();

        let (linked_program, mut label_map) = womir::linker::link(&functions, 1);
        drop(functions);

        for v in label_map.values_mut() {
            v.pc *= riscv::RV32_REGISTER_NUM_LIMBS as u32;
        }

        let start_offset = linked_program.len();

        let linked_instructions = linked_program
            .into_iter()
            // Remove `nop` added by the linker to avoid pc=0 being a valid instruction.
            .skip(1)
            .map(|d| {
                if let Some(i) = d.into_instruction(&label_map) {
                    i
                } else {
                    unreachable!("All remaining directives should be instructions")
                }
            })
            .collect::<Vec<_>>();

        // We assume that the loop above removes a single `nop` introduced by the linker.
        assert_eq!(linked_instructions.len(), start_offset - 1);

        let memory_image = std::mem::take(&mut module.initial_memory)
            .into_iter()
            .flat_map(|(addr, value)| {
                use womir::loader::MemoryEntry::*;
                let v = match value {
                    Value(v) => v,
                    FuncAddr(idx) => {
                        let label = func_idx_to_label(idx);
                        label_map[&label].pc
                    }
                    FuncFrameSize(func_idx) => {
                        let label = func_idx_to_label(func_idx);
                        label_map[&label].frame_size.unwrap()
                    }
                    NullFuncType => NULL_REF[0],
                    NullFuncFrameSize => NULL_REF[1],
                    NullFuncAddr => NULL_REF[2],
                };

                [
                    v & 0xff,
                    (v >> 8) & 0xff,
                    (v >> 16) & 0xff,
                    (v >> 24) & 0xff,
                ]
                .into_iter()
                .enumerate()
                .filter_map(move |(i, byte)| {
                    const ROM_ID: u32 = 2;
                    if byte != 0 {
                        Some(((ROM_ID, addr + i as u32), F::from_canonical_u32(byte)))
                    } else {
                        None
                    }
                })
            })
            .collect();

        Self {
            module,
            label_map,
            linked_instructions,
            memory_image,
        }
    }

    pub fn program_with_entry_point(&self, entry_point: &str) -> VmExe<F> {
        // Create the startup code to call the entry point function.
        let entry_point = &self.label_map[entry_point];
        let entry_point_start = self.linked_instructions.len();
        let mut linked_instructions = self.linked_instructions.clone();
        linked_instructions.extend(create_startup_code(&self.module, entry_point));

        // TODO: make womir read and carry debug info
        // The first instruction was removed, which was a nop inserted by the linker,
        // so we need to set PC base to DEFAULT_PC_STEP, skipping position 0.
        let program = Program::new_without_debug_infos(
            &linked_instructions,
            DEFAULT_PC_STEP,
            DEFAULT_PC_STEP,
        );

        // Create the executor using the current memory image.
        VmExe::new(program)
            .with_pc_start(((1 + entry_point_start) * riscv::RV32_REGISTER_NUM_LIMBS) as u32)
            .with_init_memory(self.memory_image.clone())
    }

    pub fn execute(
        &mut self,
        vm_config: impl VmConfig<F>,
        entry_point: &str,
        inputs: impl Into<Streams<F>>,
    ) -> Result<Vec<F>, ExecutionError> {
        let exe = self.program_with_entry_point(entry_point);

        let vm = VmExecutor::new(vm_config);
        let final_memory = vm.execute(exe, inputs)?.unwrap();
        let public_values = extract_public_values(
            &vm.config.system().memory_config.memory_dimensions(),
            vm.config.system().num_public_values,
            &final_memory,
        );

        // TODO: extract_public_values() already converts the final_memory to a MemoryImage<F>,
        // and this is a kinda expensive redundant work. Find a way to do it only once.
        self.memory_image = final_memory
            .items()
            .filter_map(|(addr, v)| (!v.is_zero()).then_some((addr, v)))
            .collect();

        Ok(public_values)
    }
}

fn create_startup_code<F>(ctx: &Module, entry_point: &LabelValue) -> Vec<Instruction<F>>
where
    F: PrimeField32,
{
    let fn_fp = 1;
    let zero_reg = 0;
    let mut code = vec![
        ib::allocate_frame_imm(fn_fp, entry_point.frame_size.unwrap() as usize),
        ib::const_32_imm(zero_reg, 0, 0),
    ];

    let entry_point_func_type = &ctx.get_func_type(entry_point.func_idx.unwrap()).ty;

    // If the entry point function has arguments, we need to fill them with the result from read32
    let params = entry_point_func_type.params();
    let num_input_words = womir::word_count_types::<OpenVMSettings<F>>(params);
    // This is a little hacky because we know the initial first allocated frame starts at 2,
    // so we can just write directly into it by calculating the offset.
    // address 2: reserved for return address
    // address 3: reserved for frame pointer
    // address 4: first argument
    // address 4 + i: i-th argument
    let mut ptr = 4;
    for _ in 0..num_input_words {
        //code.push(ib::read32(ptr as usize));
        // code.push(ib::const_32_imm(ptr as usize, 10, 0));
        code.push(ib::pre_read_u32::<F>());
        code.push(ib::read_u32::<F>(ptr as usize));
        ptr += 1;
    }

    code.push(ib::call(0, 1, entry_point.pc as usize, fn_fp));

    // We can also read the return values directly from the function's frame, which happens
    // to be right after the arguments.
    let results = entry_point_func_type.results();
    let num_output_words = womir::word_count_types::<OpenVMSettings<F>>(results);
    for i in 0..num_output_words {
        code.push(ib::reveal_imm(ptr as usize, zero_reg, (i * 4) as usize));
        ptr += 1;
    }

    code.push(ib::halt());

    code
}

// The instructions in this IR are 1-to-1 mapped to OpenVM instructions,
// and it is needed because we can only resolve the labels to PCs during linking.
#[derive(Clone, Debug)]
#[allow(dead_code)]
pub enum Directive<F> {
    Nop,
    Label {
        id: String,
        frame_size: Option<u32>,
    },
    AllocateFrameI {
        target_frame: String,
        result_ptr: u32,
    },
    Jump {
        target: String,
    },
    JumpIf {
        target: String,
        condition_reg: u32,
    },
    JumpIfZero {
        target: String,
        condition_reg: u32,
    },
    Jaaf {
        target: String,
        new_frame_ptr: u32,
    },
    JaafSave {
        target: String,
        new_frame_ptr: u32,
        saved_caller_fp: u32,
    },
    Call {
        target_pc: String,
        new_frame_ptr: u32,
        saved_ret_pc: u32,
        saved_caller_fp: u32,
    },
    Instruction(Instruction<F>),
}

type Ctx<'a, 'b, F> = Context<'a, 'b, OpenVMSettings<F>>;

#[derive(Debug)]
pub struct OpenVMSettings<F> {
    _phantom: std::marker::PhantomData<F>,
}

impl<F> OpenVMSettings<F> {
    pub fn new() -> Self {
        Self {
            _phantom: std::marker::PhantomData,
        }
    }
}

#[allow(refining_impl_trait)]
impl<'a, F: PrimeField32> Settings<'a> for OpenVMSettings<F> {
    type Directive = Directive<F>;

    fn bytes_per_word() -> u32 {
        4
    }

    fn words_per_ptr() -> u32 {
        1
    }

    fn is_jump_condition_available(_cond: JumpCondition) -> bool {
        true
    }

    fn is_relative_jump_available() -> bool {
        true
    }

    fn get_const_collapse_processor(&self) -> Option<impl Fn(&Op, &[MaybeConstant])> {
        Some(crate::const_collapse::collapse_const_if_possible)
    }

    fn to_plain_local_jump(directive: Directive<F>) -> Result<String, Directive<F>> {
        if let Directive::Jump { target } = directive {
            Ok(target)
        } else {
            Err(directive)
        }
    }

    fn is_label(directive: &Directive<F>) -> Option<&str> {
        if let Directive::Label { id, .. } = directive {
            Some(id)
        } else {
            None
        }
    }

    fn use_non_deterministic_function_outputs() -> bool {
        false
    }

    fn emit_label(&self, _c: &mut Ctx<F>, name: String, frame_size: Option<u32>) -> Directive<F> {
        Directive::Label {
            id: name,
            frame_size,
        }
    }

    fn emit_trap(
        &self,
        _c: &mut Ctx<F>,
        error_code: womir::loader::flattening::TrapReason,
    ) -> Directive<F> {
        Directive::Instruction(ib::trap(error_code as u32 as usize))
    }

    fn emit_allocate_label_frame(
        &self,
        _c: &mut Ctx<F>,
        label: String,
        result_ptr: Range<u32>,
    ) -> Directive<F> {
        Directive::AllocateFrameI {
            target_frame: label,
            result_ptr: result_ptr.start,
        }
    }

    fn emit_allocate_value_frame(
        &self,
        _c: &mut Ctx<F>,
        frame_size_ptr: Range<u32>,
        result_ptr: Range<u32>,
    ) -> Directive<F> {
        Directive::Instruction(ib::allocate_frame_reg(
            result_ptr.start as usize,
            frame_size_ptr.start as usize,
        ))
    }

    fn emit_copy(
        &self,
        _c: &mut Ctx<F>,
        src_ptr: Range<u32>,
        dest_ptr: Range<u32>,
    ) -> Directive<F> {
        Directive::Instruction(ib::add_imm(
            dest_ptr.start as usize,
            src_ptr.start as usize,
            F::ZERO,
        ))
    }

    fn emit_copy_into_frame(
        &self,
        _c: &mut Ctx<F>,
        src_ptr: Range<u32>,
        dest_frame_ptr: Range<u32>,
        dest_offset: Range<u32>,
    ) -> Directive<F> {
        Directive::Instruction(ib::copy_into_frame(
            dest_offset.start as usize,
            src_ptr.start as usize,
            dest_frame_ptr.start as usize,
        ))
    }

    fn emit_copy_from_frame(
        &self,
        _c: &mut Context<'a, '_, Self>,
        source_frame_ptr: Range<u32>,
        source_offset: Range<u32>,
        dest_ptr: Range<u32>,
    ) -> Directive<F> {
        Directive::Instruction(ib::copy_from_frame(
            dest_ptr.start as usize,
            source_offset.start as usize,
            source_frame_ptr.start as usize,
        ))
    }

    fn emit_jump(&self, label: String) -> Directive<F> {
        Directive::Jump { target: label }
    }

    fn emit_jump_into_loop(
        &self,
        _c: &mut Ctx<F>,
        loop_label: String,
        loop_frame_ptr: Range<u32>,
        ret_info_to_copy: Option<ReturnInfosToCopy>,
        saved_curr_fp_ptr: Option<Range<u32>>,
    ) -> Vec<Directive<F>> {
        let mut directives = if let Some(to_copy) = ret_info_to_copy {
            assert_eq!(Self::words_per_ptr(), 1);
            vec![
                Directive::Instruction(ib::copy_into_frame(
                    to_copy.dest.ret_pc.start as usize,
                    to_copy.src.ret_pc.start as usize,
                    loop_frame_ptr.start as usize,
                )),
                Directive::Instruction(ib::copy_into_frame(
                    to_copy.dest.ret_fp.start as usize,
                    to_copy.src.ret_fp.start as usize,
                    loop_frame_ptr.start as usize,
                )),
            ]
        } else {
            Vec::new()
        };

        let jump = if let Some(saved_caller_fp) = saved_curr_fp_ptr {
            Directive::JaafSave {
                target: loop_label,
                new_frame_ptr: loop_frame_ptr.start,
                saved_caller_fp: saved_caller_fp.start,
            }
        } else {
            Directive::Jaaf {
                target: loop_label,
                new_frame_ptr: loop_frame_ptr.start,
            }
        };

        directives.push(jump);
        directives
    }

    fn emit_conditional_jump(
        &self,
        _c: &mut Ctx<F>,
        condition_type: JumpCondition,
        label: String,
        condition_ptr: Range<u32>,
    ) -> Directive<F> {
        match condition_type {
            JumpCondition::IfNotZero => Directive::JumpIf {
                target: label,
                condition_reg: condition_ptr.start,
            },
            JumpCondition::IfZero => Directive::JumpIfZero {
                target: label,
                condition_reg: condition_ptr.start,
            },
        }
    }

    fn emit_conditional_jump_cmp_immediate(
        &self,
        c: &mut Ctx<F>,
        cmp: ComparisonFunction,
        value_ptr: Range<u32>,
        immediate: u32,
        label: String,
    ) -> Vec<Directive<F>> {
        let comparison = c.register_gen.allocate_type(ValType::I32);

        let mut directives = if let Ok(imm_f) = immediate.to_f() {
            // If immediate fits into field, we can save one instruction:
            let cmp_insn = match cmp {
                ComparisonFunction::Equal => ib::eqi::<F>,
                ComparisonFunction::GreaterThanOrEqualUnsigned
                | ComparisonFunction::LessThanUnsigned => ib::lt_u_imm,
            };
            vec![Directive::Instruction(cmp_insn(
                comparison.start as usize,
                value_ptr.start as usize,
                imm_f,
            ))]
        } else {
            // Otherwise, we need to compose the immediate into a register:
            let cmp_insn = match cmp {
                ComparisonFunction::Equal => ib::eq,
                ComparisonFunction::GreaterThanOrEqualUnsigned
                | ComparisonFunction::LessThanUnsigned => ib::lt_u,
            };

            let const_value = c.register_gen.allocate_type(ValType::I32);

            let imm_lo: u16 = (immediate & 0xffff) as u16;
            let imm_hi: u16 = ((immediate >> 16) & 0xffff) as u16;

            vec![
                Directive::Instruction(ib::const_32_imm(
                    const_value.start as usize,
                    imm_lo,
                    imm_hi,
                )),
                Directive::Instruction(cmp_insn(
                    comparison.start as usize,
                    value_ptr.start as usize,
                    const_value.start as usize,
                )),
            ]
        };

        // We use "less than" to compare both "less than" and "greater than or equal",
        // so, if it is the later, we must jump if the condition is false.
        directives.push(match cmp {
            ComparisonFunction::Equal | ComparisonFunction::LessThanUnsigned => Directive::JumpIf {
                target: label,
                condition_reg: comparison.start,
            },
            ComparisonFunction::GreaterThanOrEqualUnsigned => Directive::JumpIfZero {
                target: label,
                condition_reg: comparison.start,
            },
        });

        directives
    }

    fn emit_relative_jump(&self, _c: &mut Ctx<F>, offset_ptr: Range<u32>) -> Directive<F> {
        Directive::Instruction(ib::skip(offset_ptr.start as usize))
    }

    fn emit_jump_out_of_loop(
        &self,
        _c: &mut Ctx<F>,
        target_label: String,
        target_frame_ptr: Range<u32>,
    ) -> Directive<F> {
        Directive::Jaaf {
            target: target_label,
            new_frame_ptr: target_frame_ptr.start,
        }
    }

    fn emit_return(
        &self,
        _c: &mut Ctx<F>,
        ret_pc_ptr: Range<u32>,
        caller_fp_ptr: Range<u32>,
    ) -> Directive<F> {
        Directive::Instruction(ib::ret(
            ret_pc_ptr.start as usize,
            caller_fp_ptr.start as usize,
        ))
    }

    fn emit_imported_call(
        &self,
        _c: &mut Ctx<F>,
        module: &'a str,
        function: &'a str,
        _inputs: Vec<Range<u32>>,
        outputs: Vec<Range<u32>>,
    ) -> Vec<Directive<F>> {
        match (module, function) {
            ("env", "read_u32") => {
                let output = outputs[0].start as usize;
                vec![
                    Directive::Instruction(ib::pre_read_u32()),
                    Directive::Instruction(ib::read_u32(output)),
                ]
            }
            ("env", "abort") => {
                vec![Directive::Instruction(ib::abort())]
            }
            _ => unimplemented!(
                "Imported function `{}` from module `{}` is not supported",
                function,
                module
            ),
        }
    }

    fn emit_function_call(
        &self,
        _c: &mut Ctx<F>,
        function_label: String,
        function_frame_ptr: Range<u32>,
        saved_ret_pc_ptr: Range<u32>,
        saved_caller_fp_ptr: Range<u32>,
    ) -> Directive<F> {
        Directive::Call {
            target_pc: function_label,
            new_frame_ptr: function_frame_ptr.start,
            saved_ret_pc: saved_ret_pc_ptr.start,
            saved_caller_fp: saved_caller_fp_ptr.start,
        }
    }

    fn emit_indirect_call(
        &self,
        _c: &mut Ctx<F>,
        target_pc_ptr: Range<u32>,
        function_frame_ptr: Range<u32>,
        saved_ret_pc_ptr: Range<u32>,
        saved_caller_fp_ptr: Range<u32>,
    ) -> Directive<F> {
        Directive::Instruction(ib::call_indirect(
            saved_ret_pc_ptr.start as usize,
            saved_caller_fp_ptr.start as usize,
            target_pc_ptr.start as usize,
            function_frame_ptr.start as usize,
        ))
    }

    fn emit_table_get(
        &self,
        c: &mut Ctx<F>,
        table_idx: u32,
        entry_idx_ptr: Range<u32>,
        dest_ptr: Range<u32>,
    ) -> Vec<Directive<F>> {
        const TABLE_ENTRY_SIZE: u32 = 12;
        const TABLE_SEGMENT_HEADER_SIZE: u32 = 8;

        let table_segment = c.program.tables[table_idx as usize];

        let mul_result = c.register_gen.allocate_type(ValType::I32).start as usize;

        let base_addr = table_segment.start + TABLE_SEGMENT_HEADER_SIZE;

        // Read the 3 words of the reference into contiguous registers
        assert_eq!(dest_ptr.len(), 3);

        let mut instrs = vec![Directive::Instruction(ib::muli::<F>(
            mul_result,
            entry_idx_ptr.start as usize,
            TABLE_ENTRY_SIZE.to_f().unwrap(),
        ))];

        instrs.extend(dest_ptr.enumerate().map(|(i, dest_reg)| {
            Directive::Instruction(ib::loadw(
                dest_reg as usize,
                mul_result,
                base_addr as i32 + (i as i32) * 4,
            ))
        }));

        instrs
    }

    fn emit_wasm_op(
        &self,
        c: &mut Ctx<F>,
        op: Op<'a>,
        inputs: Vec<WasmOpInput>,
        output: Option<Range<u32>>,
<<<<<<< HEAD
    ) -> Vec<Directive<F>> {
        // Handle single-instruction binary operations over registers.
        type BinaryOpFn<F> = fn(usize, usize, usize) -> Instruction<F>;
        let binary_op: Result<BinaryOpFn<F>, Op> = match op {
=======
    ) -> Vec<Self::Directive> {
        use openvm_instructions::LocalOpcode;

        // First handle single-instruction binary operations.
        let binary_op = match op {
>>>>>>> a57aa53f
            // 32-bit integer instructions
            Op::I32Eq => Ok(EqOpcode::EQ.global_opcode()),
            Op::I32Ne => Ok(EqOpcode::NEQ.global_opcode()),
            Op::I32LtS => Ok(LessThanOpcode::SLT.global_opcode()),
            Op::I32LtU => Ok(LessThanOpcode::SLTU.global_opcode()),
            Op::I32Add => Ok(BaseAluOpcode::ADD.global_opcode()),
            Op::I32Sub => Ok(BaseAluOpcode::SUB.global_opcode()),
            Op::I32And => Ok(BaseAluOpcode::AND.global_opcode()),
            Op::I32Or => Ok(BaseAluOpcode::OR.global_opcode()),
            Op::I32Xor => Ok(BaseAluOpcode::XOR.global_opcode()),
            Op::I32Mul => Ok(MulOpcode::MUL.global_opcode()),
            Op::I32DivS => Ok(DivRemOpcode::DIV.global_opcode()),
            Op::I32DivU => Ok(DivRemOpcode::DIVU.global_opcode()),
            Op::I32RemS => Ok(DivRemOpcode::REM.global_opcode()),
            Op::I32RemU => Ok(DivRemOpcode::REMU.global_opcode()),
            Op::I32Shl => Ok(ShiftOpcode::SLL.global_opcode()),
            Op::I32ShrS => Ok(ShiftOpcode::SRA.global_opcode()),
            Op::I32ShrU => Ok(ShiftOpcode::SRL.global_opcode()),

            // 64-bit integer instructions
            Op::I64Eq => Ok(Eq64Opcode::EQ.global_opcode()),
            Op::I64Ne => Ok(Eq64Opcode::NEQ.global_opcode()),
            Op::I64LtS => Ok(LessThan64Opcode::SLT.global_opcode()),
            Op::I64LtU => Ok(LessThan64Opcode::SLTU.global_opcode()),
            Op::I64Add => Ok(BaseAlu64Opcode::ADD.global_opcode()),
            Op::I64Sub => Ok(BaseAlu64Opcode::SUB.global_opcode()),
            Op::I64And => Ok(BaseAlu64Opcode::AND.global_opcode()),
            Op::I64Or => Ok(BaseAlu64Opcode::OR.global_opcode()),
            Op::I64Xor => Ok(BaseAlu64Opcode::XOR.global_opcode()),
            Op::I64Mul => Ok(Mul64Opcode::MUL.global_opcode()),
            Op::I64DivS => Ok(DivRem64Opcode::DIV.global_opcode()),
            Op::I64DivU => Ok(DivRem64Opcode::DIVU.global_opcode()),
            Op::I64RemS => Ok(DivRem64Opcode::REM.global_opcode()),
            Op::I64RemU => Ok(DivRem64Opcode::REMU.global_opcode()),
            Op::I64Shl => Ok(Shift64Opcode::SLL.global_opcode()),
            Op::I64ShrS => Ok(Shift64Opcode::SRA.global_opcode()),
            Op::I64ShrU => Ok(Shift64Opcode::SRL.global_opcode()),

            // Float instructions
            Op::F32Eq => todo!(),
            Op::F32Ne => todo!(),
            Op::F32Lt => todo!(),
            Op::F32Gt => todo!(),
            Op::F32Le => todo!(),
            Op::F32Ge => todo!(),
            Op::F64Eq => todo!(),
            Op::F64Ne => todo!(),
            Op::F64Lt => todo!(),
            Op::F64Gt => todo!(),
            Op::F64Le => todo!(),
            Op::F64Ge => todo!(),
            Op::F32Add => todo!(),
            Op::F32Sub => todo!(),
            Op::F32Mul => todo!(),
            Op::F32Div => todo!(),
            Op::F32Min => todo!(),
            Op::F32Max => todo!(),
            Op::F32Copysign => todo!(),
            Op::F64Add => todo!(),
            Op::F64Sub => todo!(),
            Op::F64Mul => todo!(),
            Op::F64Div => todo!(),
            Op::F64Min => todo!(),
            Op::F64Max => todo!(),
            Op::F64Copysign => todo!(),

            // If not a binary operation, return the operator directly
            op => Err(op),
        };

        let op: Op<'_> = match binary_op {
            Ok(op) => {
                let input1 = inputs[0].start as usize;
                let input2 = inputs[1].start as usize;
                let output = output.unwrap().start as usize;
                return vec![Directive::Instruction(ib::instr_r(
                    op.as_usize(),
                    output,
                    input1,
                    input2,
                ))];
            }
            Err(op) => op,
        };

        // Handle the GT instructions, which are just reversed LT
        let op = match op {
            Op::I32GtS => Ok(LessThanOpcode::SLT.global_opcode()),
            Op::I32GtU => Ok(LessThanOpcode::SLTU.global_opcode()),
            Op::I64GtS => Ok(LessThan64Opcode::SLT.global_opcode()),
            Op::I64GtU => Ok(LessThan64Opcode::SLTU.global_opcode()),
            op => Err(op),
        };

        let op = match op {
            Ok(op) => {
                let greater_side = inputs[0].start as usize;
                let lower_side = inputs[1].start as usize;
                let output = output.unwrap().start as usize;
                return vec![Directive::Instruction(ib::instr_r(
                    op.as_usize(),
                    output,
                    lower_side,
                    greater_side,
                ))];
            }
            Err(op) => op,
        };

        // Handle the remaining operations
        match op {
            // 32-bit integer instructions
            Op::I32Const { value } => {
                let output = output.unwrap().start as usize;
                let value_u = value as u32;
                let imm_lo: u16 = (value_u & 0xffff) as u16;
                let imm_hi: u16 = ((value_u >> 16) & 0xffff) as u16;
                vec![Directive::Instruction(ib::const_32_imm(
                    output, imm_lo, imm_hi,
                ))]
            }
            Op::I64Const { value } => {
                let output = output.unwrap().start as usize;
                let lower = value as u32;
                let lower_lo: u16 = (lower & 0xffff) as u16;
                let lower_hi: u16 = ((lower >> 16) & 0xffff) as u16;
                let upper = (value >> 32) as u32;
                let upper_lo: u16 = (upper & 0xffff) as u16;
                let upper_hi: u16 = ((upper >> 16) & 0xffff) as u16;
                vec![
                    Directive::Instruction(ib::const_32_imm(output, lower_lo, lower_hi)),
                    Directive::Instruction(ib::const_32_imm(output + 1, upper_lo, upper_hi)),
                ]
            }
            Op::I32Rotl => {
                let input1 = inputs[0].start as usize;
                let input2 = inputs[1].start as usize;
                let output = output.unwrap().start as usize;
                let shiftl_amount = c.register_gen.allocate_type(ValType::I32).start as usize;
                let shiftl = c.register_gen.allocate_type(ValType::I32).start as usize;
                let const32 = c.register_gen.allocate_type(ValType::I32).start as usize;
                let shiftr_amount = c.register_gen.allocate_type(ValType::I32).start as usize;
                let shiftr = c.register_gen.allocate_type(ValType::I32).start as usize;
                vec![
                    // get least significant 5 bits for rotation amount
                    Directive::Instruction(ib::andi(shiftl_amount, input2, 0x1f.to_f().unwrap())),
                    // shift left
                    Directive::Instruction(ib::shl(shiftl, input1, shiftl_amount)),
                    // get right shift amount
                    Directive::Instruction(ib::const_32_imm(const32, 0x20, 0x0)),
                    Directive::Instruction(ib::sub(shiftr_amount, const32, shiftl_amount)),
                    // shift right
                    Directive::Instruction(ib::shr_u(shiftr, input1, shiftr_amount)),
                    // or the two results
                    Directive::Instruction(ib::or(output, shiftl, shiftr)),
                ]
            }
            Op::I32Rotr => {
                let input1 = inputs[0].start as usize;
                let input2 = inputs[1].start as usize;
                let output = output.unwrap().start as usize;
                let shiftl_amount = c.register_gen.allocate_type(ValType::I32).start as usize;
                let shiftl = c.register_gen.allocate_type(ValType::I32).start as usize;
                let const32 = c.register_gen.allocate_type(ValType::I32).start as usize;
                let shiftr_amount = c.register_gen.allocate_type(ValType::I32).start as usize;
                let shiftr = c.register_gen.allocate_type(ValType::I32).start as usize;
                vec![
                    // get least significant 5 bits for rotation amount
                    Directive::Instruction(ib::andi(shiftr_amount, input2, 0x1f.to_f().unwrap())),
                    // shift right
                    Directive::Instruction(ib::shr_u(shiftr, input1, shiftr_amount)),
                    // get left shift amount
                    Directive::Instruction(ib::const_32_imm(const32, 0x20, 0x0)),
                    Directive::Instruction(ib::sub(shiftl_amount, const32, shiftr_amount)),
                    // shift left
                    Directive::Instruction(ib::shl(shiftl, input1, shiftl_amount)),
                    // or the two results
                    Directive::Instruction(ib::or(output, shiftl, shiftr)),
                ]
            }
            Op::I64Rotl => {
                let input1 = inputs[0].start as usize;
                let input2 = inputs[1].start as usize;
                let output = output.unwrap().start as usize;
                let shiftl_amount = c.register_gen.allocate_type(ValType::I64).start as usize;
                let shiftl = c.register_gen.allocate_type(ValType::I64).start as usize;
                let const64 = c.register_gen.allocate_type(ValType::I64).start as usize;
                let shiftr_amount = c.register_gen.allocate_type(ValType::I64).start as usize;
                let shiftr = c.register_gen.allocate_type(ValType::I64).start as usize;
                vec![
                    // get least significant 6 bits for rotation amount
                    Directive::Instruction(ib::andi_64(
                        shiftl_amount,
                        input2,
                        0x3f.to_f().unwrap(),
                    )),
                    // shift left
                    Directive::Instruction(ib::shl_64(shiftl, input1, shiftl_amount)),
                    // get right shift amount
                    Directive::Instruction(ib::const_32_imm(const64, 0x40, 0x0)),
                    Directive::Instruction(ib::const_32_imm(const64 + 1, 0x0, 0x0)),
                    Directive::Instruction(ib::sub_64(shiftr_amount, const64, shiftl_amount)),
                    // shift right
                    Directive::Instruction(ib::shr_u_64(shiftr, input1, shiftr_amount)),
                    // or the two results
                    Directive::Instruction(ib::or_64(output, shiftl, shiftr)),
                ]
            }
            Op::I64Rotr => {
                let input1 = inputs[0].start as usize;
                let input2 = inputs[1].start as usize;
                let output = output.unwrap().start as usize;
                let shiftl_amount = c.register_gen.allocate_type(ValType::I64).start as usize;
                let shiftl = c.register_gen.allocate_type(ValType::I64).start as usize;
                let const64 = c.register_gen.allocate_type(ValType::I64).start as usize;
                let shiftr_amount = c.register_gen.allocate_type(ValType::I64).start as usize;
                let shiftr = c.register_gen.allocate_type(ValType::I64).start as usize;
                vec![
                    // get least significant 5 bits for rotation amount
                    Directive::Instruction(ib::andi_64(
                        shiftr_amount,
                        input2,
                        0x3f.to_f().unwrap(),
                    )),
                    // shift right
                    Directive::Instruction(ib::shr_u_64(shiftr, input1, shiftr_amount)),
                    // get left shift amount
                    Directive::Instruction(ib::const_32_imm(const64, 0x40, 0x0)),
                    Directive::Instruction(ib::const_32_imm(const64 + 1, 0x0, 0x0)),
                    Directive::Instruction(ib::sub_64(shiftl_amount, const64, shiftr_amount)),
                    // shift left
                    Directive::Instruction(ib::shl_64(shiftl, input1, shiftl_amount)),
                    // or the two results
                    Directive::Instruction(ib::or_64(output, shiftl, shiftr)),
                ]
            }
            Op::I32LeS | Op::I32LeU | Op::I32GeS | Op::I32GeU => {
                let inverse_op = match op {
                    Op::I32LeS => ib::gt_s,
                    Op::I32LeU => ib::gt_u,
                    Op::I32GeS => ib::lt_s,
                    Op::I32GeU => ib::lt_u,
                    _ => unreachable!(),
                };

                let input1 = inputs[0].start as usize;
                let input2 = inputs[1].start as usize;
                let output = output.unwrap().start as usize;

                let inverse_result = c.register_gen.allocate_type(ValType::I32).start as usize;

                // Perform the inverse operation and invert the result
                vec![
                    Directive::Instruction(inverse_op(inverse_result, input1, input2)),
                    Directive::Instruction(ib::eqi(output, inverse_result, F::ZERO)),
                ]
            }
            Op::I64LeS | Op::I64LeU | Op::I64GeS | Op::I64GeU => {
                let inverse_op = match op {
                    Op::I64LeS => ib::gt_s_64,
                    Op::I64LeU => ib::gt_u_64,
                    Op::I64GeS => ib::lt_s_64,
                    Op::I64GeU => ib::lt_u_64,
                    _ => unreachable!(),
                };

                let input1 = inputs[0].start as usize;
                let input2 = inputs[1].start as usize;
                let output = output.unwrap().start as usize;

                let inverse_result = c.register_gen.allocate_type(ValType::I32).start as usize;

                // Perform the inverse operation and invert the result
                vec![
                    Directive::Instruction(inverse_op(inverse_result, input1, input2)),
                    Directive::Instruction(ib::eqi(output, inverse_result, F::ZERO)),
                ]
            }
            Op::I32Eqz => {
                let input = inputs[0].start as usize;
                let output = output.unwrap().start as usize;
                vec![Directive::Instruction(ib::eqi(output, input, F::ZERO))]
            }
            Op::I64Eqz => {
                let input = inputs[0].start as usize;
                let output = output.unwrap().start as usize;
                vec![Directive::Instruction(ib::eqi_64(output, input, F::ZERO))]
            }

            Op::I32WrapI64 => {
                // TODO: considering we are using a single address space for both i32 and i64,
                // this instruction could be elided at womir level.

                let lower_limb = inputs[0].start as usize;
                // The higher limb is ignored.
                let output = output.unwrap().start as usize;

                // Just copy the lower limb to the output.
                vec![Directive::Instruction(ib::add_imm(
                    output,
                    lower_limb,
                    F::ZERO,
                ))]
            }
            Op::I32Extend8S | Op::I32Extend16S => {
                let input = inputs[0].start as usize;
                let output = output.unwrap().start as usize;

                let tmp = c.register_gen.allocate_type(ValType::I32).start as usize;

                let shift = match op {
                    Op::I32Extend8S => 24,
                    Op::I32Extend16S => 16,
                    _ => unreachable!(),
                }
                .to_f()
                .unwrap();

                // Left shift followed by arithmetic right shift
                vec![
                    Directive::Instruction(ib::shl_imm(tmp, input, shift)),
                    Directive::Instruction(ib::shr_s_imm(output, tmp, shift)),
                ]
            }
            Op::I64Extend8S | Op::I64Extend16S | Op::I64Extend32S => {
                let input = inputs[0].start as usize;
                let output = output.unwrap().start as usize;

                let tmp = c.register_gen.allocate_type(ValType::I64).start as usize;

                let shift = match op {
                    Op::I64Extend8S => 56,
                    Op::I64Extend16S => 48,
                    Op::I64Extend32S => 32,
                    _ => unreachable!(),
                }
                .to_f()
                .unwrap();

                // Left shift followed by arithmetic right shift
                vec![
                    Directive::Instruction(ib::shl_imm_64(tmp, input, shift)),
                    Directive::Instruction(ib::shr_s_imm_64(output, tmp, shift)),
                ]
            }

            // 64-bit integer instructions
            Op::I64ExtendI32S => {
                let input = inputs[0].start as usize;
                let output = output.unwrap().start as usize;

                let high_shifted = c.register_gen.allocate_type(ValType::I64).start as usize;

                vec![
                    // Copy the 32 bit values to the high 32 bits of the temporary value.
                    // Leave the low bits undefined.
                    Directive::Instruction(ib::add_imm(high_shifted + 1, input, F::ZERO)),
                    // Arithmetic shift right to fill the high bits with the sign bit.
                    Directive::Instruction(ib::shr_s_imm_64(
                        output,
                        high_shifted,
                        32.to_f().unwrap(),
                    )),
                ]
            }
            Op::I64ExtendI32U => {
                let input = inputs[0].start as usize;
                let output = output.unwrap().start as usize;

                vec![
                    // Copy the 32 bit value to the low 32 bits of the output.
                    Directive::Instruction(ib::add_imm(output, input, F::ZERO)),
                    // Zero the high 32 bits.
                    Directive::Instruction(ib::const_32_imm(output + 1, 0, 0)),
                ]
            }

            // Parametric instruction
            Op::Select | Op::TypedSelect { .. } => {
                // Works like a ternary operator: if the condition (3rd input) is non-zero,
                // select the 1st input, otherwise select the 2nd input.
                let if_set_val = inputs[0].clone();
                let if_zero_val = inputs[1].clone();
                let output = output.unwrap();
                let condition = inputs[2].start;

                let if_set_label = c.new_label(LabelType::Local);
                let continuation_label = c.new_label(LabelType::Local);

                let mut directives = vec![
                    // if condition != 0 jump to if_set_label
                    Directive::JumpIf {
                        target: if_set_label.clone(),
                        condition_reg: condition,
                    },
                ];
                // if jump is not taken, copy the value for "if zero"
                directives.extend(if_zero_val.zip(output.clone()).map(|(src, dest)| {
                    Directive::Instruction(ib::add_imm(dest as usize, src as usize, F::ZERO))
                }));
                // jump to continuation
                directives.push(Directive::Jump {
                    target: continuation_label.clone(),
                });

                // if jump is taken, copy the value for "if set"
                directives.push(Directive::Label {
                    id: if_set_label,
                    frame_size: None,
                });
                directives.extend(if_set_val.zip(output).map(|(src, dest)| {
                    Directive::Instruction(ib::add_imm(dest as usize, src as usize, F::ZERO))
                }));

                // continuation label
                directives.push(Directive::Label {
                    id: continuation_label,
                    frame_size: None,
                });

                directives
            }

            // Global instructions
            Op::GlobalSet { global_index } => {
                let Global::Mutable(allocated_var) = &c.program.globals[global_index as usize]
                else {
                    unreachable!()
                };

                store_to_const_addr(c, allocated_var.address, inputs[0].clone())
            }
            Op::GlobalGet { global_index } => {
                let global = &c.program.globals[global_index as usize];
                match global {
                    Global::Mutable(allocated_var) => {
                        load_from_const_addr(c, allocated_var.address, output.unwrap()).0
                    }
                    Global::Immutable(op) => self.emit_wasm_op(c, op.clone(), inputs, output),
                }
            }

            Op::I32Load { memarg } => {
                let imm = mem_offset(memarg, c);
                let base_addr = inputs[0].start as usize;
                let output = output.unwrap().start as usize;
                match memarg.align {
                    0 => {
                        // read four bytes
                        let b0 = c.register_gen.allocate_type(ValType::I32).start as usize;
                        let b1 = c.register_gen.allocate_type(ValType::I32).start as usize;
                        let b2 = c.register_gen.allocate_type(ValType::I32).start as usize;
                        let b3 = c.register_gen.allocate_type(ValType::I32).start as usize;
                        let b1_shifted = c.register_gen.allocate_type(ValType::I32).start as usize;
                        let b2_shifted = c.register_gen.allocate_type(ValType::I32).start as usize;
                        let b3_shifted = c.register_gen.allocate_type(ValType::I32).start as usize;
                        let lo = c.register_gen.allocate_type(ValType::I32).start as usize;
                        let hi = c.register_gen.allocate_type(ValType::I32).start as usize;
                        vec![
                            Directive::Instruction(ib::loadbu(b0, base_addr, imm)),
                            Directive::Instruction(ib::loadbu(b1, base_addr, imm + 1)),
                            Directive::Instruction(ib::loadbu(b2, base_addr, imm + 2)),
                            Directive::Instruction(ib::loadbu(b3, base_addr, imm + 3)),
                            Directive::Instruction(ib::shl_imm(
                                b1_shifted,
                                b1,
                                F::from_canonical_u8(8),
                            )),
                            Directive::Instruction(ib::shl_imm(
                                b2_shifted,
                                b2,
                                F::from_canonical_u8(16),
                            )),
                            Directive::Instruction(ib::shl_imm(
                                b3_shifted,
                                b3,
                                F::from_canonical_u8(24),
                            )),
                            Directive::Instruction(ib::or(lo, b0, b1_shifted)),
                            Directive::Instruction(ib::or(hi, b2_shifted, b3_shifted)),
                            Directive::Instruction(ib::or(output, lo, hi)),
                        ]
                    }
                    1 => {
                        // read two half words
                        let hi = c.register_gen.allocate_type(ValType::I32).start as usize;
                        let hi_shifted = c.register_gen.allocate_type(ValType::I32).start as usize;
                        let lo = c.register_gen.allocate_type(ValType::I32).start as usize;
                        vec![
                            Directive::Instruction(ib::loadhu(lo, base_addr, imm)),
                            Directive::Instruction(ib::loadhu(hi, base_addr, imm + 2)),
                            Directive::Instruction(ib::shl_imm(
                                hi_shifted,
                                hi,
                                F::from_canonical_u8(16),
                            )),
                            Directive::Instruction(ib::or(output, lo, hi_shifted)),
                        ]
                    }
                    2.. => {
                        vec![Directive::Instruction(ib::loadw(output, base_addr, imm))]
                    }
                }
            }

            Op::I32Load16U { memarg } | Op::I32Load16S { memarg } => {
                let imm = mem_offset(memarg, c);
                let base_addr = inputs[0].start as usize;
                let output = output.unwrap().start as usize;

                match memarg.align {
                    0 => {
                        // read four bytes
                        let b0 = c.register_gen.allocate_type(ValType::I32).start as usize;
                        let b1 = c.register_gen.allocate_type(ValType::I32).start as usize;
                        let b1_shifted = c.register_gen.allocate_type(ValType::I32).start as usize;
                        vec![
                            Directive::Instruction(ib::loadbu(b0, base_addr, imm)),
                            if let Op::I32Load16S { .. } = op {
                                Directive::Instruction(ib::loadb(b1, base_addr, imm + 1))
                            } else {
                                Directive::Instruction(ib::loadbu(b1, base_addr, imm + 1))
                            },
                            Directive::Instruction(ib::shl_imm(
                                b1_shifted,
                                b1,
                                F::from_canonical_u8(8),
                            )),
                            Directive::Instruction(ib::or(output, b0, b1_shifted)),
                        ]
                    }
                    1.. => {
                        if let Op::I32Load16S { .. } = op {
                            vec![Directive::Instruction(ib::loadh(output, base_addr, imm))]
                        } else {
                            vec![Directive::Instruction(ib::loadhu(output, base_addr, imm))]
                        }
                    }
                }
            }
            Op::I32Load8U { memarg } => {
                let imm = mem_offset(memarg, c);
                let base_addr = inputs[0].start as usize;
                let output = output.unwrap().start as usize;

                vec![Directive::Instruction(ib::loadbu(output, base_addr, imm))]
            }
            Op::I32Load8S { memarg } => {
                let imm = mem_offset(memarg, c);
                let base_addr = inputs[0].start as usize;
                let output = output.unwrap().start as usize;

                vec![Directive::Instruction(ib::loadb(output, base_addr, imm))]
            }
            Op::I64Load { memarg } => {
                let imm = mem_offset(memarg, c);
                let base_addr = inputs[0].start as usize;
                let output = (output.unwrap().start) as usize;

                match memarg.align {
                    0 => {
                        // read byte by byte
                        let b0 = c.register_gen.allocate_type(ValType::I32).start as usize;
                        let b1 = c.register_gen.allocate_type(ValType::I32).start as usize;
                        let b2 = c.register_gen.allocate_type(ValType::I32).start as usize;
                        let b3 = c.register_gen.allocate_type(ValType::I32).start as usize;
                        let b4 = c.register_gen.allocate_type(ValType::I32).start as usize;
                        let b5 = c.register_gen.allocate_type(ValType::I32).start as usize;
                        let b6 = c.register_gen.allocate_type(ValType::I32).start as usize;
                        let b7 = c.register_gen.allocate_type(ValType::I32).start as usize;
                        let b1_shifted = c.register_gen.allocate_type(ValType::I32).start as usize;
                        let b2_shifted = c.register_gen.allocate_type(ValType::I32).start as usize;
                        let b3_shifted = c.register_gen.allocate_type(ValType::I32).start as usize;
                        let b5_shifted = c.register_gen.allocate_type(ValType::I32).start as usize;
                        let b6_shifted = c.register_gen.allocate_type(ValType::I32).start as usize;
                        let b7_shifted = c.register_gen.allocate_type(ValType::I32).start as usize;

                        let hi0 = c.register_gen.allocate_type(ValType::I32).start as usize;
                        let hi1 = c.register_gen.allocate_type(ValType::I32).start as usize;
                        let lo0 = c.register_gen.allocate_type(ValType::I32).start as usize;
                        let lo1 = c.register_gen.allocate_type(ValType::I32).start as usize;

                        vec![
                            // load each byte
                            Directive::Instruction(ib::loadbu(b0, base_addr, imm)),
                            Directive::Instruction(ib::loadbu(b1, base_addr, imm + 1)),
                            Directive::Instruction(ib::loadbu(b2, base_addr, imm + 2)),
                            Directive::Instruction(ib::loadbu(b3, base_addr, imm + 3)),
                            Directive::Instruction(ib::loadbu(b4, base_addr, imm + 4)),
                            Directive::Instruction(ib::loadbu(b5, base_addr, imm + 5)),
                            Directive::Instruction(ib::loadbu(b6, base_addr, imm + 6)),
                            Directive::Instruction(ib::loadbu(b7, base_addr, imm + 7)),
                            // build lo 32 bits
                            Directive::Instruction(ib::shl_imm(
                                b1_shifted,
                                b1,
                                F::from_canonical_u8(8),
                            )),
                            Directive::Instruction(ib::shl_imm(
                                b2_shifted,
                                b2,
                                F::from_canonical_u8(16),
                            )),
                            Directive::Instruction(ib::shl_imm(
                                b3_shifted,
                                b3,
                                F::from_canonical_u8(24),
                            )),
                            Directive::Instruction(ib::or(lo0, b0, b1_shifted)),
                            Directive::Instruction(ib::or(lo1, b2_shifted, b3_shifted)),
                            Directive::Instruction(ib::or(output, lo0, lo1)),
                            // build hi 32 bits
                            Directive::Instruction(ib::shl_imm(
                                b5_shifted,
                                b5,
                                F::from_canonical_u8(8),
                            )),
                            Directive::Instruction(ib::shl_imm(
                                b6_shifted,
                                b6,
                                F::from_canonical_u8(16),
                            )),
                            Directive::Instruction(ib::shl_imm(
                                b7_shifted,
                                b7,
                                F::from_canonical_u8(24),
                            )),
                            Directive::Instruction(ib::or(hi0, b4, b5_shifted)),
                            Directive::Instruction(ib::or(hi1, b6_shifted, b7_shifted)),
                            Directive::Instruction(ib::or(output + 1, hi0, hi1)),
                        ]
                    }
                    1 => {
                        // read four halfwords
                        let h0 = c.register_gen.allocate_type(ValType::I32).start as usize;
                        let h1 = c.register_gen.allocate_type(ValType::I32).start as usize;
                        let h2 = c.register_gen.allocate_type(ValType::I32).start as usize;
                        let h3 = c.register_gen.allocate_type(ValType::I32).start as usize;
                        let h1_shifted = c.register_gen.allocate_type(ValType::I32).start as usize;
                        let h3_shifted = c.register_gen.allocate_type(ValType::I32).start as usize;

                        vec![
                            Directive::Instruction(ib::loadhu(h0, base_addr, imm)),
                            Directive::Instruction(ib::loadhu(h1, base_addr, imm + 2)),
                            Directive::Instruction(ib::loadhu(h2, base_addr, imm + 4)),
                            Directive::Instruction(ib::loadhu(h3, base_addr, imm + 6)),
                            Directive::Instruction(ib::shl_imm(
                                h1_shifted,
                                h1,
                                F::from_canonical_u8(16),
                            )),
                            Directive::Instruction(ib::shl_imm(
                                h3_shifted,
                                h3,
                                F::from_canonical_u8(16),
                            )),
                            Directive::Instruction(ib::or(output, h0, h1_shifted)),
                            Directive::Instruction(ib::or(output + 1, h2, h3_shifted)),
                        ]
                    }
                    2.. => {
                        // read two words
                        vec![
                            Directive::Instruction(ib::loadw(output, base_addr, imm)),
                            Directive::Instruction(ib::loadw(output + 1, base_addr, imm + 4)),
                        ]
                    }
                }
            }
            Op::I64Load8U { memarg } | Op::I64Load8S { memarg } => {
                let imm = mem_offset(memarg, c);
                let base_addr = inputs[0].start as usize;
                let output = (output.unwrap().start) as usize;
                let val = c.register_gen.allocate_type(ValType::I64).start as usize;

                vec![
                    // load signed or unsigned byte as i32 hi part
                    if let Op::I64Load8S { .. } = op {
                        Directive::Instruction(ib::loadb(val + 1, base_addr, imm))
                    } else {
                        Directive::Instruction(ib::loadbu(val + 1, base_addr, imm))
                    },
                    // shift i64 val right, keeping the sign
                    Directive::Instruction(ib::shr_s_imm_64(output, val, F::from_canonical_u8(32))),
                ]
            }
            Op::I64Load16U { memarg } | Op::I64Load16S { memarg } => {
                let imm = mem_offset(memarg, c);
                let base_addr = inputs[0].start as usize;
                let output = (output.unwrap().start) as usize;
                let val = c.register_gen.allocate_type(ValType::I64).start as usize;

                match memarg.align {
                    0 => {
                        let b0 = c.register_gen.allocate_type(ValType::I32).start as usize;
                        let b1 = c.register_gen.allocate_type(ValType::I32).start as usize;
                        let b1_shifted = c.register_gen.allocate_type(ValType::I32).start as usize;
                        vec![
                            // load b1 signed/unsigned
                            if let Op::I64Load16S { .. } = op {
                                Directive::Instruction(ib::loadb(b1, base_addr, imm + 1))
                            } else {
                                Directive::Instruction(ib::loadbu(b1, base_addr, imm + 1))
                            },
                            // shift b1
                            Directive::Instruction(ib::shl_imm(
                                b1_shifted,
                                b1,
                                F::from_canonical_u8(8),
                            )),
                            // load b0
                            Directive::Instruction(ib::loadbu(b0, base_addr, imm)),
                            // combine b0 and b1
                            Directive::Instruction(ib::or(val + 1, b0, b1_shifted)),
                            // shift i64 val right, keeping the sign
                            Directive::Instruction(ib::shr_s_imm_64(
                                output,
                                val,
                                F::from_canonical_u8(32),
                            )),
                        ]
                    }
                    1.. => {
                        if let Op::I64Load16S { .. } = op {
                            vec![
                                // load signed halfword as i32 on the hi part of the i64 val
                                Directive::Instruction(ib::loadh(val + 1, base_addr, imm)),
                                // shift i64 val right, keeping the sign
                                Directive::Instruction(ib::shr_s_imm_64(
                                    output,
                                    val,
                                    F::from_canonical_u8(32),
                                )),
                            ]
                        } else {
                            vec![
                                // load unsigned lo i32
                                Directive::Instruction(ib::loadhu(output, base_addr, imm)),
                                // zero out hi i32
                                Directive::Instruction(ib::const_32_imm(output + 1, 0x0, 0x0)),
                            ]
                        }
                    }
                }
            }
            Op::I64Load32U { memarg } | Op::I64Load32S { memarg } => {
                let imm = mem_offset(memarg, c);
                let base_addr = inputs[0].start as usize;
                let output = (output.unwrap().start) as usize;
                let val = c.register_gen.allocate_type(ValType::I64).start as usize;

                match memarg.align {
                    0 => {
                        let b0 = c.register_gen.allocate_type(ValType::I32).start as usize;
                        let b1 = c.register_gen.allocate_type(ValType::I32).start as usize;
                        let b2 = c.register_gen.allocate_type(ValType::I32).start as usize;
                        let b3 = c.register_gen.allocate_type(ValType::I32).start as usize;
                        let b1_shifted = c.register_gen.allocate_type(ValType::I32).start as usize;
                        let b2_shifted = c.register_gen.allocate_type(ValType::I32).start as usize;
                        let b3_shifted = c.register_gen.allocate_type(ValType::I32).start as usize;
                        let hi = c.register_gen.allocate_type(ValType::I32).start as usize;
                        let lo = c.register_gen.allocate_type(ValType::I32).start as usize;
                        vec![
                            Directive::Instruction(ib::loadbu(b0, base_addr, imm)),
                            Directive::Instruction(ib::loadbu(b1, base_addr, imm + 1)),
                            Directive::Instruction(ib::loadbu(b2, base_addr, imm + 2)),
                            Directive::Instruction(ib::loadbu(b3, base_addr, imm + 3)),
                            // shifts
                            Directive::Instruction(ib::shl_imm(
                                b1_shifted,
                                b1,
                                F::from_canonical_u8(8),
                            )),
                            Directive::Instruction(ib::shl_imm(
                                b2_shifted,
                                b2,
                                F::from_canonical_u8(16),
                            )),
                            Directive::Instruction(ib::shl_imm(
                                b3_shifted,
                                b3,
                                F::from_canonical_u8(24),
                            )),
                            // build hi and lo
                            Directive::Instruction(ib::or(lo, b0, b1_shifted)),
                            Directive::Instruction(ib::or(hi, b2_shifted, b3_shifted)),
                            // build hi i32 in val
                            Directive::Instruction(ib::or(val + 1, lo, hi)),
                            // shift signed/unsigned
                            if let Op::I64Load32S { .. } = op {
                                Directive::Instruction(ib::shr_s_imm_64(
                                    output,
                                    val,
                                    F::from_canonical_u8(32),
                                ))
                            } else {
                                Directive::Instruction(ib::shr_u_imm_64(
                                    output,
                                    val,
                                    F::from_canonical_u8(32),
                                ))
                            },
                        ]
                    }
                    1 => {
                        let h0 = c.register_gen.allocate_type(ValType::I32).start as usize;
                        let h1 = c.register_gen.allocate_type(ValType::I32).start as usize;
                        let h1_shifted = c.register_gen.allocate_type(ValType::I32).start as usize;
                        vec![
                            // load h0, h1
                            Directive::Instruction(ib::loadhu(h0, base_addr, imm)),
                            Directive::Instruction(ib::loadhu(h1, base_addr, imm + 2)),
                            // shift h1
                            Directive::Instruction(ib::shl_imm(
                                h1_shifted,
                                h1,
                                F::from_canonical_u8(16),
                            )),
                            // combine h0 and h1
                            Directive::Instruction(ib::or(val + 1, h0, h1_shifted)),
                            // shift signed/unsigned
                            if let Op::I64Load32S { .. } = op {
                                Directive::Instruction(ib::shr_s_imm_64(
                                    output,
                                    val,
                                    F::from_canonical_u8(32),
                                ))
                            } else {
                                Directive::Instruction(ib::shr_u_imm_64(
                                    output,
                                    val,
                                    F::from_canonical_u8(32),
                                ))
                            },
                        ]
                    }
                    2.. => {
                        vec![
                            // load word
                            Directive::Instruction(ib::loadw(val + 1, base_addr, imm)),
                            // shift signed/unsigned
                            if let Op::I64Load32S { .. } = op {
                                Directive::Instruction(ib::shr_s_imm_64(
                                    output,
                                    val,
                                    F::from_canonical_u8(32),
                                ))
                            } else {
                                Directive::Instruction(ib::shr_u_imm_64(
                                    output,
                                    val,
                                    F::from_canonical_u8(32),
                                ))
                            },
                        ]
                    }
                }
            }
            Op::I32Store { memarg } | Op::I64Store32 { memarg } => {
                let imm = mem_offset(memarg, c);
                let base_addr = inputs[0].start as usize;
                let value = inputs[1].start as usize;

                match memarg.align {
                    0 => {
                        // write byte by byte
                        let b1 = c.register_gen.allocate_type(ValType::I32).start as usize;
                        let b2 = c.register_gen.allocate_type(ValType::I32).start as usize;
                        let b3 = c.register_gen.allocate_type(ValType::I32).start as usize;
                        vec![
                            // store byte 0
                            Directive::Instruction(ib::storeb(value, base_addr, imm)),
                            // shift and store byte 1
                            Directive::Instruction(ib::shr_u_imm(
                                b1,
                                value,
                                F::from_canonical_u8(8),
                            )),
                            Directive::Instruction(ib::storeb(b1, base_addr, imm + 1)),
                            // shift and store byte 2
                            Directive::Instruction(ib::shr_u_imm(
                                b2,
                                value,
                                F::from_canonical_u8(16),
                            )),
                            Directive::Instruction(ib::storeb(b2, base_addr, imm + 2)),
                            // shift and store byte 3
                            Directive::Instruction(ib::shr_u_imm(
                                b3,
                                value,
                                F::from_canonical_u8(24),
                            )),
                            Directive::Instruction(ib::storeb(b3, base_addr, imm + 3)),
                        ]
                    }
                    1 => {
                        let h1 = c.register_gen.allocate_type(ValType::I32).start as usize;
                        vec![
                            // store halfword 0
                            Directive::Instruction(ib::storeh(value, base_addr, imm)),
                            // shift and store halfword 1
                            Directive::Instruction(ib::shr_u_imm(
                                h1,
                                value,
                                F::from_canonical_u8(16),
                            )),
                            Directive::Instruction(ib::storeh(h1, base_addr, imm + 2)),
                        ]
                    }
                    2.. => {
                        vec![Directive::Instruction(ib::storew(value, base_addr, imm))]
                    }
                }
            }
            Op::I32Store8 { memarg } | Op::I64Store8 { memarg } => {
                let imm = mem_offset(memarg, c);
                let base_addr = inputs[0].start as usize;
                let value = inputs[1].start as usize;

                vec![Directive::Instruction(ib::storeb(value, base_addr, imm))]
            }
            Op::I32Store16 { memarg } | Op::I64Store16 { memarg } => {
                let imm = mem_offset(memarg, c);
                let base_addr = inputs[0].start as usize;
                let value = inputs[1].start as usize;

                match memarg.align {
                    0 => {
                        let b1 = c.register_gen.allocate_type(ValType::I32).start as usize;
                        vec![
                            // store byte 0
                            Directive::Instruction(ib::storeb(value, base_addr, imm)),
                            // shift and store byte 1
                            Directive::Instruction(ib::shr_u_imm(
                                b1,
                                value,
                                F::from_canonical_u8(8),
                            )),
                            Directive::Instruction(ib::storeb(b1, base_addr, imm + 1)),
                        ]
                    }
                    1.. => {
                        vec![Directive::Instruction(ib::storeh(value, base_addr, imm))]
                    }
                }
            }
            Op::I64Store { memarg } => {
                let imm = mem_offset(memarg, c);
                let base_addr = inputs[0].start as usize;
                let value_lo = inputs[1].start as usize;
                let value_hi = (inputs[1].start + 1) as usize;

                match memarg.align {
                    0 => {
                        // write byte by byte
                        let b1 = c.register_gen.allocate_type(ValType::I32).start as usize;
                        let b2 = c.register_gen.allocate_type(ValType::I32).start as usize;
                        let b3 = c.register_gen.allocate_type(ValType::I32).start as usize;
                        let b5 = c.register_gen.allocate_type(ValType::I32).start as usize;
                        let b6 = c.register_gen.allocate_type(ValType::I32).start as usize;
                        let b7 = c.register_gen.allocate_type(ValType::I32).start as usize;
                        vec![
                            // store byte 0
                            Directive::Instruction(ib::storeb(value_lo, base_addr, imm)),
                            // shift and store byte 1
                            Directive::Instruction(ib::shr_u_imm(
                                b1,
                                value_lo,
                                F::from_canonical_u8(8),
                            )),
                            Directive::Instruction(ib::storeb(b1, base_addr, imm + 1)),
                            // shift and store byte 2
                            Directive::Instruction(ib::shr_u_imm(
                                b2,
                                value_lo,
                                F::from_canonical_u8(16),
                            )),
                            Directive::Instruction(ib::storeb(b2, base_addr, imm + 2)),
                            // shift and store byte 3
                            Directive::Instruction(ib::shr_u_imm(
                                b3,
                                value_lo,
                                F::from_canonical_u8(24),
                            )),
                            Directive::Instruction(ib::storeb(b3, base_addr, imm + 3)),
                            // store byte 4
                            Directive::Instruction(ib::storeb(value_hi, base_addr, imm + 4)),
                            // shift and store byte 5
                            Directive::Instruction(ib::shr_u_imm(
                                b5,
                                value_hi,
                                F::from_canonical_u8(8),
                            )),
                            Directive::Instruction(ib::storeb(b5, base_addr, imm + 5)),
                            // shift and store byte 6
                            Directive::Instruction(ib::shr_u_imm(
                                b6,
                                value_hi,
                                F::from_canonical_u8(16),
                            )),
                            Directive::Instruction(ib::storeb(b6, base_addr, imm + 6)),
                            // shift and store byte 7
                            Directive::Instruction(ib::shr_u_imm(
                                b7,
                                value_hi,
                                F::from_canonical_u8(24),
                            )),
                            Directive::Instruction(ib::storeb(b7, base_addr, imm + 7)),
                        ]
                    }
                    1 => {
                        // write by halfwords
                        let h1 = c.register_gen.allocate_type(ValType::I32).start as usize;
                        let h3 = c.register_gen.allocate_type(ValType::I32).start as usize;
                        vec![
                            // store halfword 0
                            Directive::Instruction(ib::storeh(value_lo, base_addr, imm)),
                            // shift and store halfword 1
                            Directive::Instruction(ib::shr_u_imm(
                                h1,
                                value_lo,
                                F::from_canonical_u8(16),
                            )),
                            Directive::Instruction(ib::storeh(h1, base_addr, imm + 2)),
                            // store halfword 2
                            Directive::Instruction(ib::storeh(value_hi, base_addr, imm + 4)),
                            // shift and store halfword 3
                            Directive::Instruction(ib::shr_u_imm(
                                h3,
                                value_hi,
                                F::from_canonical_u8(16),
                            )),
                            Directive::Instruction(ib::storeh(h3, base_addr, imm + 6)),
                        ]
                    }
                    2.. => {
                        vec![
                            Directive::Instruction(ib::storew(value_lo, base_addr, imm)),
                            Directive::Instruction(ib::storew(value_hi, base_addr, imm + 4)),
                        ]
                    }
                }
            }

            Op::MemorySize { mem } => {
                assert_eq!(mem, 0, "Only a single linear memory is supported");
                load_from_const_addr(c, c.program.memory.unwrap().start, output.unwrap()).0
            }
            Op::MemoryGrow { mem } => {
                assert_eq!(mem, 0, "Only a single linear memory is supported");
                let header_addr = c.program.memory.unwrap().start;

                let output = output.unwrap().start as usize;

                let header_regs = c.register_gen.allocate_type(ValType::I64);
                let size_reg = header_regs.start as usize;
                let max_size_reg = (header_regs.start + 1) as usize;

                let new_size = c.register_gen.allocate_type(ValType::I32).start as usize;
                let is_gt_max = c.register_gen.allocate_type(ValType::I32).start;
                let is_lt_curr = c.register_gen.allocate_type(ValType::I32).start;

                let error_label = c.new_label(LabelType::Local);
                let continuation_label = c.new_label(LabelType::Local);

                // Load the current size and max size.
                let (mut directives, header_addr_reg) =
                    load_from_const_addr(c, header_addr, header_regs);

                directives.extend([
                    // Calculate the new size:
                    Directive::Instruction(ib::add(new_size, size_reg, inputs[0].start as usize)),
                    // Check if the new size is greater than the max size.
                    Directive::Instruction(ib::gt_u(is_gt_max as usize, new_size, max_size_reg)),
                    // If the new size is greater than the max size, branch to the error label.
                    Directive::JumpIf {
                        target: error_label.clone(),
                        condition_reg: is_gt_max,
                    },
                    // Check if the new size is less than to the current size (which means an overflow occurred),
                    // which means the requested size is too large.
                    Directive::Instruction(ib::lt_u::<F>(is_lt_curr as usize, new_size, size_reg)),
                    // If the requested size overflows, branch to the error label.
                    Directive::JumpIf {
                        target: error_label.clone(),
                        condition_reg: is_lt_curr,
                    },
                    // Success case:
                    // - write new size to header.
                    Directive::Instruction(ib::storew(new_size, header_addr_reg.start as usize, 0)),
                    // - write old size to output.
                    Directive::Instruction(ib::add_imm(output, size_reg, F::ZERO)),
                    // - jump to continuation label.
                    Directive::Jump {
                        target: continuation_label.clone(),
                    },
                    // Error case: write 0xFFFFFFFF to output.
                    Directive::Label {
                        id: error_label,
                        frame_size: None,
                    },
                    Directive::Instruction(ib::const_32_imm(output, 0xFFFF, 0xFFFF)),
                    // Continue:
                    Directive::Label {
                        id: continuation_label,
                        frame_size: None,
                    },
                ]);

                directives
            }
            Op::MemoryInit {
                data_index: _,
                mem: _,
            } => todo!(),
            Op::DataDrop { data_index: _ } => todo!(),

            // Table instructions
            Op::TableInit {
                elem_index: _,
                table: _,
            } => todo!(),
            Op::TableCopy {
                dst_table: _,
                src_table: _,
            } => todo!(),
            Op::TableFill { table: _ } => todo!(),
            Op::TableGet { table } => {
                self.emit_table_get(c, table, inputs[0].clone(), output.unwrap())
            }
            Op::TableSet { table: _ } => todo!(),
            Op::TableGrow { table: _ } => todo!(),
            Op::TableSize { table: _ } => todo!(),
            Op::ElemDrop { elem_index: _ } => todo!(),

            // Reference instructions
            Op::RefNull { hty: _ } => todo!(),
            Op::RefIsNull => todo!(),
            Op::RefFunc { function_index: _ } => todo!(),

            // Float instructions
            Op::F32Load { memarg: _ } => todo!(),
            Op::F64Load { memarg: _ } => todo!(),
            Op::F32Store { memarg: _ } => todo!(),
            Op::F64Store { memarg: _ } => todo!(),
            Op::F32Const { value } => {
                let output = output.unwrap().start as usize;
                let value_u = value.bits();
                let value_lo: u16 = (value_u & 0xffff) as u16;
                let value_hi: u16 = ((value_u >> 16) & 0xffff) as u16;
                vec![Directive::Instruction(ib::const_32_imm(
                    output, value_lo, value_hi,
                ))]
            }
            Op::F64Const { value } => {
                let output = output.unwrap().start as usize;
                let value = value.bits();
                let lower = value as u32;
                let lower_lo: u16 = (lower & 0xffff) as u16;
                let lower_hi: u16 = ((lower >> 16) & 0xffff) as u16;
                let upper = (value >> 32) as u32;
                let upper_lo: u16 = (upper & 0xffff) as u16;
                let upper_hi: u16 = ((upper >> 16) & 0xffff) as u16;
                vec![
                    Directive::Instruction(ib::const_32_imm(output, lower_lo, lower_hi)),
                    Directive::Instruction(ib::const_32_imm(output + 1, upper_lo, upper_hi)),
                ]
            }
            Op::F32Abs => todo!(),
            Op::F32Neg => todo!(),
            Op::F32Ceil => todo!(),
            Op::F32Floor => todo!(),
            Op::F32Trunc => todo!(),
            Op::F32Nearest => todo!(),
            Op::F32Sqrt => todo!(),
            Op::F64Abs => todo!(),
            Op::F64Neg => todo!(),
            Op::F64Ceil => todo!(),
            Op::F64Floor => todo!(),
            Op::F64Trunc => todo!(),
            Op::F64Nearest => todo!(),
            Op::F64Sqrt => todo!(),
            Op::I32TruncF32S => todo!(),
            Op::I32TruncF32U => todo!(),
            Op::I32TruncF64S => todo!(),
            Op::I32TruncF64U => todo!(),
            Op::I64TruncF32S => todo!(),
            Op::I64TruncF32U => todo!(),
            Op::I64TruncF64S => todo!(),
            Op::I64TruncF64U => todo!(),
            Op::F32ConvertI32S => todo!(),
            Op::F32ConvertI32U => todo!(),
            Op::F32ConvertI64S => todo!(),
            Op::F32ConvertI64U => todo!(),
            Op::F32DemoteF64 => todo!(),
            Op::F64ConvertI32S => todo!(),
            Op::F64ConvertI32U => todo!(),
            Op::F64ConvertI64S => todo!(),
            Op::F64ConvertI64U => todo!(),
            Op::F64PromoteF32 => todo!(),

            Op::I32ReinterpretF32
            | Op::F32ReinterpretI32
            | Op::I64ReinterpretF64
            | Op::F64ReinterpretI64 => {
                // TODO: considering we are using a single address space for all types,
                // these reinterpret instruction could be elided at womir level.

                // Just copy the input to the output.
                inputs[0]
                    .clone()
                    .zip(output.unwrap())
                    .map(|(input, output)| {
                        Directive::Instruction(ib::add_imm(
                            output as usize,
                            input as usize,
                            F::ZERO,
                        ))
                    })
                    .collect()
            }

            // Instructions that are implemented as function calls
            Op::MemoryCopy { .. }
            | Op::MemoryFill { .. }
            | Op::I32Popcnt
            | Op::I64Popcnt
            | Op::I32Ctz
            | Op::I64Ctz
            | Op::I32Clz
            | Op::I64Clz => {
                unreachable!("These ops should have been replaced with function calls")
            }
            _ => todo!("{op:?}"),
        }
    }
}

impl<F: PrimeField32> Directive<F> {
    fn into_instruction(self, label_map: &HashMap<String, LabelValue>) -> Option<Instruction<F>> {
        match self {
            Directive::Nop | Directive::Label { .. } => None,
            Directive::AllocateFrameI {
                target_frame,
                result_ptr,
            } => {
                let frame_size = label_map.get(&target_frame).unwrap().frame_size.unwrap();
                Some(ib::allocate_frame_imm(
                    result_ptr as usize,
                    frame_size as usize,
                ))
            }
            Directive::Jump { target } => {
                let pc = label_map.get(&target).unwrap().pc;
                Some(ib::jump(pc as usize))
            }
            Directive::JumpIf {
                target,
                condition_reg,
            } => {
                let pc = label_map.get(&target)?.pc;
                Some(ib::jump_if(condition_reg as usize, pc as usize))
            }
            Directive::JumpIfZero {
                target,
                condition_reg,
            } => {
                let pc = label_map.get(&target)?.pc;
                Some(ib::jump_if_zero(condition_reg as usize, pc as usize))
            }
            Directive::Jaaf {
                target,
                new_frame_ptr,
            } => {
                let pc = label_map.get(&target)?.pc;
                Some(ib::jaaf(pc as usize, new_frame_ptr as usize))
            }
            Directive::JaafSave {
                target,
                new_frame_ptr,
                saved_caller_fp,
            } => {
                let pc = label_map.get(&target)?.pc;
                Some(ib::jaaf_save(
                    saved_caller_fp as usize,
                    pc as usize,
                    new_frame_ptr as usize,
                ))
            }
            Directive::Call {
                target_pc,
                new_frame_ptr,
                saved_ret_pc,
                saved_caller_fp,
            } => {
                let pc = label_map.get(&target_pc)?.pc;
                Some(ib::call(
                    saved_ret_pc as usize,
                    saved_caller_fp as usize,
                    pc as usize,
                    new_frame_ptr as usize,
                ))
            }
            Directive::Instruction(i) => Some(i),
        }
    }
}

fn mem_offset<F: PrimeField32>(memarg: MemArg, c: &Ctx<F>) -> i32 {
    assert_eq!(memarg.memory, 0, "no multiple memories supported");
    let mem_start = c
        .program
        .linear_memory_start()
        .expect("no memory allocated");
    let offset = mem_start + u32::try_from(memarg.offset).expect("offset too large");
    // RISC-V requires offset immediates to have 16 bits, but for WASM we changed it to 24 bits.
    assert!(offset < (1 << 24));
    offset as i32
}

fn load_from_const_addr<F: PrimeField32>(
    c: &mut Ctx<F>,
    base_addr: u32,
    output: Range<u32>,
) -> (Vec<Directive<F>>, Range<u32>) {
    let base_addr_reg = c.register_gen.allocate_type(ValType::I32);
    let mut directives = vec![Directive::Instruction(ib::const_32_imm(
        base_addr_reg.start as usize,
        base_addr as u16,
        (base_addr >> 16) as u16,
    ))];

    directives.extend(output.enumerate().map(|(i, dest_reg)| {
        Directive::Instruction(ib::loadw(
            dest_reg as usize,
            base_addr_reg.start as usize,
            (i as i32) * 4,
        ))
    }));

    (directives, base_addr_reg)
}

fn store_to_const_addr<F: PrimeField32>(
    c: &mut Ctx<F>,
    base_addr: u32,
    input: Range<u32>,
) -> Vec<Directive<F>> {
    let base_addr_reg = c.register_gen.allocate_type(ValType::I32);
    let mut directives = vec![Directive::Instruction(ib::const_32_imm(
        base_addr_reg.start as usize,
        base_addr as u16,
        (base_addr >> 16) as u16,
    ))];

    directives.extend(input.enumerate().map(|(i, input_reg)| {
        Directive::Instruction(ib::storew(
            input_reg as usize,
            base_addr_reg.start as usize,
            i as i32 * 4,
        ))
    }));

    directives
}

impl<F: Clone> womir::linker::Directive for Directive<F> {
    fn nop() -> Directive<F> {
        Directive::Nop
    }

    fn as_label(&self) -> Option<womir::linker::Label<'_>> {
        if let Directive::Label { id, frame_size } = self {
            Some(womir::linker::Label {
                id,
                frame_size: *frame_size,
            })
        } else {
            None
        }
    }
}<|MERGE_RESOLUTION|>--- conflicted
+++ resolved
@@ -679,18 +679,11 @@
         op: Op<'a>,
         inputs: Vec<WasmOpInput>,
         output: Option<Range<u32>>,
-<<<<<<< HEAD
-    ) -> Vec<Directive<F>> {
-        // Handle single-instruction binary operations over registers.
-        type BinaryOpFn<F> = fn(usize, usize, usize) -> Instruction<F>;
-        let binary_op: Result<BinaryOpFn<F>, Op> = match op {
-=======
     ) -> Vec<Self::Directive> {
         use openvm_instructions::LocalOpcode;
 
         // First handle single-instruction binary operations.
         let binary_op = match op {
->>>>>>> a57aa53f
             // 32-bit integer instructions
             Op::I32Eq => Ok(EqOpcode::EQ.global_opcode()),
             Op::I32Ne => Ok(EqOpcode::NEQ.global_opcode()),
