use std::{collections::HashMap, ops::Range, vec};

use crate::{instruction_builder as ib, to_field::ToField};
use openvm_circuit::{
    arch::{ExecutionError, Streams, VmConfig, VmExecutor},
    system::memory::tree::public_values::extract_public_values,
};
use openvm_instructions::{
    exe::{MemoryImage, VmExe},
    instruction::Instruction,
    program::{Program, DEFAULT_PC_STEP},
    riscv,
};
use openvm_stark_backend::p3_field::PrimeField32;
use wasmparser::{MemArg, Operator as Op, ValType};
use womir::{
    linker::LabelValue,
    loader::{
        flattening::{
            settings::{ComparisonFunction, JumpCondition, Settings},
            Context, LabelType, WriteOnceAsm,
        },
        func_idx_to_label, Global, Module,
    },
};

/// This is our convention for null function references.
///
/// The first value is the function type identifier, and we are reserving u32::MAX for null,
/// so that when indirectly calling a null reference, the type check will trigger a fault.
///
/// The second value is the function's frame size, and doesn't interfere with the WASM
/// instructions that handle function references.
///
/// The third value is the actual address of the function, and no valid function is in
/// position 0, because the linker places the function starting at address 0x4. This
/// value is used by instruction ref.is_null to decide if the reference is null.
const NULL_REF: [u32; 3] = [u32::MAX, 0, 0];

/// Traps from Womir will terminate with its error code plus this offset.
pub const ERROR_CODE_OFFSET: u32 = 100;

pub const ERROR_ABORT_CODE: u32 = 200;

pub struct LinkedProgram<'a, F: PrimeField32> {
    module: Module<'a>,
    label_map: HashMap<String, LabelValue>,
    /// Linked instructions without the startup code:
    linked_instructions: Vec<Instruction<F>>,
    memory_image: MemoryImage<F>,
}

impl<'a, F: PrimeField32> LinkedProgram<'a, F> {
    pub fn new(mut module: Module<'a>, functions: Vec<WriteOnceAsm<Directive<F>>>) -> Self {
        let functions = functions
            .into_iter()
            .map(|f| {
                let directives = f.directives.into_iter().collect();
                WriteOnceAsm {
                    directives,
                    func_idx: f.func_idx,
                    frame_size: f.frame_size,
                }
            })
            .collect::<Vec<_>>();

        let (linked_program, mut label_map) = womir::linker::link(&functions, 1);
        drop(functions);

        for v in label_map.values_mut() {
            v.pc *= riscv::RV32_REGISTER_NUM_LIMBS as u32;
        }

        let start_offset = linked_program.len();

        let linked_instructions = linked_program
            .into_iter()
            // Remove `nop` added by the linker to avoid pc=0 being a valid instruction.
            .skip(1)
            .map(|d| {
                if let Some(i) = d.into_instruction(&label_map) {
                    i
                } else {
                    unreachable!("All remaining directives should be instructions")
                }
            })
            .collect::<Vec<_>>();

        // We assume that the loop above removes a single `nop` introduced by the linker.
        assert_eq!(linked_instructions.len(), start_offset - 1);

        let memory_image = std::mem::take(&mut module.initial_memory)
            .into_iter()
            .flat_map(|(addr, value)| {
                use womir::loader::MemoryEntry::*;
                let v = match value {
                    Value(v) => v,
                    FuncAddr(idx) => {
                        let label = func_idx_to_label(idx);
                        label_map[&label].pc
                    }
                    FuncFrameSize(func_idx) => {
                        let label = func_idx_to_label(func_idx);
                        label_map[&label].frame_size.unwrap()
                    }
                    NullFuncType => NULL_REF[0],
                    NullFuncFrameSize => NULL_REF[1],
                    NullFuncAddr => NULL_REF[2],
                };

                [
                    v & 0xff,
                    (v >> 8) & 0xff,
                    (v >> 16) & 0xff,
                    (v >> 24) & 0xff,
                ]
                .into_iter()
                .enumerate()
                .filter_map(move |(i, byte)| {
                    const ROM_ID: u32 = 2;
                    if byte != 0 {
                        Some(((ROM_ID, addr + i as u32), F::from_canonical_u32(byte)))
                    } else {
                        None
                    }
                })
            })
            .collect();

        Self {
            module,
            label_map,
            linked_instructions,
            memory_image,
        }
    }

    pub fn program_with_entry_point(&self, entry_point: &str) -> VmExe<F> {
        // Create the startup code to call the entry point function.
        let entry_point = &self.label_map[entry_point];
        let entry_point_start = self.linked_instructions.len();
        let mut linked_instructions = self.linked_instructions.clone();
        linked_instructions.extend(create_startup_code(&self.module, entry_point));

        // TODO: make womir read and carry debug info
        // The first instruction was removed, which was a nop inserted by the linker,
        // so we need to set PC base to DEFAULT_PC_STEP, skipping position 0.
        let program = Program::new_without_debug_infos(
            &linked_instructions,
            DEFAULT_PC_STEP,
            DEFAULT_PC_STEP,
        );

        // Create the executor using the current memory image.
        VmExe::new(program)
            .with_pc_start(((1 + entry_point_start) * riscv::RV32_REGISTER_NUM_LIMBS) as u32)
            .with_init_memory(self.memory_image.clone())
    }

    pub fn execute(
        &mut self,
        vm_config: impl VmConfig<F>,
        entry_point: &str,
        inputs: impl Into<Streams<F>>,
    ) -> Result<Vec<F>, ExecutionError> {
        let exe = self.program_with_entry_point(entry_point);

        let vm = VmExecutor::new(vm_config);
        let final_memory = vm.execute(exe, inputs)?.unwrap();
        let public_values = extract_public_values(
            &vm.config.system().memory_config.memory_dimensions(),
            vm.config.system().num_public_values,
            &final_memory,
        );

        // TODO: extract_public_values() already converts the final_memory to a MemoryImage<F>,
        // and this is a kinda expensive redundant work. Find a way to do it only once.
        self.memory_image = final_memory
            .items()
            .filter_map(|(addr, v)| (!v.is_zero()).then_some((addr, v)))
            .collect();

        Ok(public_values)
    }
}

fn create_startup_code<F>(ctx: &Module, entry_point: &LabelValue) -> Vec<Instruction<F>>
where
    F: PrimeField32,
{
    let fn_fp = 1;
    let zero_reg = 0;
    let mut code = vec![
        ib::allocate_frame_imm(fn_fp, entry_point.frame_size.unwrap() as usize),
        ib::const_32_imm(zero_reg, 0, 0),
    ];

    let entry_point_func_type = &ctx.get_func_type(entry_point.func_idx.unwrap()).ty;

    // If the entry point function has arguments, we need to fill them with the result from read32
    let params = entry_point_func_type.params();
    let num_input_words = womir::word_count_types::<OpenVMSettings<F>>(params);
    // This is a little hacky because we know the initial first allocated frame starts at 2,
    // so we can just write directly into it by calculating the offset.
    // address 2: reserved for return address
    // address 3: reserved for frame pointer
    // address 4: first argument
    // address 4 + i: i-th argument
    let mut ptr = 4;
    for _ in 0..num_input_words {
        //code.push(ib::read32(ptr as usize));
        // code.push(ib::const_32_imm(ptr as usize, 10, 0));
        code.push(ib::pre_read_u32::<F>());
        code.push(ib::read_u32::<F>(ptr as usize));
        ptr += 1;
    }

    code.push(ib::call(0, 1, entry_point.pc as usize, fn_fp));

    // We can also read the return values directly from the function's frame, which happens
    // to be right after the arguments.
    let results = entry_point_func_type.results();
    let num_output_words = womir::word_count_types::<OpenVMSettings<F>>(results);
    for i in 0..num_output_words {
        code.push(ib::reveal_imm(ptr as usize, zero_reg, (i * 4) as usize));
        ptr += 1;
    }

    code.push(ib::halt());

    code
}

// The instructions in this IR are 1-to-1 mapped to OpenVM instructions,
// and it is needed because we can only resolve the labels to PCs during linking.
#[derive(Clone, Debug)]
#[allow(dead_code)]
pub enum Directive<F> {
    Nop,
    Label {
        id: String,
        frame_size: Option<u32>,
    },
    AllocateFrameI {
        target_frame: String,
        result_ptr: u32,
    },
    Jump {
        target: String,
    },
    JumpIf {
        target: String,
        condition_reg: u32,
    },
    JumpIfZero {
        target: String,
        condition_reg: u32,
    },
    Jaaf {
        target: String,
        new_frame_ptr: u32,
    },
    JaafSave {
        target: String,
        new_frame_ptr: u32,
        saved_caller_fp: u32,
    },
    Call {
        target_pc: String,
        new_frame_ptr: u32,
        saved_ret_pc: u32,
        saved_caller_fp: u32,
    },
    Instruction(Instruction<F>),
}

type Ctx<'a, 'b, F> = Context<'a, 'b, OpenVMSettings<F>>;

#[derive(Debug)]
pub struct OpenVMSettings<F> {
    _phantom: std::marker::PhantomData<F>,
}

impl<F> OpenVMSettings<F> {
    pub fn new() -> Self {
        Self {
            _phantom: std::marker::PhantomData,
        }
    }
}

#[allow(refining_impl_trait)]
impl<'a, F: PrimeField32> Settings<'a> for OpenVMSettings<F> {
    type Directive = Directive<F>;

    fn bytes_per_word() -> u32 {
        4
    }

    fn words_per_ptr() -> u32 {
        1
    }

    fn is_jump_condition_available(_cond: JumpCondition) -> bool {
        true
    }

    fn is_relative_jump_available() -> bool {
        true
    }

    fn to_plain_local_jump(directive: Self::Directive) -> Result<String, Self::Directive> {
        if let Directive::Jump { target } = directive {
            Ok(target)
        } else {
            Err(directive)
        }
    }

    fn is_label(directive: &Self::Directive) -> Option<&str> {
        if let Directive::Label { id, .. } = directive {
            Some(id)
        } else {
            None
        }
    }

    fn use_non_deterministic_function_outputs() -> bool {
        false
    }

    fn emit_label(
        &self,
        _c: &mut Ctx<F>,
        name: String,
        frame_size: Option<u32>,
    ) -> Self::Directive {
        Directive::Label {
            id: name,
            frame_size,
        }
    }

    fn emit_trap(
        &self,
        _c: &mut Ctx<F>,
        error_code: womir::loader::flattening::TrapReason,
    ) -> Self::Directive {
        Directive::Instruction(ib::trap(error_code as u32 as usize))
    }

    fn emit_allocate_label_frame(
        &self,
        _c: &mut Ctx<F>,
        label: String,
        result_ptr: Range<u32>,
    ) -> Self::Directive {
        Directive::AllocateFrameI {
            target_frame: label,
            result_ptr: result_ptr.start,
        }
    }

    fn emit_allocate_value_frame(
        &self,
        _c: &mut Ctx<F>,
        frame_size_ptr: Range<u32>,
        result_ptr: Range<u32>,
    ) -> Self::Directive {
        Directive::Instruction(ib::allocate_frame_reg(
            result_ptr.start as usize,
            frame_size_ptr.start as usize,
        ))
    }

    fn emit_copy(
        &self,
        _c: &mut Ctx<F>,
        src_ptr: Range<u32>,
        dest_ptr: Range<u32>,
    ) -> Self::Directive {
        Directive::Instruction(ib::addi(
            dest_ptr.start as usize,
            src_ptr.start as usize,
            F::ZERO,
        ))
    }

    fn emit_copy_into_frame(
        &self,
        _c: &mut Ctx<F>,
        src_ptr: Range<u32>,
        dest_frame_ptr: Range<u32>,
        dest_offset: Range<u32>,
    ) -> Self::Directive {
        Directive::Instruction(ib::copy_into_frame(
            dest_offset.start as usize,
            src_ptr.start as usize,
            dest_frame_ptr.start as usize,
        ))
    }

    fn emit_copy_from_frame(
        &self,
        _c: &mut Context<'a, '_, Self>,
        source_frame_ptr: Range<u32>,
        source_offset: Range<u32>,
        dest_ptr: Range<u32>,
    ) -> Self::Directive {
        Directive::Instruction(ib::copy_from_frame(
            dest_ptr.start as usize,
            source_offset.start as usize,
            source_frame_ptr.start as usize,
        ))
    }

    fn emit_jump(&self, label: String) -> Self::Directive {
        Directive::Jump { target: label }
    }

    fn emit_jump_into_loop(
        &self,
        _c: &mut Ctx<F>,
        loop_label: String,
        loop_frame_ptr: Range<u32>,
        ret_info_to_copy: Option<womir::loader::flattening::settings::ReturnInfosToCopy>,
        saved_curr_fp_ptr: Option<Range<u32>>,
    ) -> Vec<Self::Directive> {
        let mut directives = if let Some(to_copy) = ret_info_to_copy {
            assert_eq!(Self::words_per_ptr(), 1);
            vec![
                Directive::Instruction(ib::copy_into_frame(
                    to_copy.dest.ret_pc.start as usize,
                    to_copy.src.ret_pc.start as usize,
                    loop_frame_ptr.start as usize,
                )),
                Directive::Instruction(ib::copy_into_frame(
                    to_copy.dest.ret_fp.start as usize,
                    to_copy.src.ret_fp.start as usize,
                    loop_frame_ptr.start as usize,
                )),
            ]
        } else {
            Vec::new()
        };

        let jump = if let Some(saved_caller_fp) = saved_curr_fp_ptr {
            Directive::JaafSave {
                target: loop_label,
                new_frame_ptr: loop_frame_ptr.start,
                saved_caller_fp: saved_caller_fp.start,
            }
        } else {
            Directive::Jaaf {
                target: loop_label,
                new_frame_ptr: loop_frame_ptr.start,
            }
        };

        directives.push(jump);
        directives
    }

    fn emit_conditional_jump(
        &self,
        _c: &mut Ctx<F>,
        condition_type: womir::loader::flattening::settings::JumpCondition,
        label: String,
        condition_ptr: Range<u32>,
    ) -> Self::Directive {
        match condition_type {
            JumpCondition::IfNotZero => Directive::JumpIf {
                target: label,
                condition_reg: condition_ptr.start,
            },
            JumpCondition::IfZero => Directive::JumpIfZero {
                target: label,
                condition_reg: condition_ptr.start,
            },
        }
    }

    fn emit_conditional_jump_cmp_immediate(
        &self,
        c: &mut Ctx<F>,
        cmp: womir::loader::flattening::settings::ComparisonFunction,
        value_ptr: Range<u32>,
        immediate: u32,
        label: String,
    ) -> Vec<Self::Directive> {
        let comparison = c.register_gen.allocate_type(ValType::I32);

        let mut directives = if let Ok(imm_f) = immediate.to_f() {
            // If immediate fits into field, we can save one instruction:
            let cmp_insn = match cmp {
                ComparisonFunction::Equal => ib::eqi::<F>,
                ComparisonFunction::GreaterThanOrEqualUnsigned
                | ComparisonFunction::LessThanUnsigned => ib::lt_u_imm,
            };
            vec![Directive::Instruction(cmp_insn(
                comparison.start as usize,
                value_ptr.start as usize,
                imm_f,
            ))]
        } else {
            // Otherwise, we need to compose the immediate into a register:
            let cmp_insn = match cmp {
                ComparisonFunction::Equal => ib::eq,
                ComparisonFunction::GreaterThanOrEqualUnsigned
                | ComparisonFunction::LessThanUnsigned => ib::lt_u,
            };

            let const_value = c.register_gen.allocate_type(ValType::I32);

            let imm_lo: u16 = (immediate & 0xffff) as u16;
            let imm_hi: u16 = ((immediate >> 16) & 0xffff) as u16;

            vec![
                Directive::Instruction(ib::const_32_imm(
                    const_value.start as usize,
                    imm_lo,
                    imm_hi,
                )),
                Directive::Instruction(cmp_insn(
                    comparison.start as usize,
                    value_ptr.start as usize,
                    const_value.start as usize,
                )),
            ]
        };

        // We use "less than" to compare both "less than" and "greater than or equal",
        // so, if it is the later, we must jump if the condition is false.
        directives.push(match cmp {
            ComparisonFunction::Equal | ComparisonFunction::LessThanUnsigned => Directive::JumpIf {
                target: label,
                condition_reg: comparison.start,
            },
            ComparisonFunction::GreaterThanOrEqualUnsigned => Directive::JumpIfZero {
                target: label,
                condition_reg: comparison.start,
            },
        });

        directives
    }

    fn emit_relative_jump(&self, _c: &mut Ctx<F>, offset_ptr: Range<u32>) -> Self::Directive {
        Directive::Instruction(ib::skip(offset_ptr.start as usize))
    }

    fn emit_jump_out_of_loop(
        &self,
        _c: &mut Ctx<F>,
        target_label: String,
        target_frame_ptr: Range<u32>,
    ) -> Self::Directive {
        Directive::Jaaf {
            target: target_label,
            new_frame_ptr: target_frame_ptr.start,
        }
    }

    fn emit_return(
        &self,
        _c: &mut Ctx<F>,
        ret_pc_ptr: Range<u32>,
        caller_fp_ptr: Range<u32>,
    ) -> Self::Directive {
        Directive::Instruction(ib::ret(
            ret_pc_ptr.start as usize,
            caller_fp_ptr.start as usize,
        ))
    }

    fn emit_imported_call(
        &self,
        _c: &mut Ctx<F>,
        module: &'a str,
        function: &'a str,
        _inputs: Vec<Range<u32>>,
        outputs: Vec<Range<u32>>,
    ) -> Vec<Self::Directive> {
        match (module, function) {
            ("env", "read_u32") => {
                let output = outputs[0].start as usize;
                vec![
                    Directive::Instruction(ib::pre_read_u32()),
                    Directive::Instruction(ib::read_u32(output)),
                ]
            }
            ("env", "abort") => {
                vec![Directive::Instruction(ib::abort())]
            }
            _ => unimplemented!(
                "Imported function `{}` from module `{}` is not supported",
                function,
                module
            ),
        }
    }

    fn emit_function_call(
        &self,
        _c: &mut Ctx<F>,
        function_label: String,
        function_frame_ptr: Range<u32>,
        saved_ret_pc_ptr: Range<u32>,
        saved_caller_fp_ptr: Range<u32>,
    ) -> Self::Directive {
        Directive::Call {
            target_pc: function_label,
            new_frame_ptr: function_frame_ptr.start,
            saved_ret_pc: saved_ret_pc_ptr.start,
            saved_caller_fp: saved_caller_fp_ptr.start,
        }
    }

    fn emit_indirect_call(
        &self,
        _c: &mut Ctx<F>,
        target_pc_ptr: Range<u32>,
        function_frame_ptr: Range<u32>,
        saved_ret_pc_ptr: Range<u32>,
        saved_caller_fp_ptr: Range<u32>,
    ) -> Self::Directive {
        Directive::Instruction(ib::call_indirect(
            saved_ret_pc_ptr.start as usize,
            saved_caller_fp_ptr.start as usize,
            target_pc_ptr.start as usize,
            function_frame_ptr.start as usize,
        ))
    }

    fn emit_table_get(
        &self,
        c: &mut Ctx<F>,
        table_idx: u32,
        entry_idx_ptr: Range<u32>,
        dest_ptr: Range<u32>,
    ) -> Vec<Self::Directive> {
        const TABLE_ENTRY_SIZE: u32 = 12;
        const TABLE_SEGMENT_HEADER_SIZE: u32 = 8;

        let table_segment = c.program.tables[table_idx as usize];

        let mul_result = c.register_gen.allocate_type(ValType::I32).start as usize;

        let base_addr = table_segment.start + TABLE_SEGMENT_HEADER_SIZE;

        // Read the 3 words of the reference into contiguous registers
        assert_eq!(dest_ptr.len(), 3);

        let mut instrs = vec![Directive::Instruction(ib::muli::<F>(
            mul_result,
            entry_idx_ptr.start as usize,
            TABLE_ENTRY_SIZE.to_f().unwrap(),
        ))];

        instrs.extend(dest_ptr.enumerate().map(|(i, dest_reg)| {
            Directive::Instruction(ib::loadw(
                dest_reg as usize,
                mul_result,
                base_addr as i32 + (i as i32) * 4,
            ))
        }));

        instrs
    }

    fn emit_wasm_op(
        &self,
        c: &mut Ctx<F>,
        op: Op<'a>,
        inputs: Vec<Range<u32>>,
        output: Option<Range<u32>>,
    ) -> Vec<Self::Directive> {
        // First handle single-instruction binary operations.
        type BinaryOpFn<F> = fn(usize, usize, usize) -> Instruction<F>;
        let binary_op: Result<BinaryOpFn<F>, Op> = match op {
            // 32-bit integer instructions
            Op::I32Eq => Ok(ib::eq),
            Op::I32Ne => Ok(ib::neq),
            Op::I32LtS => Ok(ib::lt_s),
            Op::I32LtU => Ok(ib::lt_u),
            Op::I32GtS => Ok(ib::gt_s),
            Op::I32GtU => Ok(ib::gt_u),
            Op::I32Add => Ok(ib::add),
            Op::I32Sub => Ok(ib::sub),
            Op::I32Mul => Ok(ib::mul),
            Op::I32DivS => Ok(ib::div),
            Op::I32DivU => Ok(ib::divu),
            Op::I32RemS => Ok(ib::rem),
            Op::I32RemU => Ok(ib::remu),
            Op::I32And => Ok(ib::and),
            Op::I32Or => Ok(ib::or),
            Op::I32Xor => Ok(ib::xor),
            Op::I32Shl => Ok(ib::shl),
            Op::I32ShrS => Ok(ib::shr_s),
            Op::I32ShrU => Ok(ib::shr_u),

            // 64-bit integer instructions
            Op::I64Eq => Ok(ib::eq_64),
            Op::I64Ne => Ok(ib::neq_64),
            Op::I64LtS => Ok(ib::lt_s_64),
            Op::I64LtU => Ok(ib::lt_u_64),
            Op::I64GtS => Ok(ib::gt_s_64),
            Op::I64GtU => Ok(ib::gt_u_64),
            Op::I64Add => Ok(ib::add_64),
            Op::I64Sub => Ok(ib::sub_64),
            Op::I64Mul => Ok(ib::mul_64),
            Op::I64DivS => Ok(ib::div_64),
            Op::I64DivU => Ok(ib::divu_64),
            Op::I64RemS => Ok(ib::rem_64),
            Op::I64RemU => Ok(ib::remu_64),
            Op::I64And => Ok(ib::and_64),
            Op::I64Or => Ok(ib::or_64),
            Op::I64Xor => Ok(ib::xor_64),
            Op::I64Shl => Ok(ib::shl_64),
            Op::I64ShrS => Ok(ib::shr_s_64),
            Op::I64ShrU => Ok(ib::shr_u_64),

            // Float instructions
            Op::F32Eq => todo!(),
            Op::F32Ne => todo!(),
            Op::F32Lt => todo!(),
            Op::F32Gt => todo!(),
            Op::F32Le => todo!(),
            Op::F32Ge => todo!(),
            Op::F64Eq => todo!(),
            Op::F64Ne => todo!(),
            Op::F64Lt => todo!(),
            Op::F64Gt => todo!(),
            Op::F64Le => todo!(),
            Op::F64Ge => todo!(),
            Op::F32Add => todo!(),
            Op::F32Sub => todo!(),
            Op::F32Mul => todo!(),
            Op::F32Div => todo!(),
            Op::F32Min => todo!(),
            Op::F32Max => todo!(),
            Op::F32Copysign => todo!(),
            Op::F64Add => todo!(),
            Op::F64Sub => todo!(),
            Op::F64Mul => todo!(),
            Op::F64Div => todo!(),
            Op::F64Min => todo!(),
            Op::F64Max => todo!(),
            Op::F64Copysign => todo!(),

            // If not a binary operation, return the operator directly
            op => Err(op),
        };

        let op: Op<'_> = match binary_op {
            Ok(op_fn) => {
                let input1 = inputs[0].start as usize;
                let input2 = inputs[1].start as usize;
                let output = output.unwrap().start as usize;
                return vec![Directive::Instruction(op_fn(output, input1, input2))];
            }
            Err(op) => op,
        };

        // Handle the remaining operations
        match op {
            // 32-bit integer instructions
            Op::I32Const { value } => {
                let output = output.unwrap().start as usize;
                let value_u = value as u32;
                let imm_lo: u16 = (value_u & 0xffff) as u16;
                let imm_hi: u16 = ((value_u >> 16) & 0xffff) as u16;
                vec![Directive::Instruction(ib::const_32_imm(
                    output, imm_lo, imm_hi,
                ))]
            }
            Op::I64Const { value } => {
                let output = output.unwrap().start as usize;
                let lower = value as u32;
                let lower_lo: u16 = (lower & 0xffff) as u16;
                let lower_hi: u16 = ((lower >> 16) & 0xffff) as u16;
                let upper = (value >> 32) as u32;
                let upper_lo: u16 = (upper & 0xffff) as u16;
                let upper_hi: u16 = ((upper >> 16) & 0xffff) as u16;
                vec![
                    Directive::Instruction(ib::const_32_imm(output, lower_lo, lower_hi)),
                    Directive::Instruction(ib::const_32_imm(output + 1, upper_lo, upper_hi)),
                ]
            }
            Op::I32Rotl => {
                let input1 = inputs[0].start as usize;
                let input2 = inputs[1].start as usize;
                let output = output.unwrap().start as usize;
                let shiftl_amount = c.register_gen.allocate_type(ValType::I32).start as usize;
                let shiftl = c.register_gen.allocate_type(ValType::I32).start as usize;
                let const32 = c.register_gen.allocate_type(ValType::I32).start as usize;
                let shiftr_amount = c.register_gen.allocate_type(ValType::I32).start as usize;
                let shiftr = c.register_gen.allocate_type(ValType::I32).start as usize;
                vec![
                    // get least significant 5 bits for rotation amount
                    Directive::Instruction(ib::andi(shiftl_amount, input2, 0x1f.to_f().unwrap())),
                    // shift left
                    Directive::Instruction(ib::shl(shiftl, input1, shiftl_amount)),
                    // get right shift amount
                    Directive::Instruction(ib::const_32_imm(const32, 0x20, 0x0)),
                    Directive::Instruction(ib::sub(shiftr_amount, const32, shiftl_amount)),
                    // shift right
                    Directive::Instruction(ib::shr_u(shiftr, input1, shiftr_amount)),
                    // or the two results
                    Directive::Instruction(ib::or(output, shiftl, shiftr)),
                ]
            }
            Op::I32Rotr => {
                let input1 = inputs[0].start as usize;
                let input2 = inputs[1].start as usize;
                let output = output.unwrap().start as usize;
                let shiftl_amount = c.register_gen.allocate_type(ValType::I32).start as usize;
                let shiftl = c.register_gen.allocate_type(ValType::I32).start as usize;
                let const32 = c.register_gen.allocate_type(ValType::I32).start as usize;
                let shiftr_amount = c.register_gen.allocate_type(ValType::I32).start as usize;
                let shiftr = c.register_gen.allocate_type(ValType::I32).start as usize;
                vec![
                    // get least significant 5 bits for rotation amount
                    Directive::Instruction(ib::andi(shiftr_amount, input2, 0x1f.to_f().unwrap())),
                    // shift right
                    Directive::Instruction(ib::shr_u(shiftr, input1, shiftr_amount)),
                    // get left shift amount
                    Directive::Instruction(ib::const_32_imm(const32, 0x20, 0x0)),
                    Directive::Instruction(ib::sub(shiftl_amount, const32, shiftr_amount)),
                    // shift left
                    Directive::Instruction(ib::shl(shiftl, input1, shiftl_amount)),
                    // or the two results
                    Directive::Instruction(ib::or(output, shiftl, shiftr)),
                ]
            }
            Op::I64Rotl => {
                let input1 = inputs[0].start as usize;
                let input2 = inputs[1].start as usize;
                let output = output.unwrap().start as usize;
                let shiftl_amount = c.register_gen.allocate_type(ValType::I64).start as usize;
                let shiftl = c.register_gen.allocate_type(ValType::I64).start as usize;
                let const64 = c.register_gen.allocate_type(ValType::I64).start as usize;
                let shiftr_amount = c.register_gen.allocate_type(ValType::I64).start as usize;
                let shiftr = c.register_gen.allocate_type(ValType::I64).start as usize;
                vec![
                    // get least significant 6 bits for rotation amount
                    Directive::Instruction(ib::andi_64(
                        shiftl_amount,
                        input2,
                        0x3f.to_f().unwrap(),
                    )),
                    // shift left
                    Directive::Instruction(ib::shl_64(shiftl, input1, shiftl_amount)),
                    // get right shift amount
                    Directive::Instruction(ib::const_32_imm(const64, 0x40, 0x0)),
                    Directive::Instruction(ib::const_32_imm(const64 + 1, 0x0, 0x0)),
                    Directive::Instruction(ib::sub_64(shiftr_amount, const64, shiftl_amount)),
                    // shift right
                    Directive::Instruction(ib::shr_u_64(shiftr, input1, shiftr_amount)),
                    // or the two results
                    Directive::Instruction(ib::or_64(output, shiftl, shiftr)),
                ]
            }
            Op::I64Rotr => {
                let input1 = inputs[0].start as usize;
                let input2 = inputs[1].start as usize;
                let output = output.unwrap().start as usize;
                let shiftl_amount = c.register_gen.allocate_type(ValType::I64).start as usize;
                let shiftl = c.register_gen.allocate_type(ValType::I64).start as usize;
                let const64 = c.register_gen.allocate_type(ValType::I64).start as usize;
                let shiftr_amount = c.register_gen.allocate_type(ValType::I64).start as usize;
                let shiftr = c.register_gen.allocate_type(ValType::I64).start as usize;
                vec![
                    // get least significant 5 bits for rotation amount
                    Directive::Instruction(ib::andi_64(
                        shiftr_amount,
                        input2,
                        0x3f.to_f().unwrap(),
                    )),
                    // shift right
                    Directive::Instruction(ib::shr_u_64(shiftr, input1, shiftr_amount)),
                    // get left shift amount
                    Directive::Instruction(ib::const_32_imm(const64, 0x40, 0x0)),
                    Directive::Instruction(ib::const_32_imm(const64 + 1, 0x0, 0x0)),
                    Directive::Instruction(ib::sub_64(shiftl_amount, const64, shiftr_amount)),
                    // shift left
                    Directive::Instruction(ib::shl_64(shiftl, input1, shiftl_amount)),
                    // or the two results
                    Directive::Instruction(ib::or_64(output, shiftl, shiftr)),
                ]
            }
            Op::I32LeS | Op::I32LeU | Op::I32GeS | Op::I32GeU => {
                let inverse_op = match op {
                    Op::I32LeS => ib::gt_s,
                    Op::I32LeU => ib::gt_u,
                    Op::I32GeS => ib::lt_s,
                    Op::I32GeU => ib::lt_u,
                    _ => unreachable!(),
                };

                let input1 = inputs[0].start as usize;
                let input2 = inputs[1].start as usize;
                let output = output.unwrap().start as usize;

                let inverse_result = c.register_gen.allocate_type(ValType::I32).start as usize;

                // Perform the inverse operation and invert the result
                vec![
                    Directive::Instruction(inverse_op(inverse_result, input1, input2)),
                    Directive::Instruction(ib::eqi(output, inverse_result, F::ZERO)),
                ]
            }
            Op::I64LeS | Op::I64LeU | Op::I64GeS | Op::I64GeU => {
                let inverse_op = match op {
                    Op::I64LeS => ib::gt_s_64,
                    Op::I64LeU => ib::gt_u_64,
                    Op::I64GeS => ib::lt_s_64,
                    Op::I64GeU => ib::lt_u_64,
                    _ => unreachable!(),
                };

                let input1 = inputs[0].start as usize;
                let input2 = inputs[1].start as usize;
                let output = output.unwrap().start as usize;

                let inverse_result = c.register_gen.allocate_type(ValType::I32).start as usize;

                // Perform the inverse operation and invert the result
                vec![
                    Directive::Instruction(inverse_op(inverse_result, input1, input2)),
                    Directive::Instruction(ib::eqi(output, inverse_result, F::ZERO)),
                ]
            }
            Op::I32Eqz => {
                let input = inputs[0].start as usize;
                let output = output.unwrap().start as usize;
                vec![Directive::Instruction(ib::eqi(output, input, F::ZERO))]
            }
            Op::I64Eqz => {
                let input = inputs[0].start as usize;
                let output = output.unwrap().start as usize;
                vec![Directive::Instruction(ib::eqi_64(output, input, F::ZERO))]
            }
<<<<<<< HEAD
            Op::I32Clz => todo!(),
=======
            Op::I32Ctz => todo!(),
>>>>>>> 4dd75966

            Op::I32WrapI64 => {
                // TODO: considering we are using a single address space for both i32 and i64,
                // this instruction could be elided at womir level.

                let lower_limb = inputs[0].start as usize;
                // The higher limb is ignored.
                let output = output.unwrap().start as usize;

                // Just copy the lower limb to the output.
                vec![Directive::Instruction(ib::addi(
                    output,
                    lower_limb,
                    F::ZERO,
                ))]
            }
            Op::I32Extend8S | Op::I32Extend16S => {
                let input = inputs[0].start as usize;
                let output = output.unwrap().start as usize;

                let tmp = c.register_gen.allocate_type(ValType::I32).start as usize;

                let shift = match op {
                    Op::I32Extend8S => 24,
                    Op::I32Extend16S => 16,
                    _ => unreachable!(),
                }
                .to_f()
                .unwrap();

                // Left shift followed by arithmetic right shift
                vec![
                    Directive::Instruction(ib::shl_imm(tmp, input, shift)),
                    Directive::Instruction(ib::shr_s_imm(output, tmp, shift)),
                ]
            }
            Op::I64Extend8S | Op::I64Extend16S | Op::I64Extend32S => {
                let input = inputs[0].start as usize;
                let output = output.unwrap().start as usize;

                let tmp = c.register_gen.allocate_type(ValType::I64).start as usize;

                let shift = match op {
                    Op::I64Extend8S => 56,
                    Op::I64Extend16S => 48,
                    Op::I64Extend32S => 32,
                    _ => unreachable!(),
                }
                .to_f()
                .unwrap();

                // Left shift followed by arithmetic right shift
                vec![
                    Directive::Instruction(ib::shl_imm_64(tmp, input, shift)),
                    Directive::Instruction(ib::shr_s_imm_64(output, tmp, shift)),
                ]
            }

            // 64-bit integer instructions
<<<<<<< HEAD
            Op::I64Clz => todo!(),
=======
            Op::I64Ctz => todo!(),
>>>>>>> 4dd75966
            Op::I64ExtendI32S => {
                let input = inputs[0].start as usize;
                let output = output.unwrap().start as usize;

                let high_shifted = c.register_gen.allocate_type(ValType::I64).start as usize;

                vec![
                    // Copy the 32 bit values to the high 32 bits of the temporary value.
                    // Leave the low bits undefined.
                    Directive::Instruction(ib::addi(high_shifted + 1, input, F::ZERO)),
                    // Arithmetic shift right to fill the high bits with the sign bit.
                    Directive::Instruction(ib::shr_s_imm_64(
                        output,
                        high_shifted,
                        32.to_f().unwrap(),
                    )),
                ]
            }
            Op::I64ExtendI32U => {
                let input = inputs[0].start as usize;
                let output = output.unwrap().start as usize;

                vec![
                    // Copy the 32 bit value to the low 32 bits of the output.
                    Directive::Instruction(ib::addi(output, input, F::ZERO)),
                    // Zero the high 32 bits.
                    Directive::Instruction(ib::const_32_imm(output + 1, 0, 0)),
                ]
            }

            // Parametric instruction
            Op::Select | Op::TypedSelect { .. } => {
                // Works like a ternary operator: if the condition (3rd input) is non-zero,
                // select the 1st input, otherwise select the 2nd input.
                let if_set_val = inputs[0].clone();
                let if_zero_val = inputs[1].clone();
                let output = output.unwrap();
                let condition = inputs[2].start;

                let if_set_label = c.new_label(LabelType::Local);
                let continuation_label = c.new_label(LabelType::Local);

                let mut directives = vec![
                    // if condition != 0 jump to if_set_label
                    Directive::JumpIf {
                        target: if_set_label.clone(),
                        condition_reg: condition,
                    },
                ];
                // if jump is not taken, copy the value for "if zero"
                directives.extend(if_zero_val.zip(output.clone()).map(|(src, dest)| {
                    Directive::Instruction(ib::addi(dest as usize, src as usize, F::ZERO))
                }));
                // jump to continuation
                directives.push(Directive::Jump {
                    target: continuation_label.clone(),
                });

                // if jump is taken, copy the value for "if set"
                directives.push(Directive::Label {
                    id: if_set_label,
                    frame_size: None,
                });
                directives.extend(if_set_val.zip(output).map(|(src, dest)| {
                    Directive::Instruction(ib::addi(dest as usize, src as usize, F::ZERO))
                }));

                // continuation label
                directives.push(Directive::Label {
                    id: continuation_label,
                    frame_size: None,
                });

                directives
            }

            // Global instructions
            Op::GlobalSet { global_index } => {
                let Global::Mutable(allocated_var) = &c.program.globals[global_index as usize]
                else {
                    unreachable!()
                };

                store_to_const_addr(c, allocated_var.address, inputs[0].clone())
            }
            Op::GlobalGet { global_index } => {
                let global = &c.program.globals[global_index as usize];
                match global {
                    Global::Mutable(allocated_var) => {
                        load_from_const_addr(c, allocated_var.address, output.unwrap()).0
                    }
                    Global::Immutable(op) => self.emit_wasm_op(c, op.clone(), inputs, output),
                }
            }

            Op::I32Load { memarg } => {
                let imm = mem_offset(memarg, c);
                let base_addr = inputs[0].start as usize;
                let output = output.unwrap().start as usize;
                match memarg.align {
                    0 => {
                        // read four bytes
                        let b0 = c.register_gen.allocate_type(ValType::I32).start as usize;
                        let b1 = c.register_gen.allocate_type(ValType::I32).start as usize;
                        let b2 = c.register_gen.allocate_type(ValType::I32).start as usize;
                        let b3 = c.register_gen.allocate_type(ValType::I32).start as usize;
                        let b1_shifted = c.register_gen.allocate_type(ValType::I32).start as usize;
                        let b2_shifted = c.register_gen.allocate_type(ValType::I32).start as usize;
                        let b3_shifted = c.register_gen.allocate_type(ValType::I32).start as usize;
                        let lo = c.register_gen.allocate_type(ValType::I32).start as usize;
                        let hi = c.register_gen.allocate_type(ValType::I32).start as usize;
                        vec![
                            Directive::Instruction(ib::loadbu(b0, base_addr, imm)),
                            Directive::Instruction(ib::loadbu(b1, base_addr, imm + 1)),
                            Directive::Instruction(ib::loadbu(b2, base_addr, imm + 2)),
                            Directive::Instruction(ib::loadbu(b3, base_addr, imm + 3)),
                            Directive::Instruction(ib::shl_imm(
                                b1_shifted,
                                b1,
                                F::from_canonical_u8(8),
                            )),
                            Directive::Instruction(ib::shl_imm(
                                b2_shifted,
                                b2,
                                F::from_canonical_u8(16),
                            )),
                            Directive::Instruction(ib::shl_imm(
                                b3_shifted,
                                b3,
                                F::from_canonical_u8(24),
                            )),
                            Directive::Instruction(ib::or(lo, b0, b1_shifted)),
                            Directive::Instruction(ib::or(hi, b2_shifted, b3_shifted)),
                            Directive::Instruction(ib::or(output, lo, hi)),
                        ]
                    }
                    1 => {
                        // read two half words
                        let hi = c.register_gen.allocate_type(ValType::I32).start as usize;
                        let hi_shifted = c.register_gen.allocate_type(ValType::I32).start as usize;
                        let lo = c.register_gen.allocate_type(ValType::I32).start as usize;
                        vec![
                            Directive::Instruction(ib::loadhu(lo, base_addr, imm)),
                            Directive::Instruction(ib::loadhu(hi, base_addr, imm + 2)),
                            Directive::Instruction(ib::shl_imm(
                                hi_shifted,
                                hi,
                                F::from_canonical_u8(16),
                            )),
                            Directive::Instruction(ib::or(output, lo, hi_shifted)),
                        ]
                    }
                    2.. => {
                        vec![Directive::Instruction(ib::loadw(output, base_addr, imm))]
                    }
                }
            }

            Op::I32Load16U { memarg } | Op::I32Load16S { memarg } => {
                let imm = mem_offset(memarg, c);
                let base_addr = inputs[0].start as usize;
                let output = output.unwrap().start as usize;

                match memarg.align {
                    0 => {
                        // read four bytes
                        let b0 = c.register_gen.allocate_type(ValType::I32).start as usize;
                        let b1 = c.register_gen.allocate_type(ValType::I32).start as usize;
                        let b1_shifted = c.register_gen.allocate_type(ValType::I32).start as usize;
                        vec![
                            Directive::Instruction(ib::loadbu(b0, base_addr, imm)),
                            if let Op::I32Load16S { .. } = op {
                                Directive::Instruction(ib::loadb(b1, base_addr, imm + 1))
                            } else {
                                Directive::Instruction(ib::loadbu(b1, base_addr, imm + 1))
                            },
                            Directive::Instruction(ib::shl_imm(
                                b1_shifted,
                                b1,
                                F::from_canonical_u8(8),
                            )),
                            Directive::Instruction(ib::or(output, b0, b1_shifted)),
                        ]
                    }
                    1.. => {
                        if let Op::I32Load16S { .. } = op {
                            vec![Directive::Instruction(ib::loadh(output, base_addr, imm))]
                        } else {
                            vec![Directive::Instruction(ib::loadhu(output, base_addr, imm))]
                        }
                    }
                }
            }
            Op::I32Load8U { memarg } => {
                let imm = mem_offset(memarg, c);
                let base_addr = inputs[0].start as usize;
                let output = output.unwrap().start as usize;

                vec![Directive::Instruction(ib::loadbu(output, base_addr, imm))]
            }
            Op::I32Load8S { memarg } => {
                let imm = mem_offset(memarg, c);
                let base_addr = inputs[0].start as usize;
                let output = output.unwrap().start as usize;

                vec![Directive::Instruction(ib::loadb(output, base_addr, imm))]
            }
            Op::I64Load { memarg } => {
                let imm = mem_offset(memarg, c);
                let base_addr = inputs[0].start as usize;
                let output = (output.unwrap().start) as usize;

                match memarg.align {
                    0 => {
                        // read byte by byte
                        let b0 = c.register_gen.allocate_type(ValType::I32).start as usize;
                        let b1 = c.register_gen.allocate_type(ValType::I32).start as usize;
                        let b2 = c.register_gen.allocate_type(ValType::I32).start as usize;
                        let b3 = c.register_gen.allocate_type(ValType::I32).start as usize;
                        let b4 = c.register_gen.allocate_type(ValType::I32).start as usize;
                        let b5 = c.register_gen.allocate_type(ValType::I32).start as usize;
                        let b6 = c.register_gen.allocate_type(ValType::I32).start as usize;
                        let b7 = c.register_gen.allocate_type(ValType::I32).start as usize;
                        let b1_shifted = c.register_gen.allocate_type(ValType::I32).start as usize;
                        let b2_shifted = c.register_gen.allocate_type(ValType::I32).start as usize;
                        let b3_shifted = c.register_gen.allocate_type(ValType::I32).start as usize;
                        let b5_shifted = c.register_gen.allocate_type(ValType::I32).start as usize;
                        let b6_shifted = c.register_gen.allocate_type(ValType::I32).start as usize;
                        let b7_shifted = c.register_gen.allocate_type(ValType::I32).start as usize;

                        let hi0 = c.register_gen.allocate_type(ValType::I32).start as usize;
                        let hi1 = c.register_gen.allocate_type(ValType::I32).start as usize;
                        let lo0 = c.register_gen.allocate_type(ValType::I32).start as usize;
                        let lo1 = c.register_gen.allocate_type(ValType::I32).start as usize;

                        vec![
                            // load each byte
                            Directive::Instruction(ib::loadbu(b0, base_addr, imm)),
                            Directive::Instruction(ib::loadbu(b1, base_addr, imm + 1)),
                            Directive::Instruction(ib::loadbu(b2, base_addr, imm + 2)),
                            Directive::Instruction(ib::loadbu(b3, base_addr, imm + 3)),
                            Directive::Instruction(ib::loadbu(b4, base_addr, imm + 4)),
                            Directive::Instruction(ib::loadbu(b5, base_addr, imm + 5)),
                            Directive::Instruction(ib::loadbu(b6, base_addr, imm + 6)),
                            Directive::Instruction(ib::loadbu(b7, base_addr, imm + 7)),
                            // build lo 32 bits
                            Directive::Instruction(ib::shl_imm(
                                b1_shifted,
                                b1,
                                F::from_canonical_u8(8),
                            )),
                            Directive::Instruction(ib::shl_imm(
                                b2_shifted,
                                b2,
                                F::from_canonical_u8(16),
                            )),
                            Directive::Instruction(ib::shl_imm(
                                b3_shifted,
                                b3,
                                F::from_canonical_u8(24),
                            )),
                            Directive::Instruction(ib::or(lo0, b0, b1_shifted)),
                            Directive::Instruction(ib::or(lo1, b2_shifted, b3_shifted)),
                            Directive::Instruction(ib::or(output, lo0, lo1)),
                            // build hi 32 bits
                            Directive::Instruction(ib::shl_imm(
                                b5_shifted,
                                b5,
                                F::from_canonical_u8(8),
                            )),
                            Directive::Instruction(ib::shl_imm(
                                b6_shifted,
                                b6,
                                F::from_canonical_u8(16),
                            )),
                            Directive::Instruction(ib::shl_imm(
                                b7_shifted,
                                b7,
                                F::from_canonical_u8(24),
                            )),
                            Directive::Instruction(ib::or(hi0, b4, b5_shifted)),
                            Directive::Instruction(ib::or(hi1, b6_shifted, b7_shifted)),
                            Directive::Instruction(ib::or(output + 1, hi0, hi1)),
                        ]
                    }
                    1 => {
                        // read four halfwords
                        let h0 = c.register_gen.allocate_type(ValType::I32).start as usize;
                        let h1 = c.register_gen.allocate_type(ValType::I32).start as usize;
                        let h2 = c.register_gen.allocate_type(ValType::I32).start as usize;
                        let h3 = c.register_gen.allocate_type(ValType::I32).start as usize;
                        let h1_shifted = c.register_gen.allocate_type(ValType::I32).start as usize;
                        let h3_shifted = c.register_gen.allocate_type(ValType::I32).start as usize;

                        vec![
                            Directive::Instruction(ib::loadhu(h0, base_addr, imm)),
                            Directive::Instruction(ib::loadhu(h1, base_addr, imm + 2)),
                            Directive::Instruction(ib::loadhu(h2, base_addr, imm + 4)),
                            Directive::Instruction(ib::loadhu(h3, base_addr, imm + 6)),
                            Directive::Instruction(ib::shl_imm(
                                h1_shifted,
                                h1,
                                F::from_canonical_u8(16),
                            )),
                            Directive::Instruction(ib::shl_imm(
                                h3_shifted,
                                h3,
                                F::from_canonical_u8(16),
                            )),
                            Directive::Instruction(ib::or(output, h0, h1_shifted)),
                            Directive::Instruction(ib::or(output + 1, h2, h3_shifted)),
                        ]
                    }
                    2.. => {
                        // read two words
                        vec![
                            Directive::Instruction(ib::loadw(output, base_addr, imm)),
                            Directive::Instruction(ib::loadw(output + 1, base_addr, imm + 4)),
                        ]
                    }
                }
            }
            Op::I64Load8U { memarg } | Op::I64Load8S { memarg } => {
                let imm = mem_offset(memarg, c);
                let base_addr = inputs[0].start as usize;
                let output = (output.unwrap().start) as usize;
                let val = c.register_gen.allocate_type(ValType::I64).start as usize;

                vec![
                    // load signed or unsigned byte as i32 hi part
                    if let Op::I64Load8S { .. } = op {
                        Directive::Instruction(ib::loadb(val + 1, base_addr, imm))
                    } else {
                        Directive::Instruction(ib::loadbu(val + 1, base_addr, imm))
                    },
                    // shift i64 val right, keeping the sign
                    Directive::Instruction(ib::shr_s_imm_64(output, val, F::from_canonical_u8(32))),
                ]
            }
            Op::I64Load16U { memarg } | Op::I64Load16S { memarg } => {
                let imm = mem_offset(memarg, c);
                let base_addr = inputs[0].start as usize;
                let output = (output.unwrap().start) as usize;
                let val = c.register_gen.allocate_type(ValType::I64).start as usize;

                match memarg.align {
                    0 => {
                        let b0 = c.register_gen.allocate_type(ValType::I32).start as usize;
                        let b1 = c.register_gen.allocate_type(ValType::I32).start as usize;
                        let b1_shifted = c.register_gen.allocate_type(ValType::I32).start as usize;
                        vec![
                            // load b1 signed/unsigned
                            if let Op::I64Load16S { .. } = op {
                                Directive::Instruction(ib::loadb(b1, base_addr, imm + 1))
                            } else {
                                Directive::Instruction(ib::loadbu(b1, base_addr, imm + 1))
                            },
                            // shift b1
                            Directive::Instruction(ib::shl_imm(
                                b1_shifted,
                                b1,
                                F::from_canonical_u8(8),
                            )),
                            // load b0
                            Directive::Instruction(ib::loadbu(b0, base_addr, imm)),
                            // combine b0 and b1
                            Directive::Instruction(ib::or(val + 1, b0, b1_shifted)),
                            // shift i64 val right, keeping the sign
                            Directive::Instruction(ib::shr_s_imm_64(
                                output,
                                val,
                                F::from_canonical_u8(32),
                            )),
                        ]
                    }
                    1.. => {
                        if let Op::I64Load16S { .. } = op {
                            vec![
                                // load signed halfword as i32 on the hi part of the i64 val
                                Directive::Instruction(ib::loadh(val + 1, base_addr, imm)),
                                // shift i64 val right, keeping the sign
                                Directive::Instruction(ib::shr_s_imm_64(
                                    output,
                                    val,
                                    F::from_canonical_u8(32),
                                )),
                            ]
                        } else {
                            vec![
                                // load unsigned lo i32
                                Directive::Instruction(ib::loadhu(output, base_addr, imm)),
                                // zero out hi i32
                                Directive::Instruction(ib::const_32_imm(output + 1, 0x0, 0x0)),
                            ]
                        }
                    }
                }
            }
            Op::I64Load32U { memarg } | Op::I64Load32S { memarg } => {
                let imm = mem_offset(memarg, c);
                let base_addr = inputs[0].start as usize;
                let output = (output.unwrap().start) as usize;
                let val = c.register_gen.allocate_type(ValType::I64).start as usize;

                match memarg.align {
                    0 => {
                        let b0 = c.register_gen.allocate_type(ValType::I32).start as usize;
                        let b1 = c.register_gen.allocate_type(ValType::I32).start as usize;
                        let b2 = c.register_gen.allocate_type(ValType::I32).start as usize;
                        let b3 = c.register_gen.allocate_type(ValType::I32).start as usize;
                        let b1_shifted = c.register_gen.allocate_type(ValType::I32).start as usize;
                        let b2_shifted = c.register_gen.allocate_type(ValType::I32).start as usize;
                        let b3_shifted = c.register_gen.allocate_type(ValType::I32).start as usize;
                        let hi = c.register_gen.allocate_type(ValType::I32).start as usize;
                        let lo = c.register_gen.allocate_type(ValType::I32).start as usize;
                        vec![
                            Directive::Instruction(ib::loadbu(b0, base_addr, imm)),
                            Directive::Instruction(ib::loadbu(b1, base_addr, imm + 1)),
                            Directive::Instruction(ib::loadbu(b2, base_addr, imm + 2)),
                            Directive::Instruction(ib::loadbu(b3, base_addr, imm + 3)),
                            // shifts
                            Directive::Instruction(ib::shl_imm(
                                b1_shifted,
                                b1,
                                F::from_canonical_u8(8),
                            )),
                            Directive::Instruction(ib::shl_imm(
                                b2_shifted,
                                b2,
                                F::from_canonical_u8(16),
                            )),
                            Directive::Instruction(ib::shl_imm(
                                b3_shifted,
                                b3,
                                F::from_canonical_u8(24),
                            )),
                            // build hi and lo
                            Directive::Instruction(ib::or(lo, b0, b1_shifted)),
                            Directive::Instruction(ib::or(hi, b2_shifted, b3_shifted)),
                            // build hi i32 in val
                            Directive::Instruction(ib::or(val + 1, lo, hi)),
                            // shift signed/unsigned
                            if let Op::I64Load32S { .. } = op {
                                Directive::Instruction(ib::shr_s_imm_64(
                                    output,
                                    val,
                                    F::from_canonical_u8(32),
                                ))
                            } else {
                                Directive::Instruction(ib::shr_u_imm_64(
                                    output,
                                    val,
                                    F::from_canonical_u8(32),
                                ))
                            },
                        ]
                    }
                    1 => {
                        let h0 = c.register_gen.allocate_type(ValType::I32).start as usize;
                        let h1 = c.register_gen.allocate_type(ValType::I32).start as usize;
                        let h1_shifted = c.register_gen.allocate_type(ValType::I32).start as usize;
                        vec![
                            // load h0, h1
                            Directive::Instruction(ib::loadhu(h0, base_addr, imm)),
                            Directive::Instruction(ib::loadhu(h1, base_addr, imm + 2)),
                            // shift h1
                            Directive::Instruction(ib::shl_imm(
                                h1_shifted,
                                h1,
                                F::from_canonical_u8(16),
                            )),
                            // combine h0 and h1
                            Directive::Instruction(ib::or(val + 1, h0, h1_shifted)),
                            // shift signed/unsigned
                            if let Op::I64Load32S { .. } = op {
                                Directive::Instruction(ib::shr_s_imm_64(
                                    output,
                                    val,
                                    F::from_canonical_u8(32),
                                ))
                            } else {
                                Directive::Instruction(ib::shr_u_imm_64(
                                    output,
                                    val,
                                    F::from_canonical_u8(32),
                                ))
                            },
                        ]
                    }
                    2.. => {
                        vec![
                            // load word
                            Directive::Instruction(ib::loadw(val + 1, base_addr, imm)),
                            // shift signed/unsigned
                            if let Op::I64Load32S { .. } = op {
                                Directive::Instruction(ib::shr_s_imm_64(
                                    output,
                                    val,
                                    F::from_canonical_u8(32),
                                ))
                            } else {
                                Directive::Instruction(ib::shr_u_imm_64(
                                    output,
                                    val,
                                    F::from_canonical_u8(32),
                                ))
                            },
                        ]
                    }
                }
            }
            Op::I32Store { memarg } | Op::I64Store32 { memarg } => {
                let imm = mem_offset(memarg, c);
                let base_addr = inputs[0].start as usize;
                let value = inputs[1].start as usize;

                match memarg.align {
                    0 => {
                        // write byte by byte
                        let b1 = c.register_gen.allocate_type(ValType::I32).start as usize;
                        let b2 = c.register_gen.allocate_type(ValType::I32).start as usize;
                        let b3 = c.register_gen.allocate_type(ValType::I32).start as usize;
                        vec![
                            // store byte 0
                            Directive::Instruction(ib::storeb(value, base_addr, imm)),
                            // shift and store byte 1
                            Directive::Instruction(ib::shr_u_imm(
                                b1,
                                value,
                                F::from_canonical_u8(8),
                            )),
                            Directive::Instruction(ib::storeb(b1, base_addr, imm + 1)),
                            // shift and store byte 2
                            Directive::Instruction(ib::shr_u_imm(
                                b2,
                                value,
                                F::from_canonical_u8(16),
                            )),
                            Directive::Instruction(ib::storeb(b2, base_addr, imm + 2)),
                            // shift and store byte 3
                            Directive::Instruction(ib::shr_u_imm(
                                b3,
                                value,
                                F::from_canonical_u8(24),
                            )),
                            Directive::Instruction(ib::storeb(b3, base_addr, imm + 3)),
                        ]
                    }
                    1 => {
                        let h1 = c.register_gen.allocate_type(ValType::I32).start as usize;
                        vec![
                            // store halfword 0
                            Directive::Instruction(ib::storeh(value, base_addr, imm)),
                            // shift and store halfword 1
                            Directive::Instruction(ib::shr_u_imm(
                                h1,
                                value,
                                F::from_canonical_u8(16),
                            )),
                            Directive::Instruction(ib::storeh(h1, base_addr, imm + 2)),
                        ]
                    }
                    2.. => {
                        vec![Directive::Instruction(ib::storew(value, base_addr, imm))]
                    }
                }
            }
            Op::I32Store8 { memarg } | Op::I64Store8 { memarg } => {
                let imm = mem_offset(memarg, c);
                let base_addr = inputs[0].start as usize;
                let value = inputs[1].start as usize;

                vec![Directive::Instruction(ib::storeb(value, base_addr, imm))]
            }
            Op::I32Store16 { memarg } | Op::I64Store16 { memarg } => {
                let imm = mem_offset(memarg, c);
                let base_addr = inputs[0].start as usize;
                let value = inputs[1].start as usize;

                match memarg.align {
                    0 => {
                        let b1 = c.register_gen.allocate_type(ValType::I32).start as usize;
                        vec![
                            // store byte 0
                            Directive::Instruction(ib::storeb(value, base_addr, imm)),
                            // shift and store byte 1
                            Directive::Instruction(ib::shr_u_imm(
                                b1,
                                value,
                                F::from_canonical_u8(8),
                            )),
                            Directive::Instruction(ib::storeb(b1, base_addr, imm + 1)),
                        ]
                    }
                    1.. => {
                        vec![Directive::Instruction(ib::storeh(value, base_addr, imm))]
                    }
                }
            }
            Op::I64Store { memarg } => {
                let imm = mem_offset(memarg, c);
                let base_addr = inputs[0].start as usize;
                let value_lo = inputs[1].start as usize;
                let value_hi = (inputs[1].start + 1) as usize;

                match memarg.align {
                    0 => {
                        // write byte by byte
                        let b1 = c.register_gen.allocate_type(ValType::I32).start as usize;
                        let b2 = c.register_gen.allocate_type(ValType::I32).start as usize;
                        let b3 = c.register_gen.allocate_type(ValType::I32).start as usize;
                        let b5 = c.register_gen.allocate_type(ValType::I32).start as usize;
                        let b6 = c.register_gen.allocate_type(ValType::I32).start as usize;
                        let b7 = c.register_gen.allocate_type(ValType::I32).start as usize;
                        vec![
                            // store byte 0
                            Directive::Instruction(ib::storeb(value_lo, base_addr, imm)),
                            // shift and store byte 1
                            Directive::Instruction(ib::shr_u_imm(
                                b1,
                                value_lo,
                                F::from_canonical_u8(8),
                            )),
                            Directive::Instruction(ib::storeb(b1, base_addr, imm + 1)),
                            // shift and store byte 2
                            Directive::Instruction(ib::shr_u_imm(
                                b2,
                                value_lo,
                                F::from_canonical_u8(16),
                            )),
                            Directive::Instruction(ib::storeb(b2, base_addr, imm + 2)),
                            // shift and store byte 3
                            Directive::Instruction(ib::shr_u_imm(
                                b3,
                                value_lo,
                                F::from_canonical_u8(24),
                            )),
                            Directive::Instruction(ib::storeb(b3, base_addr, imm + 3)),
                            // store byte 4
                            Directive::Instruction(ib::storeb(value_hi, base_addr, imm + 4)),
                            // shift and store byte 5
                            Directive::Instruction(ib::shr_u_imm(
                                b5,
                                value_hi,
                                F::from_canonical_u8(8),
                            )),
                            Directive::Instruction(ib::storeb(b5, base_addr, imm + 5)),
                            // shift and store byte 6
                            Directive::Instruction(ib::shr_u_imm(
                                b6,
                                value_hi,
                                F::from_canonical_u8(16),
                            )),
                            Directive::Instruction(ib::storeb(b6, base_addr, imm + 6)),
                            // shift and store byte 7
                            Directive::Instruction(ib::shr_u_imm(
                                b7,
                                value_hi,
                                F::from_canonical_u8(24),
                            )),
                            Directive::Instruction(ib::storeb(b7, base_addr, imm + 7)),
                        ]
                    }
                    1 => {
                        // write by halfwords
                        let h1 = c.register_gen.allocate_type(ValType::I32).start as usize;
                        let h3 = c.register_gen.allocate_type(ValType::I32).start as usize;
                        vec![
                            // store halfword 0
                            Directive::Instruction(ib::storeh(value_lo, base_addr, imm)),
                            // shift and store halfword 1
                            Directive::Instruction(ib::shr_u_imm(
                                h1,
                                value_lo,
                                F::from_canonical_u8(16),
                            )),
                            Directive::Instruction(ib::storeh(h1, base_addr, imm + 2)),
                            // store halfword 2
                            Directive::Instruction(ib::storeh(value_hi, base_addr, imm + 4)),
                            // shift and store halfword 3
                            Directive::Instruction(ib::shr_u_imm(
                                h3,
                                value_hi,
                                F::from_canonical_u8(16),
                            )),
                            Directive::Instruction(ib::storeh(h3, base_addr, imm + 6)),
                        ]
                    }
                    2.. => {
                        vec![
                            Directive::Instruction(ib::storew(value_lo, base_addr, imm)),
                            Directive::Instruction(ib::storew(value_hi, base_addr, imm + 4)),
                        ]
                    }
                }
            }

            Op::MemorySize { mem } => {
                assert_eq!(mem, 0, "Only a single linear memory is supported");
                load_from_const_addr(c, c.program.memory.unwrap().start, output.unwrap()).0
            }
            Op::MemoryGrow { mem } => {
                assert_eq!(mem, 0, "Only a single linear memory is supported");
                let header_addr = c.program.memory.unwrap().start;

                let output = output.unwrap().start as usize;

                let header_regs = c.register_gen.allocate_type(ValType::I64);
                let size_reg = header_regs.start as usize;
                let max_size_reg = (header_regs.start + 1) as usize;

                let new_size = c.register_gen.allocate_type(ValType::I32).start as usize;
                let is_gt_max = c.register_gen.allocate_type(ValType::I32).start;
                let is_lt_curr = c.register_gen.allocate_type(ValType::I32).start;

                let error_label = c.new_label(LabelType::Local);
                let continuation_label = c.new_label(LabelType::Local);

                // Load the current size and max size.
                let (mut directives, header_addr_reg) =
                    load_from_const_addr(c, header_addr, header_regs);

                directives.extend([
                    // Calculate the new size:
                    Directive::Instruction(ib::add(new_size, size_reg, inputs[0].start as usize)),
                    // Check if the new size is greater than the max size.
                    Directive::Instruction(ib::gt_u(is_gt_max as usize, new_size, max_size_reg)),
                    // If the new size is greater than the max size, branch to the error label.
                    Directive::JumpIf {
                        target: error_label.clone(),
                        condition_reg: is_gt_max,
                    },
                    // Check if the new size is less than to the current size (which means an overflow occurred),
                    // which means the requested size is too large.
                    Directive::Instruction(ib::lt_u::<F>(is_lt_curr as usize, new_size, size_reg)),
                    // If the requested size overflows, branch to the error label.
                    Directive::JumpIf {
                        target: error_label.clone(),
                        condition_reg: is_lt_curr,
                    },
                    // Success case:
                    // - write new size to header.
                    Directive::Instruction(ib::storew(new_size, header_addr_reg.start as usize, 0)),
                    // - write old size to output.
                    Directive::Instruction(ib::addi(output, size_reg, F::ZERO)),
                    // - jump to continuation label.
                    Directive::Jump {
                        target: continuation_label.clone(),
                    },
                    // Error case: write 0xFFFFFFFF to output.
                    Directive::Label {
                        id: error_label,
                        frame_size: None,
                    },
                    Directive::Instruction(ib::const_32_imm(output, 0xFFFF, 0xFFFF)),
                    // Continue:
                    Directive::Label {
                        id: continuation_label,
                        frame_size: None,
                    },
                ]);

                directives
            }
            Op::MemoryInit {
                data_index: _,
                mem: _,
            } => todo!(),
            Op::DataDrop { data_index: _ } => todo!(),

            // Table instructions
            Op::TableInit {
                elem_index: _,
                table: _,
            } => todo!(),
            Op::TableCopy {
                dst_table: _,
                src_table: _,
            } => todo!(),
            Op::TableFill { table: _ } => todo!(),
            Op::TableGet { table } => {
                self.emit_table_get(c, table, inputs[0].clone(), output.unwrap())
            }
            Op::TableSet { table: _ } => todo!(),
            Op::TableGrow { table: _ } => todo!(),
            Op::TableSize { table: _ } => todo!(),
            Op::ElemDrop { elem_index: _ } => todo!(),

            // Reference instructions
            Op::RefNull { hty: _ } => todo!(),
            Op::RefIsNull => todo!(),
            Op::RefFunc { function_index: _ } => todo!(),

            // Float instructions
            Op::F32Load { memarg: _ } => todo!(),
            Op::F64Load { memarg: _ } => todo!(),
            Op::F32Store { memarg: _ } => todo!(),
            Op::F64Store { memarg: _ } => todo!(),
            Op::F32Const { value } => {
                let output = output.unwrap().start as usize;
                let value_u = value.bits();
                let value_lo: u16 = (value_u & 0xffff) as u16;
                let value_hi: u16 = ((value_u >> 16) & 0xffff) as u16;
                vec![Directive::Instruction(ib::const_32_imm(
                    output, value_lo, value_hi,
                ))]
            }
            Op::F64Const { value } => {
                let output = output.unwrap().start as usize;
                let value = value.bits();
                let lower = value as u32;
                let lower_lo: u16 = (lower & 0xffff) as u16;
                let lower_hi: u16 = ((lower >> 16) & 0xffff) as u16;
                let upper = (value >> 32) as u32;
                let upper_lo: u16 = (upper & 0xffff) as u16;
                let upper_hi: u16 = ((upper >> 16) & 0xffff) as u16;
                vec![
                    Directive::Instruction(ib::const_32_imm(output, lower_lo, lower_hi)),
                    Directive::Instruction(ib::const_32_imm(output + 1, upper_lo, upper_hi)),
                ]
            }
            Op::F32Abs => todo!(),
            Op::F32Neg => todo!(),
            Op::F32Ceil => todo!(),
            Op::F32Floor => todo!(),
            Op::F32Trunc => todo!(),
            Op::F32Nearest => todo!(),
            Op::F32Sqrt => todo!(),
            Op::F64Abs => todo!(),
            Op::F64Neg => todo!(),
            Op::F64Ceil => todo!(),
            Op::F64Floor => todo!(),
            Op::F64Trunc => todo!(),
            Op::F64Nearest => todo!(),
            Op::F64Sqrt => todo!(),
            Op::I32TruncF32S => todo!(),
            Op::I32TruncF32U => todo!(),
            Op::I32TruncF64S => todo!(),
            Op::I32TruncF64U => todo!(),
            Op::I64TruncF32S => todo!(),
            Op::I64TruncF32U => todo!(),
            Op::I64TruncF64S => todo!(),
            Op::I64TruncF64U => todo!(),
            Op::F32ConvertI32S => todo!(),
            Op::F32ConvertI32U => todo!(),
            Op::F32ConvertI64S => todo!(),
            Op::F32ConvertI64U => todo!(),
            Op::F32DemoteF64 => todo!(),
            Op::F64ConvertI32S => todo!(),
            Op::F64ConvertI32U => todo!(),
            Op::F64ConvertI64S => todo!(),
            Op::F64ConvertI64U => todo!(),
            Op::F64PromoteF32 => todo!(),

            Op::I32ReinterpretF32
            | Op::F32ReinterpretI32
            | Op::I64ReinterpretF64
            | Op::F64ReinterpretI64 => {
                // TODO: considering we are using a single address space for all types,
                // these reinterpret instruction could be elided at womir level.

                // Just copy the input to the output.
                inputs[0]
                    .clone()
                    .zip(output.unwrap())
                    .map(|(input, output)| {
                        Directive::Instruction(ib::addi(output as usize, input as usize, F::ZERO))
                    })
                    .collect()
            }

            // Instructions that are implemented as function calls
            Op::MemoryCopy { .. }
            | Op::MemoryFill { .. }
            | Op::I32Popcnt
            | Op::I64Popcnt
<<<<<<< HEAD
            | Op::I32Ctz
            | Op::I64Ctz => {
=======
            | Op::I32Clz
            | Op::I64Clz => {
>>>>>>> 4dd75966
                unreachable!("These ops should have been replaced with function calls")
            }
            _ => todo!("{op:?}"),
        }
    }
}

impl<F: PrimeField32> Directive<F> {
    fn into_instruction(self, label_map: &HashMap<String, LabelValue>) -> Option<Instruction<F>> {
        match self {
            Directive::Nop | Directive::Label { .. } => None,
            Directive::AllocateFrameI {
                target_frame,
                result_ptr,
            } => {
                let frame_size = label_map.get(&target_frame).unwrap().frame_size.unwrap();
                Some(ib::allocate_frame_imm(
                    result_ptr as usize,
                    frame_size as usize,
                ))
            }
            Directive::Jump { target } => {
                let pc = label_map.get(&target).unwrap().pc;
                Some(ib::jump(pc as usize))
            }
            Directive::JumpIf {
                target,
                condition_reg,
            } => {
                let pc = label_map.get(&target)?.pc;
                Some(ib::jump_if(condition_reg as usize, pc as usize))
            }
            Directive::JumpIfZero {
                target,
                condition_reg,
            } => {
                let pc = label_map.get(&target)?.pc;
                Some(ib::jump_if_zero(condition_reg as usize, pc as usize))
            }
            Directive::Jaaf {
                target,
                new_frame_ptr,
            } => {
                let pc = label_map.get(&target)?.pc;
                Some(ib::jaaf(pc as usize, new_frame_ptr as usize))
            }
            Directive::JaafSave {
                target,
                new_frame_ptr,
                saved_caller_fp,
            } => {
                let pc = label_map.get(&target)?.pc;
                Some(ib::jaaf_save(
                    saved_caller_fp as usize,
                    pc as usize,
                    new_frame_ptr as usize,
                ))
            }
            Directive::Call {
                target_pc,
                new_frame_ptr,
                saved_ret_pc,
                saved_caller_fp,
            } => {
                let pc = label_map.get(&target_pc)?.pc;
                Some(ib::call(
                    saved_ret_pc as usize,
                    saved_caller_fp as usize,
                    pc as usize,
                    new_frame_ptr as usize,
                ))
            }
            Directive::Instruction(i) => Some(i),
        }
    }
}

fn mem_offset<F: PrimeField32>(memarg: MemArg, c: &Ctx<F>) -> i32 {
    assert_eq!(memarg.memory, 0, "no multiple memories supported");
    let mem_start = c
        .program
        .linear_memory_start()
        .expect("no memory allocated");
    let offset = mem_start + u32::try_from(memarg.offset).expect("offset too large");
    // RISC-V requires offset immediates to have 16 bits, but for WASM we changed it to 24 bits.
    assert!(offset < (1 << 24));
    offset as i32
}

fn load_from_const_addr<F: PrimeField32>(
    c: &mut Ctx<F>,
    base_addr: u32,
    output: Range<u32>,
) -> (Vec<Directive<F>>, Range<u32>) {
    let base_addr_reg = c.register_gen.allocate_type(ValType::I32);
    let mut directives = vec![Directive::Instruction(ib::const_32_imm(
        base_addr_reg.start as usize,
        base_addr as u16,
        (base_addr >> 16) as u16,
    ))];

    directives.extend(output.enumerate().map(|(i, dest_reg)| {
        Directive::Instruction(ib::loadw(
            dest_reg as usize,
            base_addr_reg.start as usize,
            (i as i32) * 4,
        ))
    }));

    (directives, base_addr_reg)
}

fn store_to_const_addr<F: PrimeField32>(
    c: &mut Ctx<F>,
    base_addr: u32,
    input: Range<u32>,
) -> Vec<Directive<F>> {
    let base_addr_reg = c.register_gen.allocate_type(ValType::I32);
    let mut directives = vec![Directive::Instruction(ib::const_32_imm(
        base_addr_reg.start as usize,
        base_addr as u16,
        (base_addr >> 16) as u16,
    ))];

    directives.extend(input.enumerate().map(|(i, input_reg)| {
        Directive::Instruction(ib::storew(
            input_reg as usize,
            base_addr_reg.start as usize,
            i as i32 * 4,
        ))
    }));

    directives
}

impl<F: Clone> womir::linker::Directive for Directive<F> {
    fn nop() -> Directive<F> {
        Directive::Nop
    }

    fn as_label(&self) -> Option<womir::linker::Label> {
        if let Directive::Label { id, frame_size } = self {
            Some(womir::linker::Label {
                id,
                frame_size: *frame_size,
            })
        } else {
            None
        }
    }
}<|MERGE_RESOLUTION|>--- conflicted
+++ resolved
@@ -941,11 +941,6 @@
                 let output = output.unwrap().start as usize;
                 vec![Directive::Instruction(ib::eqi_64(output, input, F::ZERO))]
             }
-<<<<<<< HEAD
-            Op::I32Clz => todo!(),
-=======
-            Op::I32Ctz => todo!(),
->>>>>>> 4dd75966
 
             Op::I32WrapI64 => {
                 // TODO: considering we are using a single address space for both i32 and i64,
@@ -1005,11 +1000,6 @@
             }
 
             // 64-bit integer instructions
-<<<<<<< HEAD
-            Op::I64Clz => todo!(),
-=======
-            Op::I64Ctz => todo!(),
->>>>>>> 4dd75966
             Op::I64ExtendI32S => {
                 let input = inputs[0].start as usize;
                 let output = output.unwrap().start as usize;
@@ -1886,13 +1876,10 @@
             | Op::MemoryFill { .. }
             | Op::I32Popcnt
             | Op::I64Popcnt
-<<<<<<< HEAD
             | Op::I32Ctz
-            | Op::I64Ctz => {
-=======
+            | Op::I64Ctz
             | Op::I32Clz
             | Op::I64Clz => {
->>>>>>> 4dd75966
                 unreachable!("These ops should have been replaced with function calls")
             }
             _ => todo!("{op:?}"),
