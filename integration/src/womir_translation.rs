use std::{collections::HashMap, ops::Range, vec};

use crate::{instruction_builder as ib, to_field::ToField};
use openvm_circuit::{
    arch::{ExecutionError, Streams, VmConfig, VmExecutor},
    system::memory::tree::public_values::extract_public_values,
};
use openvm_instructions::{
    exe::{MemoryImage, VmExe},
    instruction::Instruction,
    program::{Program, DEFAULT_PC_STEP},
    riscv,
};
use openvm_stark_backend::p3_field::PrimeField32;
use wasmparser::{MemArg, Operator as Op, ValType};
use womir::{
    linker::LabelValue,
    loader::{
        flattening::{
            settings::{ComparisonFunction, JumpCondition, Settings},
            Context, LabelType, WriteOnceASM,
        },
        func_idx_to_label, CommonProgram, Global,
    },
};

/// This is our convention for null function references.
///
/// The first value is the function type identifier, and we are reserving u32::MAX for null,
/// so that when indirectly calling a null reference, the type check will trigger a fault.
///
/// The second value is the function's frame size, and doesn't interfere with the WASM
/// instructions that handle function references.
///
/// The third value is the actual address of the function, and no valid function is in
/// position 0, because the linker places the function starting at address 0x4. This
/// value is used by instruction ref.is_null to decide if the reference is null.
const NULL_REF: [u32; 3] = [u32::MAX, 0, 0];

/// Traps from Womir will terminate with its error code plus this offset.
pub const ERROR_CODE_OFFSET: u32 = 100;

pub const ERROR_ABORT_CODE: u32 = 200;

pub struct LinkedProgram<'a, F: PrimeField32> {
    program: CommonProgram<'a>,
    label_map: HashMap<String, LabelValue>,
    /// Linked instructions without the startup code:
    linked_instructions: Vec<Instruction<F>>,
    memory_image: MemoryImage<F>,
}

impl<'a, F: PrimeField32> LinkedProgram<'a, F> {
    pub fn new(mut ir_program: womir::loader::Program<'a, OpenVMSettings<F>>) -> Self {
        let functions = ir_program
            .functions
            .into_iter()
            .map(|f| {
                let directives = f.directives.into_iter().collect();
                WriteOnceASM {
                    directives,
                    func_idx: f.func_idx,
                    frame_size: f.frame_size,
                }
            })
            .collect::<Vec<_>>();

        let (linked_program, mut label_map) = womir::linker::link(&functions, 1);
        drop(functions);

        for v in label_map.values_mut() {
            v.pc *= riscv::RV32_REGISTER_NUM_LIMBS as u32;
        }

        // Now we need a little bit of startup code to call the entry point function.
        // We assume the initial frame has space for at least one word: the frame pointer
        // to the entry point function.
        let start_offset = linked_program.len();

        let linked_instructions = linked_program
            .into_iter()
            // Remove `nop` added by the linker to avoid pc=0 being a valid instruction.
            .skip(1)
            .map(|d| {
                if let Some(i) = d.into_instruction(&label_map) {
                    i
                } else {
                    unreachable!("All remaining directives should be instructions")
                }
            })
            .collect::<Vec<_>>();

        // We assume that the loop above removes a single `nop` introduced by the linker.
        assert_eq!(linked_instructions.len(), start_offset - 1);

        let memory_image = std::mem::take(&mut ir_program.c.initial_memory)
            .into_iter()
            .flat_map(|(addr, value)| {
                use womir::loader::MemoryEntry::*;
                let v = match value {
                    Value(v) => v,
                    FuncAddr(idx) => {
                        let label = func_idx_to_label(idx);
                        label_map[&label].pc
                    }
                    FuncFrameSize(func_idx) => {
                        let label = func_idx_to_label(func_idx);
                        label_map[&label].frame_size.unwrap()
                    }
                    NullFuncType => NULL_REF[0],
                    NullFuncFrameSize => NULL_REF[1],
                    NullFuncAddr => NULL_REF[2],
                };

                [
                    v & 0xff,
                    (v >> 8) & 0xff,
                    (v >> 16) & 0xff,
                    (v >> 24) & 0xff,
                ]
                .into_iter()
                .enumerate()
                .filter_map(move |(i, byte)| {
                    const ROM_ID: u32 = 2;
                    if byte != 0 {
                        Some(((ROM_ID, addr + i as u32), F::from_canonical_u32(byte)))
                    } else {
                        None
                    }
                })
            })
            .collect();

        Self {
            program: ir_program.c,
            label_map,
            linked_instructions,
            memory_image,
        }
    }

    pub fn execute(
        &mut self,
        vm_config: impl VmConfig<F>,
        entry_point: &str,
        inputs: impl Into<Streams<F>>,
    ) -> Result<Vec<F>, ExecutionError> {
        // Create the startup code to call the entry point function.
        let entry_point = &self.label_map[entry_point];
        let entry_point_start = self.linked_instructions.len();
        self.linked_instructions
            .extend(create_startup_code(&self.program, entry_point));

        // TODO: make womir read and carry debug info
        // The first instruction was removed, which was a nop inserted by the linker, so we need to set pc_base accordingly.
        let program = Program::new_without_debug_infos(
            &self.linked_instructions,
            DEFAULT_PC_STEP,
            DEFAULT_PC_STEP,
        );

        // Remove the startup code, for this to be reused in the next call.
        self.linked_instructions.truncate(entry_point_start);

        // Create the executor using the current memory image.
        let exe = VmExe::new(program)
            .with_pc_start(((1 + entry_point_start) * riscv::RV32_REGISTER_NUM_LIMBS) as u32)
            .with_init_memory(std::mem::take(&mut self.memory_image));

        let vm = VmExecutor::new(vm_config);
        let final_memory = vm.execute(exe, inputs)?.unwrap();
        let public_values = extract_public_values(
            &vm.config.system().memory_config.memory_dimensions(),
            vm.config.system().num_public_values,
            &final_memory,
        );

        // TODO: extract_public_values() already converts the final_memory to a MemoryImage<F>,
        // and this is a kinda expensive redundant work. Find a way to do it only once.
        self.memory_image = final_memory
            .items()
            .filter_map(|(addr, v)| (!v.is_zero()).then_some((addr, v)))
            .collect();

        Ok(public_values)
    }
}

fn create_startup_code<F>(ctx: &CommonProgram, entry_point: &LabelValue) -> Vec<Instruction<F>>
where
    F: PrimeField32,
{
    let fn_fp = 1;
    let zero_reg = 0;
    let mut code = vec![
        ib::allocate_frame_imm(fn_fp, entry_point.frame_size.unwrap() as usize),
        ib::const_32_imm(zero_reg, 0, 0),
    ];

    let entry_point_func_type = &ctx.get_func_type(entry_point.func_idx.unwrap()).ty;

    // If the entry point function has arguments, we need to fill them with the result from read32
    let params = entry_point_func_type.params();
    let num_input_words = womir::word_count_types::<OpenVMSettings<F>>(params);
    // This is a little hacky because we know the initial first allocated frame starts at 2,
    // so we can just write directly into it by calculating the offset.
    // address 2: reserved for return address
    // address 3: reserved for frame pointer
    // address 4: first argument
    // address 4 + i: i-th argument
    let mut ptr = 4;
    for _ in 0..num_input_words {
        //code.push(ib::read32(ptr as usize));
        // code.push(ib::const_32_imm(ptr as usize, 10, 0));
        code.push(ib::pre_read_u32::<F>());
        code.push(ib::read_u32::<F>(ptr as usize));
        ptr += 1;
    }

    code.push(ib::call(0, 1, entry_point.pc as usize, fn_fp));

    // We can also read the return values directly from the function's frame, which happens
    // to be right after the arguments.
    let results = entry_point_func_type.results();
    let num_output_words = womir::word_count_types::<OpenVMSettings<F>>(results);
    for i in 0..num_output_words {
        code.push(ib::reveal_imm(ptr as usize, zero_reg, (i * 4) as usize));
        ptr += 1;
    }

    code.push(ib::halt());

    code
}

// The instructions in this IR are 1-to-1 mapped to OpenVM instructions,
// and it is needed because we can only resolve the labels to PCs during linking.
#[derive(Clone, Debug)]
#[allow(dead_code)]
pub enum Directive<F> {
    Nop,
    Label {
        id: String,
        frame_size: Option<u32>,
    },
    AllocateFrameI {
        target_frame: String,
        result_ptr: u32,
    },
    Jump {
        target: String,
    },
    JumpIf {
        target: String,
        condition_reg: u32,
    },
    JumpIfZero {
        target: String,
        condition_reg: u32,
    },
    Jaaf {
        target: String,
        new_frame_ptr: u32,
    },
    JaafSave {
        target: String,
        new_frame_ptr: u32,
        saved_caller_fp: u32,
    },
    Call {
        target_pc: String,
        new_frame_ptr: u32,
        saved_ret_pc: u32,
        saved_caller_fp: u32,
    },
    Instruction(Instruction<F>),
}

type Ctx<'a, 'b, F> = Context<'a, 'b, OpenVMSettings<F>>;

pub struct OpenVMSettings<F> {
    _phantom: std::marker::PhantomData<F>,
}

impl<F> OpenVMSettings<F> {
    pub fn new() -> Self {
        Self {
            _phantom: std::marker::PhantomData,
        }
    }
}

#[allow(refining_impl_trait)]
impl<'a, F: PrimeField32> Settings<'a> for OpenVMSettings<F> {
    type Directive = Directive<F>;

    fn bytes_per_word() -> u32 {
        4
    }

    fn words_per_ptr() -> u32 {
        1
    }

    fn is_jump_condition_available(_cond: JumpCondition) -> bool {
        true
    }

    fn is_relative_jump_available() -> bool {
        true
    }

    fn to_plain_local_jump(directive: Self::Directive) -> Result<String, Self::Directive> {
        if let Directive::Jump { target } = directive {
            Ok(target)
        } else {
            Err(directive)
        }
    }

    fn emit_label(
        &self,
        _c: &mut Ctx<F>,
        name: String,
        frame_size: Option<u32>,
    ) -> Self::Directive {
        Directive::Label {
            id: name,
            frame_size,
        }
    }

    fn emit_trap(
        &self,
        _c: &mut Ctx<F>,
        error_code: womir::loader::flattening::TrapReason,
    ) -> Self::Directive {
        Directive::Instruction(ib::trap(error_code as u32 as usize))
    }

    fn emit_allocate_label_frame(
        &self,
        _c: &mut Ctx<F>,
        label: String,
        result_ptr: Range<u32>,
    ) -> Self::Directive {
        Directive::AllocateFrameI {
            target_frame: label,
            result_ptr: result_ptr.start,
        }
    }

    fn emit_allocate_value_frame(
        &self,
        _c: &mut Ctx<F>,
        frame_size_ptr: Range<u32>,
        result_ptr: Range<u32>,
    ) -> Self::Directive {
        Directive::Instruction(ib::allocate_frame_reg(
            result_ptr.start as usize,
            frame_size_ptr.start as usize,
        ))
    }

    fn emit_copy(
        &self,
        _c: &mut Ctx<F>,
        src_ptr: Range<u32>,
        dest_ptr: Range<u32>,
    ) -> Self::Directive {
        Directive::Instruction(ib::addi(
            dest_ptr.start as usize,
            src_ptr.start as usize,
            F::ZERO,
        ))
    }

    fn emit_copy_into_frame(
        &self,
        _c: &mut Ctx<F>,
        src_ptr: Range<u32>,
        dest_frame_ptr: Range<u32>,
        dest_offset: Range<u32>,
    ) -> Self::Directive {
        Directive::Instruction(ib::copy_into_frame(
            dest_offset.start as usize,
            src_ptr.start as usize,
            dest_frame_ptr.start as usize,
        ))
    }

    fn emit_jump(&self, label: String) -> Self::Directive {
        Directive::Jump { target: label }
    }

    fn emit_jump_into_loop(
        &self,
        _c: &mut Ctx<F>,
        loop_label: String,
        loop_frame_ptr: Range<u32>,
        ret_info_to_copy: Option<womir::loader::flattening::settings::ReturnInfosToCopy>,
        saved_curr_fp_ptr: Option<Range<u32>>,
    ) -> Vec<Self::Directive> {
        let mut directives = if let Some(to_copy) = ret_info_to_copy {
            assert_eq!(Self::words_per_ptr(), 1);
            vec![
                Directive::Instruction(ib::copy_into_frame(
                    to_copy.dest.ret_pc.start as usize,
                    to_copy.src.ret_pc.start as usize,
                    loop_frame_ptr.start as usize,
                )),
                Directive::Instruction(ib::copy_into_frame(
                    to_copy.dest.ret_fp.start as usize,
                    to_copy.src.ret_fp.start as usize,
                    loop_frame_ptr.start as usize,
                )),
            ]
        } else {
            Vec::new()
        };

        let jump = if let Some(saved_caller_fp) = saved_curr_fp_ptr {
            Directive::JaafSave {
                target: loop_label,
                new_frame_ptr: loop_frame_ptr.start,
                saved_caller_fp: saved_caller_fp.start,
            }
        } else {
            Directive::Jaaf {
                target: loop_label,
                new_frame_ptr: loop_frame_ptr.start,
            }
        };

        directives.push(jump);
        directives
    }

    fn emit_conditional_jump(
        &self,
        _c: &mut Ctx<F>,
        condition_type: womir::loader::flattening::settings::JumpCondition,
        label: String,
        condition_ptr: Range<u32>,
    ) -> Self::Directive {
        match condition_type {
            JumpCondition::IfNotZero => Directive::JumpIf {
                target: label,
                condition_reg: condition_ptr.start,
            },
            JumpCondition::IfZero => Directive::JumpIfZero {
                target: label,
                condition_reg: condition_ptr.start,
            },
        }
    }

    fn emit_conditional_jump_cmp_immediate(
        &self,
        c: &mut Ctx<F>,
        cmp: womir::loader::flattening::settings::ComparisonFunction,
        value_ptr: Range<u32>,
        immediate: u32,
        label: String,
    ) -> Vec<Self::Directive> {
        let comparison = c.register_gen.allocate_type(ValType::I32);

        let mut directives = if let Ok(imm_f) = immediate.to_f() {
            // If immediate fits into field, we can save one instruction:
            let cmp_insn = match cmp {
                ComparisonFunction::Equal => ib::eqi::<F>,
                ComparisonFunction::GreaterThanOrEqualUnsigned
                | ComparisonFunction::LessThanUnsigned => ib::lt_u_imm,
            };
            vec![Directive::Instruction(cmp_insn(
                comparison.start as usize,
                value_ptr.start as usize,
                imm_f,
            ))]
        } else {
            // Otherwise, we need to compose the immediate into a register:
            let cmp_insn = match cmp {
                ComparisonFunction::Equal => ib::eq,
                ComparisonFunction::GreaterThanOrEqualUnsigned
                | ComparisonFunction::LessThanUnsigned => ib::lt_u,
            };

            let const_value = c.register_gen.allocate_type(ValType::I32);

            let imm_lo: u16 = (immediate & 0xffff) as u16;
            let imm_hi: u16 = ((immediate >> 16) & 0xffff) as u16;

            vec![
                Directive::Instruction(ib::const_32_imm(
                    const_value.start as usize,
                    imm_lo,
                    imm_hi,
                )),
                Directive::Instruction(cmp_insn(
                    comparison.start as usize,
                    value_ptr.start as usize,
                    const_value.start as usize,
                )),
            ]
        };

        // We use "less than" to compare both "less than" and "greater than or equal",
        // so, if it is the later, we must jump if the condition is false.
        directives.push(match cmp {
            ComparisonFunction::Equal | ComparisonFunction::LessThanUnsigned => Directive::JumpIf {
                target: label,
                condition_reg: comparison.start,
            },
            ComparisonFunction::GreaterThanOrEqualUnsigned => Directive::JumpIfZero {
                target: label,
                condition_reg: comparison.start,
            },
        });

        directives
    }

    fn emit_relative_jump(&self, _c: &mut Ctx<F>, offset_ptr: Range<u32>) -> Self::Directive {
        Directive::Instruction(ib::skip(offset_ptr.start as usize))
    }

    fn emit_jump_out_of_loop(
        &self,
        _c: &mut Ctx<F>,
        target_label: String,
        target_frame_ptr: Range<u32>,
    ) -> Self::Directive {
        Directive::Jaaf {
            target: target_label,
            new_frame_ptr: target_frame_ptr.start,
        }
    }

    fn emit_return(
        &self,
        _c: &mut Ctx<F>,
        ret_pc_ptr: Range<u32>,
        caller_fp_ptr: Range<u32>,
    ) -> Self::Directive {
        Directive::Instruction(ib::ret(
            ret_pc_ptr.start as usize,
            caller_fp_ptr.start as usize,
        ))
    }

    fn emit_imported_call(
        &self,
        _c: &mut Ctx<F>,
        module: &'a str,
        function: &'a str,
        _inputs: Vec<Range<u32>>,
        outputs: Vec<Range<u32>>,
    ) -> Vec<Self::Directive> {
        match (module, function) {
            ("env", "read_u32") => {
                let output = outputs[0].start as usize;
                vec![
                    Directive::Instruction(ib::pre_read_u32()),
                    Directive::Instruction(ib::read_u32(output)),
                ]
            }
            ("env", "abort") => {
                vec![Directive::Instruction(ib::abort())]
            }
            _ => unimplemented!(
                "Imported function `{}` from module `{}` is not supported",
                function,
                module
            ),
        }
    }

    fn emit_function_call(
        &self,
        _c: &mut Ctx<F>,
        function_label: String,
        function_frame_ptr: Range<u32>,
        saved_ret_pc_ptr: Range<u32>,
        saved_caller_fp_ptr: Range<u32>,
    ) -> Self::Directive {
        Directive::Call {
            target_pc: function_label,
            new_frame_ptr: function_frame_ptr.start,
            saved_ret_pc: saved_ret_pc_ptr.start,
            saved_caller_fp: saved_caller_fp_ptr.start,
        }
    }

    fn emit_indirect_call(
        &self,
        _c: &mut Ctx<F>,
        target_pc_ptr: Range<u32>,
        function_frame_ptr: Range<u32>,
        saved_ret_pc_ptr: Range<u32>,
        saved_caller_fp_ptr: Range<u32>,
    ) -> Self::Directive {
        Directive::Instruction(ib::call_indirect(
            saved_ret_pc_ptr.start as usize,
            saved_caller_fp_ptr.start as usize,
            target_pc_ptr.start as usize,
            function_frame_ptr.start as usize,
        ))
    }

    fn emit_table_get(
        &self,
        c: &mut Ctx<F>,
        table_idx: u32,
        entry_idx_ptr: Range<u32>,
        dest_ptr: Range<u32>,
    ) -> Vec<Self::Directive> {
        const TABLE_ENTRY_SIZE: u32 = 12;
        const TABLE_SEGMENT_HEADER_SIZE: u32 = 8;

        let table_segment = c.program.tables[table_idx as usize];
        let base_addr = table_segment.start
            + TABLE_SEGMENT_HEADER_SIZE
            + entry_idx_ptr.start * TABLE_ENTRY_SIZE;

        // Read the 3 words of the reference into contiguous registers
        assert_eq!(dest_ptr.len(), 3);
        load_from_const_addr(c, base_addr, dest_ptr).0
    }

    fn emit_wasm_op(
        &self,
        c: &mut Ctx<F>,
        op: Op<'a>,
        inputs: Vec<Range<u32>>,
        output: Option<Range<u32>>,
    ) -> Vec<Self::Directive> {
        // First handle single-instruction binary operations.
        type BinaryOpFn<F> = fn(usize, usize, usize) -> Instruction<F>;
        let binary_op: Result<BinaryOpFn<F>, Op> = match op {
            // 32-bit integer instructions
            Op::I32Eq => Ok(ib::eq),
            Op::I32Ne => Ok(ib::neq),
            Op::I32LtS => Ok(ib::lt_s),
            Op::I32LtU => Ok(ib::lt_u),
            Op::I32GtS => Ok(ib::gt_s),
            Op::I32GtU => Ok(ib::gt_u),
            Op::I32Add => Ok(ib::add),
            Op::I32Sub => Ok(ib::sub),
            Op::I32Mul => Ok(ib::mul),
            Op::I32DivS => Ok(ib::div),
            Op::I32DivU => Ok(ib::divu),
            Op::I32RemS => Ok(ib::rem),
            Op::I32RemU => Ok(ib::remu),
            Op::I32And => Ok(ib::and),
            Op::I32Or => Ok(ib::or),
            Op::I32Xor => Ok(ib::xor),
            Op::I32Shl => Ok(ib::shl),
            Op::I32ShrS => Ok(ib::shr_s),
            Op::I32ShrU => Ok(ib::shr_u),

            // 64-bit integer instructions
            Op::I64Eq => Ok(ib::eq_64),
            Op::I64Ne => Ok(ib::neq_64),
            Op::I64LtS => Ok(ib::lt_s_64),
            Op::I64LtU => Ok(ib::lt_u_64),
            Op::I64GtS => Ok(ib::gt_s_64),
            Op::I64GtU => Ok(ib::gt_u_64),
            Op::I64Add => Ok(ib::add_64),
            Op::I64Sub => Ok(ib::sub_64),
            Op::I64Mul => Ok(ib::mul_64),
            Op::I64DivS => Ok(ib::div_64),
            Op::I64DivU => Ok(ib::divu_64),
            Op::I64RemS => Ok(ib::rem_64),
            Op::I64RemU => Ok(ib::remu_64),
            Op::I64And => Ok(ib::and_64),
            Op::I64Or => Ok(ib::or_64),
            Op::I64Xor => Ok(ib::xor_64),
            Op::I64Shl => Ok(ib::shl_64),
            Op::I64ShrS => Ok(ib::shr_s_64),
            Op::I64ShrU => Ok(ib::shr_u_64),

            // Float instructions
            Op::F32Eq => todo!(),
            Op::F32Ne => todo!(),
            Op::F32Lt => todo!(),
            Op::F32Gt => todo!(),
            Op::F32Le => todo!(),
            Op::F32Ge => todo!(),
            Op::F64Eq => todo!(),
            Op::F64Ne => todo!(),
            Op::F64Lt => todo!(),
            Op::F64Gt => todo!(),
            Op::F64Le => todo!(),
            Op::F64Ge => todo!(),
            Op::F32Add => todo!(),
            Op::F32Sub => todo!(),
            Op::F32Mul => todo!(),
            Op::F32Div => todo!(),
            Op::F32Min => todo!(),
            Op::F32Max => todo!(),
            Op::F32Copysign => todo!(),
            Op::F64Add => todo!(),
            Op::F64Sub => todo!(),
            Op::F64Mul => todo!(),
            Op::F64Div => todo!(),
            Op::F64Min => todo!(),
            Op::F64Max => todo!(),
            Op::F64Copysign => todo!(),

            // If not a binary operation, return the operator directly
            op => Err(op),
        };

        let op: Op<'_> = match binary_op {
            Ok(op_fn) => {
                let input1 = inputs[0].start as usize;
                let input2 = inputs[1].start as usize;
                let output = output.unwrap().start as usize;
                return vec![Directive::Instruction(op_fn(output, input1, input2))];
            }
            Err(op) => op,
        };

        // Handle the remaining operations
        match op {
            // 32-bit integer instructions
            Op::I32Const { value } => {
                let output = output.unwrap().start as usize;
                let value_u = value as u32;
                let imm_lo: u16 = (value_u & 0xffff) as u16;
                let imm_hi: u16 = ((value_u >> 16) & 0xffff) as u16;
                vec![Directive::Instruction(ib::const_32_imm(
                    output, imm_lo, imm_hi,
                ))]
            }
            Op::I64Const { value } => {
                let output = output.unwrap().start as usize;
                let lower = value as u32;
                let lower_lo: u16 = (lower & 0xffff) as u16;
                let lower_hi: u16 = ((lower >> 16) & 0xffff) as u16;
                let upper = (value >> 32) as u32;
                let upper_lo: u16 = (upper & 0xffff) as u16;
                let upper_hi: u16 = ((upper >> 16) & 0xffff) as u16;
                vec![
                    Directive::Instruction(ib::const_32_imm(output, lower_lo, lower_hi)),
                    Directive::Instruction(ib::const_32_imm(output + 1, upper_lo, upper_hi)),
                ]
            }
            Op::I32Rotl => {
                let input1 = inputs[0].start as usize;
                let input2 = inputs[1].start as usize;
                let output = output.unwrap().start as usize;
                let shiftl_amount = c.register_gen.allocate_type(ValType::I32).start as usize;
                let shiftl = c.register_gen.allocate_type(ValType::I32).start as usize;
                let const32 = c.register_gen.allocate_type(ValType::I32).start as usize;
                let shiftr_amount = c.register_gen.allocate_type(ValType::I32).start as usize;
                let shiftr = c.register_gen.allocate_type(ValType::I32).start as usize;
                vec![
                    // get least significant 5 bits for rotation amount
                    Directive::Instruction(ib::andi(shiftl_amount, input2, 0x1f.to_f().unwrap())),
                    // shift left
                    Directive::Instruction(ib::shl(shiftl, input1, shiftl_amount)),
                    // get right shift amount
                    Directive::Instruction(ib::const_32_imm(const32, 0x20, 0x0)),
                    Directive::Instruction(ib::sub(shiftr_amount, const32, shiftl_amount)),
                    // shift right
                    Directive::Instruction(ib::shr_u(shiftr, input1, shiftr_amount)),
                    // or the two results
                    Directive::Instruction(ib::or(output, shiftl, shiftr)),
                ]
            }
            Op::I32Rotr => {
                let input1 = inputs[0].start as usize;
                let input2 = inputs[1].start as usize;
                let output = output.unwrap().start as usize;
                let shiftl_amount = c.register_gen.allocate_type(ValType::I32).start as usize;
                let shiftl = c.register_gen.allocate_type(ValType::I32).start as usize;
                let const32 = c.register_gen.allocate_type(ValType::I32).start as usize;
                let shiftr_amount = c.register_gen.allocate_type(ValType::I32).start as usize;
                let shiftr = c.register_gen.allocate_type(ValType::I32).start as usize;
                vec![
                    // get least significant 5 bits for rotation amount
                    Directive::Instruction(ib::andi(shiftr_amount, input2, 0x1f.to_f().unwrap())),
                    // shift right
                    Directive::Instruction(ib::shr_u(shiftr, input1, shiftr_amount)),
                    // get left shift amount
                    Directive::Instruction(ib::const_32_imm(const32, 0x20, 0x0)),
                    Directive::Instruction(ib::sub(shiftl_amount, const32, shiftr_amount)),
                    // shift left
                    Directive::Instruction(ib::shl(shiftl, input1, shiftl_amount)),
                    // or the two results
                    Directive::Instruction(ib::or(output, shiftl, shiftr)),
                ]
            }
            Op::I64Rotl => {
                let input1 = inputs[0].start as usize;
                let input2 = inputs[1].start as usize;
                let output = output.unwrap().start as usize;
                let shiftl_amount = c.register_gen.allocate_type(ValType::I64).start as usize;
                let shiftl = c.register_gen.allocate_type(ValType::I64).start as usize;
                let const64 = c.register_gen.allocate_type(ValType::I64).start as usize;
                let shiftr_amount = c.register_gen.allocate_type(ValType::I64).start as usize;
                let shiftr = c.register_gen.allocate_type(ValType::I64).start as usize;
                vec![
                    // get least significant 6 bits for rotation amount
                    Directive::Instruction(ib::andi_64(
                        shiftl_amount,
                        input2,
                        0x3f.to_f().unwrap(),
                    )),
                    // shift left
                    Directive::Instruction(ib::shl_64(shiftl, input1, shiftl_amount)),
                    // get right shift amount
                    Directive::Instruction(ib::const_32_imm(const64, 0x40, 0x0)),
                    Directive::Instruction(ib::const_32_imm(const64 + 1, 0x0, 0x0)),
                    Directive::Instruction(ib::sub_64(shiftr_amount, const64, shiftl_amount)),
                    // shift right
                    Directive::Instruction(ib::shr_u_64(shiftr, input1, shiftr_amount)),
                    // or the two results
                    Directive::Instruction(ib::or_64(output, shiftl, shiftr)),
                ]
            }
            Op::I64Rotr => {
                let input1 = inputs[0].start as usize;
                let input2 = inputs[1].start as usize;
                let output = output.unwrap().start as usize;
                let shiftl_amount = c.register_gen.allocate_type(ValType::I64).start as usize;
                let shiftl = c.register_gen.allocate_type(ValType::I64).start as usize;
                let const64 = c.register_gen.allocate_type(ValType::I64).start as usize;
                let shiftr_amount = c.register_gen.allocate_type(ValType::I64).start as usize;
                let shiftr = c.register_gen.allocate_type(ValType::I64).start as usize;
                vec![
                    // get least significant 5 bits for rotation amount
                    Directive::Instruction(ib::andi_64(
                        shiftr_amount,
                        input2,
                        0x3f.to_f().unwrap(),
                    )),
                    // shift right
                    Directive::Instruction(ib::shr_u_64(shiftr, input1, shiftr_amount)),
                    // get left shift amount
                    Directive::Instruction(ib::const_32_imm(const64, 0x40, 0x0)),
                    Directive::Instruction(ib::const_32_imm(const64 + 1, 0x0, 0x0)),
                    Directive::Instruction(ib::sub_64(shiftl_amount, const64, shiftr_amount)),
                    // shift left
                    Directive::Instruction(ib::shl_64(shiftl, input1, shiftl_amount)),
                    // or the two results
                    Directive::Instruction(ib::or_64(output, shiftl, shiftr)),
                ]
            }
            Op::I32LeS | Op::I32LeU | Op::I32GeS | Op::I32GeU => {
                let inverse_op = match op {
                    Op::I32LeS => ib::gt_s,
                    Op::I32LeU => ib::gt_u,
                    Op::I32GeS => ib::lt_s,
                    Op::I32GeU => ib::lt_u,
                    _ => unreachable!(),
                };

                let input1 = inputs[0].start as usize;
                let input2 = inputs[1].start as usize;
                let output = output.unwrap().start as usize;

                let inverse_result = c.register_gen.allocate_type(ValType::I32).start as usize;

                // Perform the inverse operation and invert the result
                vec![
                    Directive::Instruction(inverse_op(inverse_result, input1, input2)),
                    Directive::Instruction(ib::eqi(output, inverse_result, F::ZERO)),
                ]
            }
            Op::I64LeS | Op::I64LeU | Op::I64GeS | Op::I64GeU => {
                let inverse_op = match op {
                    Op::I64LeS => ib::gt_s_64,
                    Op::I64LeU => ib::gt_u_64,
                    Op::I64GeS => ib::lt_s_64,
                    Op::I64GeU => ib::lt_u_64,
                    _ => unreachable!(),
                };

                let input1 = inputs[0].start as usize;
                let input2 = inputs[1].start as usize;
                let output = output.unwrap().start as usize;

                let inverse_result = c.register_gen.allocate_type(ValType::I32).start as usize;

                // Perform the inverse operation and invert the result
                vec![
                    Directive::Instruction(inverse_op(inverse_result, input1, input2)),
                    Directive::Instruction(ib::eqi(output, inverse_result, F::ZERO)),
                ]
            }
            Op::I32Eqz => {
                let input = inputs[0].start as usize;
                let output = output.unwrap().start as usize;
                vec![Directive::Instruction(ib::eqi(output, input, F::ZERO))]
            }
            Op::I64Eqz => {
                let input = inputs[0].start as usize;
                let output = output.unwrap().start as usize;
                vec![Directive::Instruction(ib::eqi_64(output, input, F::ZERO))]
            }
            Op::I32Clz => todo!(),
            Op::I32Ctz => todo!(),
            Op::I32Popcnt => todo!(),

            Op::I32WrapI64 => {
                // TODO: considering we are using a single address space for both i32 and i64,
                // this instruction could be elided at womir level.

                let lower_limb = inputs[0].start as usize;
                // The higher limb is ignored.
                let output = output.unwrap().start as usize;

                // Just copy the lower limb to the output.
                vec![Directive::Instruction(ib::addi(
                    output,
                    lower_limb,
                    F::ZERO,
                ))]
            }
            Op::I32Extend8S | Op::I32Extend16S => {
                let input = inputs[0].start as usize;
                let output = output.unwrap().start as usize;

                let tmp = c.register_gen.allocate_type(ValType::I32).start as usize;

                let shift = match op {
                    Op::I32Extend8S => 24,
                    Op::I32Extend16S => 16,
                    _ => unreachable!(),
                }
                .to_f()
                .unwrap();

                // Left shift followed by arithmetic right shift
                vec![
                    Directive::Instruction(ib::shl_imm(tmp, input, shift)),
                    Directive::Instruction(ib::shr_s_imm(output, tmp, shift)),
                ]
            }
            Op::I64Extend8S | Op::I64Extend16S | Op::I64Extend32S => {
                let input = inputs[0].start as usize;
                let output = output.unwrap().start as usize;

                let tmp = c.register_gen.allocate_type(ValType::I64).start as usize;

                let shift = match op {
                    Op::I64Extend8S => 56,
                    Op::I64Extend16S => 48,
                    Op::I64Extend32S => 32,
                    _ => unreachable!(),
                }
                .to_f()
                .unwrap();

                // Left shift followed by arithmetic right shift
                vec![
                    Directive::Instruction(ib::shl_imm_64(tmp, input, shift)),
                    Directive::Instruction(ib::shr_s_imm_64(output, tmp, shift)),
                ]
            }

            // 64-bit integer instructions
            Op::I64Clz => todo!(),
            Op::I64Ctz => todo!(),
            Op::I64Popcnt => todo!(),
            Op::I64ExtendI32S => {
                let input = inputs[0].start as usize;
                let output = output.unwrap().start as usize;

                let high_shifted = c.register_gen.allocate_type(ValType::I64).start as usize;

                vec![
                    // Copy the 32 bit values to the high 32 bits of the temporary value.
                    // Leave the low bits undefined.
                    Directive::Instruction(ib::addi(high_shifted + 1, input, F::ZERO)),
                    // Arithmetic shift right to fill the high bits with the sign bit.
                    Directive::Instruction(ib::shr_s_imm_64(
                        output,
                        high_shifted,
                        32.to_f().unwrap(),
                    )),
                ]
            }
            Op::I64ExtendI32U => {
                let input = inputs[0].start as usize;
                let output = output.unwrap().start as usize;

                vec![
                    // Copy the 32 bit value to the low 32 bits of the output.
                    Directive::Instruction(ib::addi(output, input, F::ZERO)),
                    // Zero the high 32 bits.
                    Directive::Instruction(ib::const_32_imm(output + 1, 0, 0)),
                ]
            }

            // Parametric instruction
            Op::Select | Op::TypedSelect { .. } => {
                // Works like a ternary operator: if the condition (3rd input) is non-zero,
                // select the 1st input, otherwise select the 2nd input.
                let if_set_val = inputs[0].clone();
                let if_zero_val = inputs[1].clone();
                let output = output.unwrap();
                let condition = inputs[2].start;

                let if_set_label = c.new_label(LabelType::Local);
                let continuation_label = c.new_label(LabelType::Local);

                let mut directives = vec![
                    // if condition != 0 jump to if_set_label
                    Directive::JumpIf {
                        target: if_set_label.clone(),
                        condition_reg: condition,
                    },
                ];
                // if jump is not taken, copy the value for "if zero"
                directives.extend(if_zero_val.zip(output.clone()).map(|(src, dest)| {
                    Directive::Instruction(ib::addi(dest as usize, src as usize, F::ZERO))
                }));
                // jump to continuation
                directives.push(Directive::Jump {
                    target: continuation_label.clone(),
                });

                // if jump is taken, copy the value for "if set"
                directives.push(Directive::Label {
                    id: if_set_label,
                    frame_size: None,
                });
                directives.extend(if_set_val.zip(output).map(|(src, dest)| {
                    Directive::Instruction(ib::addi(dest as usize, src as usize, F::ZERO))
                }));

                // continuation label
                directives.push(Directive::Label {
                    id: continuation_label,
                    frame_size: None,
                });

                directives
            }

            // Global instructions
            Op::GlobalSet { global_index } => {
                let Global::Mutable(allocated_var) = &c.program.globals[global_index as usize]
                else {
                    unreachable!()
                };

                store_to_const_addr(c, allocated_var.address, inputs[0].clone())
            }
            Op::GlobalGet { global_index } => {
                let global = &c.program.globals[global_index as usize];
                match global {
                    Global::Mutable(allocated_var) => {
                        load_from_const_addr(c, allocated_var.address, output.unwrap()).0
                    }
                    Global::Immutable(op) => self.emit_wasm_op(c, op.clone(), inputs, output),
                }
            }

            Op::I32Load { memarg } => {
                let imm = mem_offset(memarg, c);
                let base_addr = inputs[0].start as usize;
                let output = output.unwrap().start as usize;
                match memarg.align {
                    0 => {
                        // read four bytes
                        let b0 = c.register_gen.allocate_type(ValType::I32).start as usize;
                        let b1 = c.register_gen.allocate_type(ValType::I32).start as usize;
                        let b2 = c.register_gen.allocate_type(ValType::I32).start as usize;
                        let b3 = c.register_gen.allocate_type(ValType::I32).start as usize;
                        let b1_shifted = c.register_gen.allocate_type(ValType::I32).start as usize;
                        let b2_shifted = c.register_gen.allocate_type(ValType::I32).start as usize;
                        let b3_shifted = c.register_gen.allocate_type(ValType::I32).start as usize;
                        let lo = c.register_gen.allocate_type(ValType::I32).start as usize;
                        let hi = c.register_gen.allocate_type(ValType::I32).start as usize;
                        vec![
                            Directive::Instruction(ib::loadbu(b0, base_addr, imm)),
                            Directive::Instruction(ib::loadbu(b1, base_addr, imm + 1)),
                            Directive::Instruction(ib::loadbu(b2, base_addr, imm + 2)),
                            Directive::Instruction(ib::loadbu(b3, base_addr, imm + 3)),
                            Directive::Instruction(ib::shl_imm(
                                b1_shifted,
                                b1,
                                F::from_canonical_u8(8),
                            )),
                            Directive::Instruction(ib::shl_imm(
                                b2_shifted,
                                b2,
                                F::from_canonical_u8(16),
                            )),
                            Directive::Instruction(ib::shl_imm(
                                b3_shifted,
                                b3,
                                F::from_canonical_u8(24),
                            )),
                            Directive::Instruction(ib::or(lo, b0, b1_shifted)),
                            Directive::Instruction(ib::or(hi, b2_shifted, b3_shifted)),
                            Directive::Instruction(ib::or(output, lo, hi)),
                        ]
                    }
                    1 => {
                        // read two half words
                        let hi = c.register_gen.allocate_type(ValType::I32).start as usize;
                        let hi_shifted = c.register_gen.allocate_type(ValType::I32).start as usize;
                        let lo = c.register_gen.allocate_type(ValType::I32).start as usize;
                        vec![
                            Directive::Instruction(ib::loadhu(lo, base_addr, imm)),
                            Directive::Instruction(ib::loadhu(hi, base_addr, imm + 2)),
                            Directive::Instruction(ib::shl_imm(
                                hi_shifted,
                                hi,
                                F::from_canonical_u8(16),
                            )),
                            Directive::Instruction(ib::or(output, lo, hi_shifted)),
                        ]
                    }
                    2.. => {
                        vec![Directive::Instruction(ib::loadw(output, base_addr, imm))]
                    }
                }
            }

            Op::I32Load16U { memarg } | Op::I32Load16S { memarg } => {
                let imm = mem_offset(memarg, c);
                let base_addr = inputs[0].start as usize;
                let output = output.unwrap().start as usize;

                match memarg.align {
                    0 => {
                        // read four bytes
                        let b0 = c.register_gen.allocate_type(ValType::I32).start as usize;
                        let b1 = c.register_gen.allocate_type(ValType::I32).start as usize;
                        let b1_shifted = c.register_gen.allocate_type(ValType::I32).start as usize;
                        vec![
                            Directive::Instruction(ib::loadbu(b0, base_addr, imm)),
                            if let Op::I32Load16S { .. } = op {
                                Directive::Instruction(ib::loadb(b1, base_addr, imm + 1))
                            } else {
                                Directive::Instruction(ib::loadbu(b1, base_addr, imm + 1))
                            },
                            Directive::Instruction(ib::shl_imm(
                                b1_shifted,
                                b1,
                                F::from_canonical_u8(8),
                            )),
                            Directive::Instruction(ib::or(output, b0, b1_shifted)),
                        ]
                    }
                    1.. => {
                        if let Op::I32Load16S { .. } = op {
                            vec![Directive::Instruction(ib::loadh(output, base_addr, imm))]
                        } else {
                            vec![Directive::Instruction(ib::loadhu(output, base_addr, imm))]
                        }
                    }
                }
            }
            Op::I32Load8U { memarg } => {
                let imm = mem_offset(memarg, c);
                let base_addr = inputs[0].start as usize;
                let output = output.unwrap().start as usize;

                vec![Directive::Instruction(ib::loadbu(output, base_addr, imm))]
            }
            Op::I32Load8S { memarg } => {
                let imm = mem_offset(memarg, c);
                let base_addr = inputs[0].start as usize;
                let output = output.unwrap().start as usize;

                vec![Directive::Instruction(ib::loadb(output, base_addr, imm))]
            }
            Op::I64Load { memarg } => {
                let imm = mem_offset(memarg, c);
                let base_addr = inputs[0].start as usize;
                let output = (output.unwrap().start) as usize;

                match memarg.align {
                    0 => {
                        // read byte by byte
                        let b0 = c.register_gen.allocate_type(ValType::I32).start as usize;
                        let b1 = c.register_gen.allocate_type(ValType::I32).start as usize;
                        let b2 = c.register_gen.allocate_type(ValType::I32).start as usize;
                        let b3 = c.register_gen.allocate_type(ValType::I32).start as usize;
                        let b4 = c.register_gen.allocate_type(ValType::I32).start as usize;
                        let b5 = c.register_gen.allocate_type(ValType::I32).start as usize;
                        let b6 = c.register_gen.allocate_type(ValType::I32).start as usize;
                        let b7 = c.register_gen.allocate_type(ValType::I32).start as usize;
                        let b1_shifted = c.register_gen.allocate_type(ValType::I32).start as usize;
                        let b2_shifted = c.register_gen.allocate_type(ValType::I32).start as usize;
                        let b3_shifted = c.register_gen.allocate_type(ValType::I32).start as usize;
                        let b5_shifted = c.register_gen.allocate_type(ValType::I32).start as usize;
                        let b6_shifted = c.register_gen.allocate_type(ValType::I32).start as usize;
                        let b7_shifted = c.register_gen.allocate_type(ValType::I32).start as usize;

                        let hi0 = c.register_gen.allocate_type(ValType::I32).start as usize;
                        let hi1 = c.register_gen.allocate_type(ValType::I32).start as usize;
                        let lo0 = c.register_gen.allocate_type(ValType::I32).start as usize;
                        let lo1 = c.register_gen.allocate_type(ValType::I32).start as usize;

                        vec![
                            // load each byte
                            Directive::Instruction(ib::loadbu(b0, base_addr, imm)),
                            Directive::Instruction(ib::loadbu(b1, base_addr, imm + 1)),
                            Directive::Instruction(ib::loadbu(b2, base_addr, imm + 2)),
                            Directive::Instruction(ib::loadbu(b3, base_addr, imm + 3)),
                            Directive::Instruction(ib::loadbu(b4, base_addr, imm + 4)),
                            Directive::Instruction(ib::loadbu(b5, base_addr, imm + 5)),
                            Directive::Instruction(ib::loadbu(b6, base_addr, imm + 6)),
                            Directive::Instruction(ib::loadbu(b7, base_addr, imm + 7)),
                            // build lo 32 bits
                            Directive::Instruction(ib::shl_imm(
                                b1_shifted,
                                b1,
                                F::from_canonical_u8(8),
                            )),
                            Directive::Instruction(ib::shl_imm(
                                b2_shifted,
                                b2,
                                F::from_canonical_u8(16),
                            )),
                            Directive::Instruction(ib::shl_imm(
                                b3_shifted,
                                b3,
                                F::from_canonical_u8(24),
                            )),
                            Directive::Instruction(ib::or(lo0, b0, b1_shifted)),
                            Directive::Instruction(ib::or(lo1, b2_shifted, b3_shifted)),
                            Directive::Instruction(ib::or(output, lo0, lo1)),
                            // build hi 32 bits
                            Directive::Instruction(ib::shl_imm(
                                b5_shifted,
                                b5,
                                F::from_canonical_u8(8),
                            )),
                            Directive::Instruction(ib::shl_imm(
                                b6_shifted,
                                b6,
                                F::from_canonical_u8(16),
                            )),
                            Directive::Instruction(ib::shl_imm(
                                b7_shifted,
                                b7,
                                F::from_canonical_u8(24),
                            )),
                            Directive::Instruction(ib::or(hi0, b4, b5_shifted)),
                            Directive::Instruction(ib::or(hi1, b6_shifted, b7_shifted)),
                            Directive::Instruction(ib::or(output + 1, hi0, hi1)),
                        ]
                    }
                    1 => {
                        // read four halfwords
                        let h0 = c.register_gen.allocate_type(ValType::I32).start as usize;
                        let h1 = c.register_gen.allocate_type(ValType::I32).start as usize;
                        let h2 = c.register_gen.allocate_type(ValType::I32).start as usize;
                        let h3 = c.register_gen.allocate_type(ValType::I32).start as usize;
                        let h1_shifted = c.register_gen.allocate_type(ValType::I32).start as usize;
                        let h3_shifted = c.register_gen.allocate_type(ValType::I32).start as usize;

                        vec![
                            Directive::Instruction(ib::loadhu(h0, base_addr, imm)),
                            Directive::Instruction(ib::loadhu(h1, base_addr, imm + 2)),
                            Directive::Instruction(ib::loadhu(h2, base_addr, imm + 4)),
                            Directive::Instruction(ib::loadhu(h3, base_addr, imm + 6)),
                            Directive::Instruction(ib::shl_imm(
                                h1_shifted,
                                h1,
                                F::from_canonical_u8(16),
                            )),
                            Directive::Instruction(ib::shl_imm(
                                h3_shifted,
                                h3,
                                F::from_canonical_u8(16),
                            )),
                            Directive::Instruction(ib::or(output, h0, h1_shifted)),
                            Directive::Instruction(ib::or(output + 1, h2, h3_shifted)),
                        ]
                    }
                    2.. => {
                        // read two words
                        vec![
                            Directive::Instruction(ib::loadw(output, base_addr, imm)),
                            Directive::Instruction(ib::loadw(output + 1, base_addr, imm + 4)),
                        ]
                    }
                }
            }
            Op::I64Load8U { memarg } | Op::I64Load8S { memarg } => {
                let imm = mem_offset(memarg, c);
                let base_addr = inputs[0].start as usize;
                let output = (output.unwrap().start) as usize;
                let val = c.register_gen.allocate_type(ValType::I64).start as usize;

                vec![
                    // load signed or unsigned byte as i32 hi part
                    if let Op::I32Load8S { .. } = op {
                        Directive::Instruction(ib::loadb(val + 1, base_addr, imm))
                    } else {
                        Directive::Instruction(ib::loadbu(val + 1, base_addr, imm))
                    },
                    // shift i64 val right, keeping the sign
                    Directive::Instruction(ib::shr_s_imm_64(output, val, F::from_canonical_u8(32))),
                ]
            }
            Op::I64Load16U { memarg } | Op::I64Load16S { memarg } => {
                let imm = mem_offset(memarg, c);
                let base_addr = inputs[0].start as usize;
                let output = (output.unwrap().start) as usize;
                let val = c.register_gen.allocate_type(ValType::I64).start as usize;

                match memarg.align {
                    0 => {
                        let b0 = c.register_gen.allocate_type(ValType::I32).start as usize;
                        let b1 = c.register_gen.allocate_type(ValType::I32).start as usize;
                        let b1_shifted = c.register_gen.allocate_type(ValType::I32).start as usize;
                        vec![
                            // load b1 signed/unsigned
                            if let Op::I32Load16S { .. } = op {
                                Directive::Instruction(ib::loadb(b1, base_addr, imm + 1))
                            } else {
                                Directive::Instruction(ib::loadbu(b1, base_addr, imm + 1))
                            },
                            // shift b1
                            Directive::Instruction(ib::shl_imm(
                                b1_shifted,
                                b1,
                                F::from_canonical_u8(8),
                            )),
                            // load b0
                            Directive::Instruction(ib::loadbu(b0, base_addr, imm)),
                            // combine b0 and b1
                            Directive::Instruction(ib::or(val + 1, b0, b1_shifted)),
                            // shift i64 val right, keeping the sign
                            Directive::Instruction(ib::shr_s_imm_64(
                                output,
                                val,
                                F::from_canonical_u8(32),
                            )),
                        ]
                    }
                    1.. => {
                        if let Op::I32Load16S { .. } = op {
                            vec![
                                // load signed halfword as i32 on the hi part of the i64 val
                                Directive::Instruction(ib::loadh(val + 1, base_addr, imm)),
                                // shift i64 val right, keeping the sign
                                Directive::Instruction(ib::shr_s_imm_64(
                                    output,
                                    val,
                                    F::from_canonical_u8(32),
                                )),
                            ]
                        } else {
                            vec![
                                // load unsigned lo i32
                                Directive::Instruction(ib::loadhu(output, base_addr, imm)),
                                // zero out hi i32
                                Directive::Instruction(ib::const_32_imm(output + 1, 0x0, 0x0)),
                            ]
                        }
                    }
                }
            }
            Op::I64Load32U { memarg } | Op::I64Load32S { memarg } => {
                let imm = mem_offset(memarg, c);
                let base_addr = inputs[0].start as usize;
                let output = (output.unwrap().start) as usize;
                let val = c.register_gen.allocate_type(ValType::I64).start as usize;

                match memarg.align {
                    0 => {
                        let b0 = c.register_gen.allocate_type(ValType::I32).start as usize;
                        let b1 = c.register_gen.allocate_type(ValType::I32).start as usize;
                        let b2 = c.register_gen.allocate_type(ValType::I32).start as usize;
                        let b3 = c.register_gen.allocate_type(ValType::I32).start as usize;
                        let b1_shifted = c.register_gen.allocate_type(ValType::I32).start as usize;
                        let b2_shifted = c.register_gen.allocate_type(ValType::I32).start as usize;
                        let b3_shifted = c.register_gen.allocate_type(ValType::I32).start as usize;
                        let hi = c.register_gen.allocate_type(ValType::I32).start as usize;
                        let lo = c.register_gen.allocate_type(ValType::I32).start as usize;
                        vec![
                            Directive::Instruction(ib::loadbu(b0, base_addr, imm)),
                            Directive::Instruction(ib::loadbu(b1, base_addr, imm + 1)),
                            Directive::Instruction(ib::loadbu(b2, base_addr, imm + 2)),
                            Directive::Instruction(ib::loadbu(b3, base_addr, imm + 3)),
                            // shifts
                            Directive::Instruction(ib::shl_imm(
                                b1_shifted,
                                b1,
                                F::from_canonical_u8(8),
                            )),
                            Directive::Instruction(ib::shl_imm(
                                b2_shifted,
                                b2,
                                F::from_canonical_u8(16),
                            )),
                            Directive::Instruction(ib::shl_imm(
                                b3_shifted,
                                b3,
                                F::from_canonical_u8(24),
                            )),
                            // build hi and lo
                            Directive::Instruction(ib::or(lo, b0, b1_shifted)),
                            Directive::Instruction(ib::or(hi, b2_shifted, b3_shifted)),
                            // build hi i32 in val
                            Directive::Instruction(ib::or(val + 1, lo, hi)),
                            // shift signed/unsigned
                            if let Op::I64Load32S { .. } = op {
                                Directive::Instruction(ib::shr_s_imm_64(
                                    output,
                                    val,
                                    F::from_canonical_u8(32),
                                ))
                            } else {
                                Directive::Instruction(ib::shr_u_imm_64(
                                    output,
                                    val,
                                    F::from_canonical_u8(32),
                                ))
                            },
                        ]
                    }
                    1 => {
                        let h0 = c.register_gen.allocate_type(ValType::I32).start as usize;
                        let h1 = c.register_gen.allocate_type(ValType::I32).start as usize;
                        let h1_shifted = c.register_gen.allocate_type(ValType::I32).start as usize;
                        vec![
                            // load h0, h1
                            Directive::Instruction(ib::loadhu(h0, base_addr, imm)),
                            Directive::Instruction(ib::loadhu(h1, base_addr, imm + 2)),
                            // shift h1
                            Directive::Instruction(ib::shl_imm(
                                h1_shifted,
                                h1,
                                F::from_canonical_u8(16),
                            )),
                            // combine h0 and h1
                            Directive::Instruction(ib::or(val + 1, h0, h1_shifted)),
                            // shift signed/unsigned
                            if let Op::I64Load32S { .. } = op {
                                Directive::Instruction(ib::shr_s_imm_64(
                                    output,
                                    val,
                                    F::from_canonical_u8(32),
                                ))
                            } else {
                                Directive::Instruction(ib::shr_u_imm_64(
                                    output,
                                    val,
                                    F::from_canonical_u8(32),
                                ))
                            },
                        ]
                    }
                    2.. => {
                        vec![
                            // load word
                            Directive::Instruction(ib::loadw(val + 1, base_addr, imm)),
                            // shift signed/unsigned
                            if let Op::I64Load32S { .. } = op {
                                Directive::Instruction(ib::shr_s_imm_64(
                                    output,
                                    val,
                                    F::from_canonical_u8(32),
                                ))
                            } else {
                                Directive::Instruction(ib::shr_u_imm_64(
                                    output,
                                    val,
                                    F::from_canonical_u8(32),
                                ))
                            },
                        ]
                    }
                }
            }
            Op::I32Store { memarg } | Op::I64Store32 { memarg } => {
                let imm = mem_offset(memarg, c);
                let base_addr = inputs[0].start as usize;
                let value = inputs[1].start as usize;

                match memarg.align {
                    0 => {
                        // write byte by byte
                        let b1 = c.register_gen.allocate_type(ValType::I32).start as usize;
                        let b2 = c.register_gen.allocate_type(ValType::I32).start as usize;
                        let b3 = c.register_gen.allocate_type(ValType::I32).start as usize;
                        vec![
                            // store byte 0
                            Directive::Instruction(ib::storeb(value, base_addr, imm)),
                            // shift and store byte 1
                            Directive::Instruction(ib::shr_u_imm(
                                b1,
                                value,
                                F::from_canonical_u8(8),
                            )),
                            Directive::Instruction(ib::storeb(b1, base_addr, imm + 1)),
                            // shift and store byte 2
                            Directive::Instruction(ib::shr_u_imm(
                                b2,
                                value,
                                F::from_canonical_u8(16),
                            )),
                            Directive::Instruction(ib::storeb(b2, base_addr, imm + 2)),
                            // shift and store byte 3
                            Directive::Instruction(ib::shr_u_imm(
                                b3,
                                value,
                                F::from_canonical_u8(24),
                            )),
                            Directive::Instruction(ib::storeb(b3, base_addr, imm + 3)),
                        ]
                    }
                    1 => {
                        let h1 = c.register_gen.allocate_type(ValType::I32).start as usize;
                        vec![
                            // store halfword 0
                            Directive::Instruction(ib::storeh(value, base_addr, imm)),
                            // shift and store halfword 1
                            Directive::Instruction(ib::shr_u_imm(
                                h1,
                                value,
                                F::from_canonical_u8(16),
                            )),
                            Directive::Instruction(ib::storeh(h1, base_addr, imm + 2)),
                        ]
                    }
                    2.. => {
                        vec![Directive::Instruction(ib::storew(value, base_addr, imm))]
                    }
                }
            }
            Op::I32Store8 { memarg } | Op::I64Store8 { memarg } => {
                let imm = mem_offset(memarg, c);
                let base_addr = inputs[0].start as usize;
                let value = inputs[1].start as usize;

                vec![Directive::Instruction(ib::storeb(value, base_addr, imm))]
            }
            Op::I32Store16 { memarg } | Op::I64Store16 { memarg } => {
                let imm = mem_offset(memarg, c);
                let base_addr = inputs[0].start as usize;
                let value = inputs[1].start as usize;

                match memarg.align {
                    0 => {
                        let b1 = c.register_gen.allocate_type(ValType::I32).start as usize;
                        vec![
                            // store byte 0
                            Directive::Instruction(ib::storeb(value, base_addr, imm)),
                            // shift and store byte 1
                            Directive::Instruction(ib::shr_u_imm(
                                b1,
                                value,
                                F::from_canonical_u8(8),
                            )),
                            Directive::Instruction(ib::storeb(b1, base_addr, imm + 1)),
                        ]
                    }
                    1.. => {
                        vec![Directive::Instruction(ib::storeh(value, base_addr, imm))]
                    }
                }
            }
            Op::I64Store { memarg } => {
                let imm = mem_offset(memarg, c);
                let base_addr = inputs[0].start as usize;
                let value_lo = inputs[1].start as usize;
                let value_hi = (inputs[1].start + 1) as usize;

                match memarg.align {
                    0 => {
                        // write byte by byte
                        let b1 = c.register_gen.allocate_type(ValType::I32).start as usize;
                        let b2 = c.register_gen.allocate_type(ValType::I32).start as usize;
                        let b3 = c.register_gen.allocate_type(ValType::I32).start as usize;
                        let b5 = c.register_gen.allocate_type(ValType::I32).start as usize;
                        let b6 = c.register_gen.allocate_type(ValType::I32).start as usize;
                        let b7 = c.register_gen.allocate_type(ValType::I32).start as usize;
                        vec![
                            // store byte 0
                            Directive::Instruction(ib::storeb(value_lo, base_addr, imm)),
                            // shift and store byte 1
                            Directive::Instruction(ib::shr_u_imm(
                                b1,
                                value_lo,
                                F::from_canonical_u8(8),
                            )),
                            Directive::Instruction(ib::storeb(b1, base_addr, imm + 1)),
                            // shift and store byte 2
                            Directive::Instruction(ib::shr_u_imm(
                                b2,
                                value_lo,
                                F::from_canonical_u8(16),
                            )),
                            Directive::Instruction(ib::storeb(b2, base_addr, imm + 2)),
                            // shift and store byte 3
                            Directive::Instruction(ib::shr_u_imm(
                                b3,
                                value_lo,
                                F::from_canonical_u8(24),
                            )),
                            Directive::Instruction(ib::storeb(b3, base_addr, imm + 3)),
                            // store byte 4
                            Directive::Instruction(ib::storeb(value_hi, base_addr, imm + 4)),
                            // shift and store byte 5
                            Directive::Instruction(ib::shr_u_imm(
                                b5,
                                value_hi,
                                F::from_canonical_u8(8),
                            )),
                            Directive::Instruction(ib::storeb(b5, base_addr, imm + 5)),
                            // shift and store byte 6
                            Directive::Instruction(ib::shr_u_imm(
                                b6,
                                value_hi,
                                F::from_canonical_u8(16),
                            )),
                            Directive::Instruction(ib::storeb(b6, base_addr, imm + 6)),
                            // shift and store byte 7
                            Directive::Instruction(ib::shr_u_imm(
                                b7,
                                value_hi,
                                F::from_canonical_u8(24),
                            )),
                            Directive::Instruction(ib::storeb(b7, base_addr, imm + 7)),
                        ]
                    }
                    1 => {
                        // write by halfwords
                        let h1 = c.register_gen.allocate_type(ValType::I32).start as usize;
                        let h3 = c.register_gen.allocate_type(ValType::I32).start as usize;
                        vec![
                            // store halfword 0
                            Directive::Instruction(ib::storeh(value_lo, base_addr, imm)),
                            // shift and store halfword 1
                            Directive::Instruction(ib::shr_u_imm(
                                h1,
                                value_lo,
                                F::from_canonical_u8(16),
                            )),
                            Directive::Instruction(ib::storeh(h1, base_addr, imm + 2)),
                            // store halfword 2
                            Directive::Instruction(ib::storeh(value_hi, base_addr, imm + 4)),
                            // shift and store halfword 3
                            Directive::Instruction(ib::shr_u_imm(
                                h3,
                                value_hi,
                                F::from_canonical_u8(16),
                            )),
                            Directive::Instruction(ib::storeh(h3, base_addr, imm + 6)),
                        ]
                    }
                    2.. => {
                        vec![
                            Directive::Instruction(ib::storew(value_lo, base_addr, imm)),
                            Directive::Instruction(ib::storew(value_hi, base_addr, imm + 4)),
                        ]
                    }
                }
            }
<<<<<<< HEAD
            Op::MemorySize { mem: _ } => {
                load_from_const_addr(c, c.program.memory.unwrap().start, output.unwrap())
=======
            Op::I64Store8 { memarg } | Op::I64Store16 { memarg } | Op::I64Store32 { memarg } => {
                let _imm = mem_offset(memarg, c);
                let _base_addr = inputs[0].start as usize;
                let _value = inputs[1].start as usize;

                unimplemented!()
            }
            Op::MemorySize { mem } => {
                assert_eq!(mem, 0, "Only a single linear memory is supported");
                load_from_const_addr(c, c.program.memory.unwrap().start, output.unwrap()).0
>>>>>>> b58e6ab9
            }
            Op::MemoryGrow { mem } => {
                assert_eq!(mem, 0, "Only a single linear memory is supported");
                let header_addr = c.program.memory.unwrap().start;

                let output = output.unwrap().start as usize;

                let header_regs = c.register_gen.allocate_type(ValType::I64);
                let size_reg = header_regs.start as usize;
                let max_size_reg = (header_regs.start + 1) as usize;

                let new_size = c.register_gen.allocate_type(ValType::I32).start as usize;
                let is_gt_max = c.register_gen.allocate_type(ValType::I32).start;
                let is_lt_curr = c.register_gen.allocate_type(ValType::I32).start;

                let error_label = c.new_label(LabelType::Local);
                let continuation_label = c.new_label(LabelType::Local);

                // Load the current size and max size.
                let (mut directives, header_addr_reg) =
                    load_from_const_addr(c, header_addr, header_regs);

                directives.extend([
                    // Calculate the new size:
                    Directive::Instruction(ib::add(new_size, size_reg, inputs[0].start as usize)),
                    // Check if the new size is greater than the max size.
                    Directive::Instruction(ib::gt_u(is_gt_max as usize, new_size, max_size_reg)),
                    // If the new size is greater than the max size, branch to the error label.
                    Directive::JumpIf {
                        target: error_label.clone(),
                        condition_reg: is_gt_max,
                    },
                    // Check if the new size is less than to the current size (which means an overflow occurred),
                    // which means the requested size is too large.
                    Directive::Instruction(ib::lt_u::<F>(is_lt_curr as usize, new_size, size_reg)),
                    // If the requested size overflows, branch to the error label.
                    Directive::JumpIf {
                        target: error_label.clone(),
                        condition_reg: is_lt_curr,
                    },
                    // Success case:
                    // - write new size to header.
                    Directive::Instruction(ib::storew(new_size, header_addr_reg.start as usize, 0)),
                    // - write old size to output.
                    Directive::Instruction(ib::addi(output, size_reg, F::ZERO)),
                    // - jump to continuation label.
                    Directive::Jump {
                        target: continuation_label.clone(),
                    },
                    // Error case: write 0xFFFFFFFF to output.
                    Directive::Label {
                        id: error_label,
                        frame_size: None,
                    },
                    Directive::Instruction(ib::const_32_imm(output, 0xFFFF, 0xFFFF)),
                    // Continue:
                    Directive::Label {
                        id: continuation_label,
                        frame_size: None,
                    },
                ]);

                directives
            }
            Op::MemoryInit {
                data_index: _,
                mem: _,
            } => todo!(),
            Op::MemoryCopy {
                dst_mem: _,
                src_mem: _,
            } => todo!(),
            Op::MemoryFill { mem: _ } => todo!(),
            Op::DataDrop { data_index: _ } => todo!(),

            // Table instructions
            Op::TableInit {
                elem_index: _,
                table: _,
            } => todo!(),
            Op::TableCopy {
                dst_table: _,
                src_table: _,
            } => todo!(),
            Op::TableFill { table: _ } => todo!(),
            Op::TableGet { table } => {
                self.emit_table_get(c, table, inputs[0].clone(), output.unwrap())
            }
            Op::TableSet { table: _ } => todo!(),
            Op::TableGrow { table: _ } => todo!(),
            Op::TableSize { table: _ } => todo!(),
            Op::ElemDrop { elem_index: _ } => todo!(),

            // Reference instructions
            Op::RefNull { hty: _ } => todo!(),
            Op::RefIsNull => todo!(),
            Op::RefFunc { function_index: _ } => todo!(),

            // Float instructions
            Op::F32Load { memarg: _ } => todo!(),
            Op::F64Load { memarg: _ } => todo!(),
            Op::F32Store { memarg: _ } => todo!(),
            Op::F64Store { memarg: _ } => todo!(),
            Op::F32Const { value } => {
                let output = output.unwrap().start as usize;
                let value_u = value.bits();
                let value_lo: u16 = (value_u & 0xffff) as u16;
                let value_hi: u16 = ((value_u >> 16) & 0xffff) as u16;
                vec![Directive::Instruction(ib::const_32_imm(
                    output, value_lo, value_hi,
                ))]
            }
            Op::F64Const { value } => {
                let output = output.unwrap().start as usize;
                let value = value.bits();
                let lower = value as u32;
                let lower_lo: u16 = (lower & 0xffff) as u16;
                let lower_hi: u16 = ((lower >> 16) & 0xffff) as u16;
                let upper = (value >> 32) as u32;
                let upper_lo: u16 = (upper & 0xffff) as u16;
                let upper_hi: u16 = ((upper >> 16) & 0xffff) as u16;
                vec![
                    Directive::Instruction(ib::const_32_imm(output, lower_lo, lower_hi)),
                    Directive::Instruction(ib::const_32_imm(output + 1, upper_lo, upper_hi)),
                ]
            }
            Op::F32Abs => todo!(),
            Op::F32Neg => todo!(),
            Op::F32Ceil => todo!(),
            Op::F32Floor => todo!(),
            Op::F32Trunc => todo!(),
            Op::F32Nearest => todo!(),
            Op::F32Sqrt => todo!(),
            Op::F64Abs => todo!(),
            Op::F64Neg => todo!(),
            Op::F64Ceil => todo!(),
            Op::F64Floor => todo!(),
            Op::F64Trunc => todo!(),
            Op::F64Nearest => todo!(),
            Op::F64Sqrt => todo!(),
            Op::I32TruncF32S => todo!(),
            Op::I32TruncF32U => todo!(),
            Op::I32TruncF64S => todo!(),
            Op::I32TruncF64U => todo!(),
            Op::I64TruncF32S => todo!(),
            Op::I64TruncF32U => todo!(),
            Op::I64TruncF64S => todo!(),
            Op::I64TruncF64U => todo!(),
            Op::F32ConvertI32S => todo!(),
            Op::F32ConvertI32U => todo!(),
            Op::F32ConvertI64S => todo!(),
            Op::F32ConvertI64U => todo!(),
            Op::F32DemoteF64 => todo!(),
            Op::F64ConvertI32S => todo!(),
            Op::F64ConvertI32U => todo!(),
            Op::F64ConvertI64S => todo!(),
            Op::F64ConvertI64U => todo!(),
            Op::F64PromoteF32 => todo!(),

            Op::I32ReinterpretF32
            | Op::F32ReinterpretI32
            | Op::I64ReinterpretF64
            | Op::F64ReinterpretI64 => {
                // TODO: considering we are using a single address space for all types,
                // these reinterpret instruction could be elided at womir level.

                // Just copy the input to the output.
                inputs[0]
                    .clone()
                    .zip(output.unwrap())
                    .map(|(input, output)| {
                        Directive::Instruction(ib::addi(output as usize, input as usize, F::ZERO))
                    })
                    .collect()
            }

            _ => todo!(),
        }
    }
}

impl<F: PrimeField32> Directive<F> {
    fn into_instruction(self, label_map: &HashMap<String, LabelValue>) -> Option<Instruction<F>> {
        match self {
            Directive::Nop | Directive::Label { .. } => None,
            Directive::AllocateFrameI {
                target_frame,
                result_ptr,
            } => {
                let frame_size = label_map.get(&target_frame).unwrap().frame_size.unwrap();
                Some(ib::allocate_frame_imm(
                    result_ptr as usize,
                    frame_size as usize,
                ))
            }
            Directive::Jump { target } => {
                let pc = label_map.get(&target).unwrap().pc;
                Some(ib::jump(pc as usize))
            }
            Directive::JumpIf {
                target,
                condition_reg,
            } => {
                let pc = label_map.get(&target)?.pc;
                Some(ib::jump_if(condition_reg as usize, pc as usize))
            }
            Directive::JumpIfZero {
                target,
                condition_reg,
            } => {
                let pc = label_map.get(&target)?.pc;
                Some(ib::jump_if_zero(condition_reg as usize, pc as usize))
            }
            Directive::Jaaf {
                target,
                new_frame_ptr,
            } => {
                let pc = label_map.get(&target)?.pc;
                Some(ib::jaaf(pc as usize, new_frame_ptr as usize))
            }
            Directive::JaafSave {
                target,
                new_frame_ptr,
                saved_caller_fp,
            } => {
                let pc = label_map.get(&target)?.pc;
                Some(ib::jaaf_save(
                    saved_caller_fp as usize,
                    pc as usize,
                    new_frame_ptr as usize,
                ))
            }
            Directive::Call {
                target_pc,
                new_frame_ptr,
                saved_ret_pc,
                saved_caller_fp,
            } => {
                let pc = label_map.get(&target_pc)?.pc;
                Some(ib::call(
                    saved_ret_pc as usize,
                    saved_caller_fp as usize,
                    pc as usize,
                    new_frame_ptr as usize,
                ))
            }
            Directive::Instruction(i) => Some(i),
        }
    }
}

fn mem_offset<F: PrimeField32>(memarg: MemArg, c: &Ctx<F>) -> i32 {
    assert_eq!(memarg.memory, 0, "no multiple memories supported");
    let mem_start = c
        .program
        .linear_memory_start()
        .expect("no memory allocated");
    let offset = mem_start + u32::try_from(memarg.offset).expect("offset too large");
    // RISC-V requires offset immediates to have 16 bits, but for WASM we changed it to 24 bits.
    assert!(offset < (1 << 24));
    offset as i32
}

fn load_from_const_addr<F: PrimeField32>(
    c: &mut Ctx<F>,
    base_addr: u32,
    output: Range<u32>,
) -> (Vec<Directive<F>>, Range<u32>) {
    let base_addr_reg = c.register_gen.allocate_type(ValType::I32);
    let mut directives = vec![Directive::Instruction(ib::const_32_imm(
        base_addr_reg.start as usize,
        base_addr as u16,
        (base_addr >> 16) as u16,
    ))];

    directives.extend(output.enumerate().map(|(i, dest_reg)| {
        Directive::Instruction(ib::loadw(
            dest_reg as usize,
            base_addr_reg.start as usize,
            i as i32 * 4,
        ))
    }));

    (directives, base_addr_reg)
}

fn store_to_const_addr<F: PrimeField32>(
    c: &mut Ctx<F>,
    base_addr: u32,
    input: Range<u32>,
) -> Vec<Directive<F>> {
    let base_addr_reg = c.register_gen.allocate_type(ValType::I32);
    let mut directives = vec![Directive::Instruction(ib::const_32_imm(
        base_addr_reg.start as usize,
        base_addr as u16,
        (base_addr >> 16) as u16,
    ))];

    directives.extend(input.enumerate().map(|(i, input_reg)| {
        Directive::Instruction(ib::storew(
            input_reg as usize,
            base_addr_reg.start as usize,
            i as i32 * 4,
        ))
    }));

    directives
}

impl<F: Clone> womir::linker::Directive for Directive<F> {
    fn nop() -> Directive<F> {
        Directive::Nop
    }

    fn as_label(&self) -> Option<womir::linker::Label> {
        if let Directive::Label { id, frame_size } = self {
            Some(womir::linker::Label {
                id,
                frame_size: *frame_size,
            })
        } else {
            None
        }
    }
}<|MERGE_RESOLUTION|>--- conflicted
+++ resolved
@@ -1661,21 +1661,10 @@
                     }
                 }
             }
-<<<<<<< HEAD
-            Op::MemorySize { mem: _ } => {
-                load_from_const_addr(c, c.program.memory.unwrap().start, output.unwrap())
-=======
-            Op::I64Store8 { memarg } | Op::I64Store16 { memarg } | Op::I64Store32 { memarg } => {
-                let _imm = mem_offset(memarg, c);
-                let _base_addr = inputs[0].start as usize;
-                let _value = inputs[1].start as usize;
-
-                unimplemented!()
-            }
+
             Op::MemorySize { mem } => {
                 assert_eq!(mem, 0, "Only a single linear memory is supported");
                 load_from_const_addr(c, c.program.memory.unwrap().start, output.unwrap()).0
->>>>>>> b58e6ab9
             }
             Op::MemoryGrow { mem } => {
                 assert_eq!(mem, 0, "Only a single linear memory is supported");
