use std::{collections::HashMap, ops::Range, vec};

use crate::{
    const_collapse::can_turn_to_lt,
    instruction_builder::{self as ib, AluImm},
};
use arrayvec::ArrayVec;
use itertools::Itertools;
use openvm_circuit::{
    arch::{ExecutionError, Streams, VmConfig, VmExecutor},
    system::memory::tree::public_values::extract_public_values,
};
use openvm_instructions::{
    exe::{MemoryImage, VmExe},
    instruction::Instruction,
    program::{DEFAULT_PC_STEP, Program},
    riscv,
};
use openvm_stark_backend::p3_field::PrimeField32;
use openvm_womir_transpiler::{
    BaseAlu64Opcode, BaseAluOpcode, DivRem64Opcode, DivRemOpcode, Eq64Opcode, EqOpcode,
    LessThan64Opcode, LessThanOpcode, Mul64Opcode, MulOpcode, Shift64Opcode, ShiftOpcode,
};
use wasmparser::{MemArg, Operator as Op, ValType};
use womir::{
    linker::LabelValue,
    loader::{
        Global, Module,
        dag::WasmValue,
        flattening::{Context, LabelType, Tree, WriteOnceAsm},
        func_idx_to_label,
        settings::{
            ComparisonFunction, JumpCondition, MaybeConstant, ReturnInfosToCopy, Settings,
            WasmOpInput,
        },
    },
};

/// This is our convention for null function references.
///
/// The first value is the function type identifier, and we are reserving u32::MAX for null,
/// so that when indirectly calling a null reference, the type check will trigger a fault.
///
/// The second value is the function's frame size, and doesn't interfere with the WASM
/// instructions that handle function references.
///
/// The third value is the actual address of the function, and no valid function is in
/// position 0, because the linker places the function starting at address 0x4. This
/// value is used by instruction ref.is_null to decide if the reference is null.
const NULL_REF: [u32; 3] = [u32::MAX, 0, 0];

/// Traps from Womir will terminate with its error code plus this offset.
pub const ERROR_CODE_OFFSET: u32 = 100;

pub const ERROR_ABORT_CODE: u32 = 200;
pub const ERROR_PANIC_CODE: u32 = 201;

/// Error code emitted in place of unimplemented instructions.
/// This is to allow programs that has such instruction to compile,
/// but the runtime error only happens if they are actually executed.
pub const ERROR_UNIMPLEMENTED_CODE: u32 = 201;

pub struct LinkedProgram<'a, F: PrimeField32> {
    module: Module<'a>,
    label_map: HashMap<String, LabelValue>,
    /// Linked instructions without the startup code:
    linked_instructions: Vec<Instruction<F>>,
    memory_image: MemoryImage<F>,
}

impl<'a, F: PrimeField32> LinkedProgram<'a, F> {
    pub fn new(mut module: Module<'a>, functions: Vec<WriteOnceAsm<Directive<F>>>) -> Self {
        let functions = functions
            .into_iter()
            .map(|f| {
                let directives = f.directives.into_iter().collect();
                WriteOnceAsm {
                    directives,
                    func_idx: f.func_idx,
                    frame_size: f.frame_size,
                }
            })
            .collect::<Vec<_>>();

        let (linked_program, mut label_map) = womir::linker::link(&functions, 1);
        drop(functions);

        for v in label_map.values_mut() {
            v.pc *= riscv::RV32_REGISTER_NUM_LIMBS as u32;
        }

        let start_offset = linked_program.len();

        let linked_instructions = linked_program
            .into_iter()
            // Remove `nop` added by the linker to avoid pc=0 being a valid instruction.
            .skip(1)
            .map(|d| {
                if let Some(i) = d.into_instruction(&label_map) {
                    i
                } else {
                    unreachable!("All remaining directives should be instructions")
                }
            })
            .collect::<Vec<_>>();

        // We assume that the loop above removes a single `nop` introduced by the linker.
        assert_eq!(linked_instructions.len(), start_offset - 1);

        fn decompose(v: u32) -> [u32; 4] {
            [
                v & 0xff,
                (v >> 8) & 0xff,
                (v >> 16) & 0xff,
                (v >> 24) & 0xff,
            ]
        }

        let memory_image = std::mem::take(&mut module.initial_memory)
            .into_iter()
            .flat_map(|(addr, value)| {
                use womir::loader::MemoryEntry::*;
                let limbs = match value {
                    Value(v) => decompose(v),
                    FuncAddr(idx) => {
                        let label = func_idx_to_label(idx);
                        // PC/FP values are stored as a full F in the least significant limb
                        [label_map[&label].pc, 0, 0, 0]
                    }
                    FuncFrameSize(func_idx) => {
                        let label = func_idx_to_label(func_idx);
                        decompose(label_map[&label].frame_size.unwrap())
                    }
                    NullFuncType => decompose(NULL_REF[0]),
                    NullFuncFrameSize => decompose(NULL_REF[1]),
                    NullFuncAddr => decompose(NULL_REF[2]),
                };

                limbs.into_iter().enumerate().filter_map(move |(i, byte)| {
                    const ROM_ID: u32 = 2;
                    if byte != 0 {
                        Some(((ROM_ID, addr + i as u32), F::from_canonical_u32(byte)))
                    } else {
                        None
                    }
                })
            })
            .collect();

        Self {
            module,
            label_map,
            linked_instructions,
            memory_image,
        }
    }

    pub fn program_with_entry_point(&self, entry_point: &str) -> VmExe<F> {
        // Create the startup code to call the entry point function.
        let entry_point = &self.label_map[entry_point];
        let entry_point_start = self.linked_instructions.len();
        let mut linked_instructions = self.linked_instructions.clone();
        linked_instructions.extend(create_startup_code(&self.module, entry_point));

        // TODO: make womir read and carry debug info
        // The first instruction was removed, which was a nop inserted by the linker,
        // so we need to set PC base to DEFAULT_PC_STEP, skipping position 0.
        let program = Program::new_without_debug_infos(
            &linked_instructions,
            DEFAULT_PC_STEP,
            DEFAULT_PC_STEP,
        );

        // Create the executor using the current memory image.
        VmExe::new(program)
            .with_pc_start(((1 + entry_point_start) * riscv::RV32_REGISTER_NUM_LIMBS) as u32)
            .with_init_memory(self.memory_image.clone())
    }

    pub fn execute(
        &mut self,
        vm_config: impl VmConfig<F>,
        entry_point: &str,
        inputs: impl Into<Streams<F>>,
    ) -> Result<Vec<F>, ExecutionError> {
        let exe = self.program_with_entry_point(entry_point);

        let vm = VmExecutor::new(vm_config);
        let final_memory = vm.execute(exe, inputs)?.unwrap();
        let public_values = extract_public_values(
            &vm.config.system().memory_config.memory_dimensions(),
            vm.config.system().num_public_values,
            &final_memory,
        );

        // TODO: extract_public_values() already converts the final_memory to a MemoryImage<F>,
        // and this is a kinda expensive redundant work. Find a way to do it only once.
        self.memory_image = final_memory
            .items()
            .filter_map(|(addr, v)| (!v.is_zero()).then_some((addr, v)))
            .collect();

        Ok(public_values)
    }
}

fn create_startup_code<F>(ctx: &Module, entry_point: &LabelValue) -> Vec<Instruction<F>>
where
    F: PrimeField32,
{
    let fn_fp = 1;
    let zero_reg = 0;
    let mut code = vec![
        ib::allocate_frame_imm(fn_fp, entry_point.frame_size.unwrap() as usize),
        ib::const_32_imm(zero_reg, 0, 0),
    ];

    let entry_point_func_type = &ctx.get_func_type(entry_point.func_idx.unwrap()).ty;

    // If the entry point function has arguments, we need to fill them with the result from read32
    let params = entry_point_func_type.params();
    let num_input_words = womir::word_count_types::<OpenVMSettings<F>>(params);
    // This is a little hacky because we know the initial first allocated frame starts at 2,
    // so we can just write directly into it by calculating the offset.
    // address 2: reserved for return address
    // address 3: reserved for frame pointer
    // address 4: first argument
    // address 4 + i: i-th argument
    let mut ptr = 4;
    for _ in 0..num_input_words {
        //code.push(ib::read32(ptr as usize));
        // code.push(ib::const_32_imm(ptr as usize, 10, 0));
        code.push(ib::prepare_read::<F>());
        code.push(ib::read_u32::<F>(ptr as usize));
        ptr += 1;
    }

    code.push(ib::call(0, 1, entry_point.pc as usize, fn_fp));

    // We can also read the return values directly from the function's frame, which happens
    // to be right after the arguments.
    let results = entry_point_func_type.results();
    let num_output_words = womir::word_count_types::<OpenVMSettings<F>>(results);
    for i in 0..num_output_words {
        code.push(ib::reveal_imm(ptr as usize, zero_reg, (i * 4) as usize));
        ptr += 1;
    }

    code.push(ib::halt());

    code
}

// The instructions in this IR are 1-to-1 mapped to OpenVM instructions,
// and it is needed because we can only resolve the labels to PCs during linking.
#[derive(Clone, Debug)]
#[allow(dead_code)]
pub enum Directive<F> {
    Nop,
    Label {
        id: String,
        frame_size: Option<u32>,
    },
    AllocateFrameI {
        target_frame: String,
        result_ptr: u32,
    },
    Jump {
        target: String,
    },
    JumpIf {
        target: String,
        condition_reg: u32,
    },
    JumpIfZero {
        target: String,
        condition_reg: u32,
    },
    Jaaf {
        target: String,
        new_frame_ptr: u32,
    },
    JaafSave {
        target: String,
        new_frame_ptr: u32,
        saved_caller_fp: u32,
    },
    Call {
        target_pc: String,
        new_frame_ptr: u32,
        saved_ret_pc: u32,
        saved_caller_fp: u32,
    },
    ConstFuncFrameSize {
        func_idx: u32,
        reg_dest: u32,
    },
    ConstFuncAddr {
        func_idx: u32,
        reg_dest: u32,
    },
    Instruction(Instruction<F>),
}

type Ctx<'a, 'b, F> = Context<'a, 'b, OpenVMSettings<F>>;

#[derive(Debug)]
pub struct OpenVMSettings<F> {
    _phantom: std::marker::PhantomData<F>,
}

impl<F> OpenVMSettings<F> {
    pub fn new() -> Self {
        Self {
            _phantom: std::marker::PhantomData,
        }
    }
}

#[allow(refining_impl_trait)]
impl<'a, F: PrimeField32> Settings<'a> for OpenVMSettings<F> {
    type Directive = Directive<F>;

    fn bytes_per_word() -> u32 {
        4
    }

    fn words_per_ptr() -> u32 {
        1
    }

    fn is_jump_condition_available(_cond: JumpCondition) -> bool {
        true
    }

    fn is_relative_jump_available() -> bool {
        true
    }

    fn get_const_collapse_processor(&self) -> Option<impl Fn(&Op, &[MaybeConstant])> {
        Some(crate::const_collapse::collapse_const_if_possible)
    }

    fn to_plain_local_jump(directive: Directive<F>) -> Result<String, Directive<F>> {
        if let Directive::Jump { target } = directive {
            Ok(target)
        } else {
            Err(directive)
        }
    }

    fn is_label(directive: &Directive<F>) -> Option<&str> {
        if let Directive::Label { id, .. } = directive {
            Some(id)
        } else {
            None
        }
    }

    fn use_non_deterministic_function_outputs() -> bool {
        false
    }

    fn emit_label(&self, _c: &mut Ctx<F>, name: String, frame_size: Option<u32>) -> Directive<F> {
        Directive::Label {
            id: name,
            frame_size,
        }
    }

    fn emit_trap(
        &self,
        _c: &mut Ctx<F>,
        error_code: womir::loader::flattening::TrapReason,
    ) -> Directive<F> {
        Directive::Instruction(ib::trap(error_code as u32 as usize))
    }

    fn emit_allocate_label_frame(
        &self,
        _c: &mut Ctx<F>,
        label: String,
        result_ptr: Range<u32>,
    ) -> Directive<F> {
        Directive::AllocateFrameI {
            target_frame: label,
            result_ptr: result_ptr.start,
        }
    }

    fn emit_allocate_value_frame(
        &self,
        _c: &mut Ctx<F>,
        frame_size_ptr: Range<u32>,
        result_ptr: Range<u32>,
    ) -> Directive<F> {
        Directive::Instruction(ib::allocate_frame_reg(
            result_ptr.start as usize,
            frame_size_ptr.start as usize,
        ))
    }

    fn emit_copy(
        &self,
        _c: &mut Ctx<F>,
        src_ptr: Range<u32>,
        dest_ptr: Range<u32>,
    ) -> Directive<F> {
        Directive::Instruction(ib::copy_reg(
            dest_ptr.start as usize,
            src_ptr.start as usize,
        ))
    }

    fn emit_copy_into_frame(
        &self,
        _c: &mut Ctx<F>,
        src_ptr: Range<u32>,
        dest_frame_ptr: Range<u32>,
        dest_offset: Range<u32>,
    ) -> Directive<F> {
        Directive::Instruction(ib::copy_into_frame(
            dest_offset.start as usize,
            src_ptr.start as usize,
            dest_frame_ptr.start as usize,
        ))
    }

    fn emit_copy_from_frame(
        &self,
        _c: &mut Context<'a, '_, Self>,
        source_frame_ptr: Range<u32>,
        source_offset: Range<u32>,
        dest_ptr: Range<u32>,
    ) -> Directive<F> {
        Directive::Instruction(ib::copy_from_frame(
            dest_ptr.start as usize,
            source_offset.start as usize,
            source_frame_ptr.start as usize,
        ))
    }

    fn emit_jump(&self, label: String) -> Directive<F> {
        Directive::Jump { target: label }
    }

    fn emit_jump_into_loop(
        &self,
        _c: &mut Ctx<F>,
        loop_label: String,
        loop_frame_ptr: Range<u32>,
        ret_info_to_copy: Option<ReturnInfosToCopy>,
        saved_curr_fp_ptr: Option<Range<u32>>,
    ) -> Vec<Directive<F>> {
        let mut directives = if let Some(to_copy) = ret_info_to_copy {
            assert_eq!(Self::words_per_ptr(), 1);
            vec![
                Directive::Instruction(ib::copy_into_frame(
                    to_copy.dest.ret_pc.start as usize,
                    to_copy.src.ret_pc.start as usize,
                    loop_frame_ptr.start as usize,
                )),
                Directive::Instruction(ib::copy_into_frame(
                    to_copy.dest.ret_fp.start as usize,
                    to_copy.src.ret_fp.start as usize,
                    loop_frame_ptr.start as usize,
                )),
            ]
        } else {
            Vec::new()
        };

        let jump = if let Some(saved_caller_fp) = saved_curr_fp_ptr {
            Directive::JaafSave {
                target: loop_label,
                new_frame_ptr: loop_frame_ptr.start,
                saved_caller_fp: saved_caller_fp.start,
            }
        } else {
            Directive::Jaaf {
                target: loop_label,
                new_frame_ptr: loop_frame_ptr.start,
            }
        };

        directives.push(jump);
        directives
    }

    fn emit_conditional_jump(
        &self,
        _c: &mut Ctx<F>,
        condition_type: JumpCondition,
        label: String,
        condition_ptr: Range<u32>,
    ) -> Directive<F> {
        match condition_type {
            JumpCondition::IfNotZero => Directive::JumpIf {
                target: label,
                condition_reg: condition_ptr.start,
            },
            JumpCondition::IfZero => Directive::JumpIfZero {
                target: label,
                condition_reg: condition_ptr.start,
            },
        }
    }

    fn emit_conditional_jump_cmp_immediate(
        &self,
        c: &mut Ctx<F>,
        cmp: ComparisonFunction,
        value_ptr: Range<u32>,
        immediate: u32,
        label: String,
    ) -> Vec<Directive<F>> {
        let comparison = c.register_gen.allocate_type(ValType::I32);

        let mut directives = if let Ok(imm_f) = immediate.try_into() {
            // If immediate fits into field, we can save one instruction:
            let cmp_insn = match cmp {
                ComparisonFunction::Equal => ib::eq_imm::<F>,
                ComparisonFunction::GreaterThanOrEqualUnsigned
                | ComparisonFunction::LessThanUnsigned => ib::lt_u_imm,
            };
            vec![Directive::Instruction(cmp_insn(
                comparison.start as usize,
                value_ptr.start as usize,
                imm_f,
            ))]
        } else {
            // Otherwise, we need to compose the immediate into a register:
            let cmp_insn = match cmp {
                ComparisonFunction::Equal => ib::eq,
                ComparisonFunction::GreaterThanOrEqualUnsigned
                | ComparisonFunction::LessThanUnsigned => ib::lt_u,
            };

            let const_value = c.register_gen.allocate_type(ValType::I32);

            let imm_lo: u16 = (immediate & 0xffff) as u16;
            let imm_hi: u16 = ((immediate >> 16) & 0xffff) as u16;

            vec![
                Directive::Instruction(ib::const_32_imm(
                    const_value.start as usize,
                    imm_lo,
                    imm_hi,
                )),
                Directive::Instruction(cmp_insn(
                    comparison.start as usize,
                    value_ptr.start as usize,
                    const_value.start as usize,
                )),
            ]
        };

        // We use "less than" to compare both "less than" and "greater than or equal",
        // so, if it is the later, we must jump if the condition is false.
        directives.push(match cmp {
            ComparisonFunction::Equal | ComparisonFunction::LessThanUnsigned => Directive::JumpIf {
                target: label,
                condition_reg: comparison.start,
            },
            ComparisonFunction::GreaterThanOrEqualUnsigned => Directive::JumpIfZero {
                target: label,
                condition_reg: comparison.start,
            },
        });

        directives
    }

    fn emit_relative_jump(&self, _c: &mut Ctx<F>, offset_ptr: Range<u32>) -> Directive<F> {
        Directive::Instruction(ib::skip(offset_ptr.start as usize))
    }

    fn emit_jump_out_of_loop(
        &self,
        _c: &mut Ctx<F>,
        target_label: String,
        target_frame_ptr: Range<u32>,
    ) -> Directive<F> {
        Directive::Jaaf {
            target: target_label,
            new_frame_ptr: target_frame_ptr.start,
        }
    }

    fn emit_return(
        &self,
        _c: &mut Ctx<F>,
        ret_pc_ptr: Range<u32>,
        caller_fp_ptr: Range<u32>,
    ) -> Directive<F> {
        Directive::Instruction(ib::ret(
            ret_pc_ptr.start as usize,
            caller_fp_ptr.start as usize,
        ))
    }

    fn emit_imported_call(
        &self,
        c: &mut Ctx<F>,
        module: &'a str,
        function: &'a str,
        inputs: Vec<Range<u32>>,
        outputs: Vec<Range<u32>>,
    ) -> Vec<Directive<F>> {
        match (module, function) {
            ("env", "read_u32") => {
                let output = outputs[0].start as usize;
                vec![
                    Directive::Instruction(ib::prepare_read()),
                    Directive::Instruction(ib::read_u32(output)),
                ]
            }
            ("env", "__debug_print") => {
                let mem_start = c
                    .program
                    .linear_memory_start()
                    .expect("no memory allocated");

                assert!(mem_start < (1 << 16));
                let mem_ptr = inputs[0].start as usize;
                let num_bytes = inputs[1].start as usize;
                vec![Directive::Instruction(ib::debug_print(
                    mem_ptr,
                    num_bytes,
                    mem_start as u16,
                ))]
            }
            ("env", "__hint_input") => {
                // prepare an object to be read
                vec![Directive::Instruction(ib::prepare_read())]
            }
            ("env", "__hint_buffer") => {
                let mem_start = c
                    .program
                    .linear_memory_start()
                    .expect("no memory allocated");

                let mem_ptr = inputs[0].start as usize;
                let num_words = inputs[1].start as usize;
                vec![Directive::Instruction(ib::read_buffer(
                    num_words,
                    mem_ptr,
                    mem_start as usize,
                ))]
            }
            ("env", "abort") => {
                vec![Directive::Instruction(ib::abort())]
            }
            ("gojs", _) => {
                // Just NOP for GoJS intrinsics
                vec![]
            }
            _ => unimplemented!(
                "Imported function `{}` from module `{}` is not supported",
                function,
                module
            ),
        }
    }

    fn emit_function_call(
        &self,
        _c: &mut Ctx<F>,
        function_label: String,
        function_frame_ptr: Range<u32>,
        saved_ret_pc_ptr: Range<u32>,
        saved_caller_fp_ptr: Range<u32>,
    ) -> Directive<F> {
        Directive::Call {
            target_pc: function_label,
            new_frame_ptr: function_frame_ptr.start,
            saved_ret_pc: saved_ret_pc_ptr.start,
            saved_caller_fp: saved_caller_fp_ptr.start,
        }
    }

    fn emit_indirect_call(
        &self,
        _c: &mut Ctx<F>,
        target_pc_ptr: Range<u32>,
        function_frame_ptr: Range<u32>,
        saved_ret_pc_ptr: Range<u32>,
        saved_caller_fp_ptr: Range<u32>,
    ) -> Directive<F> {
        Directive::Instruction(ib::call_indirect(
            saved_ret_pc_ptr.start as usize,
            saved_caller_fp_ptr.start as usize,
            target_pc_ptr.start as usize,
            function_frame_ptr.start as usize,
        ))
    }

    fn emit_wasm_op(
        &self,
        c: &mut Ctx<F>,
        op: Op<'a>,
        inputs: Vec<WasmOpInput>,
        output: Option<Range<u32>>,
    ) -> Tree<Directive<F>> {
        output
            .as_ref()
            .and_then(|output| {
                translate_most_binary_ops(&op, &inputs, output)
                    .or_else(|| translate_less_than_ops(&op, &inputs, output))
                    .or_else(|| translate_greater_than_ops(&op, &inputs, output))
                    .map(|instruction| Directive::Instruction(instruction).into())
                    .or_else(|| translate_complex_ins_with_const(c, &op, &inputs, output))
            })
            .unwrap_or_else(|| translate_complex_ins(c, op, inputs, output))
    }
}

impl<F: PrimeField32> Directive<F> {
    fn into_instruction(self, label_map: &HashMap<String, LabelValue>) -> Option<Instruction<F>> {
        match self {
            Directive::Nop | Directive::Label { .. } => None,
            Directive::AllocateFrameI {
                target_frame,
                result_ptr,
            } => {
                let frame_size = label_map.get(&target_frame).unwrap().frame_size.unwrap();
                Some(ib::allocate_frame_imm(
                    result_ptr as usize,
                    frame_size as usize,
                ))
            }
            Directive::Jump { target } => {
                let pc = label_map.get(&target).unwrap().pc;
                Some(ib::jump(pc as usize))
            }
            Directive::JumpIf {
                target,
                condition_reg,
            } => {
                let pc = label_map.get(&target)?.pc;
                Some(ib::jump_if(condition_reg as usize, pc as usize))
            }
            Directive::JumpIfZero {
                target,
                condition_reg,
            } => {
                let pc = label_map.get(&target)?.pc;
                Some(ib::jump_if_zero(condition_reg as usize, pc as usize))
            }
            Directive::Jaaf {
                target,
                new_frame_ptr,
            } => {
                let pc = label_map.get(&target)?.pc;
                Some(ib::jaaf(pc as usize, new_frame_ptr as usize))
            }
            Directive::JaafSave {
                target,
                new_frame_ptr,
                saved_caller_fp,
            } => {
                let pc = label_map.get(&target)?.pc;
                Some(ib::jaaf_save(
                    saved_caller_fp as usize,
                    pc as usize,
                    new_frame_ptr as usize,
                ))
            }
            Directive::Call {
                target_pc,
                new_frame_ptr,
                saved_ret_pc,
                saved_caller_fp,
            } => {
                let pc = label_map.get(&target_pc)?.pc;
                Some(ib::call(
                    saved_ret_pc as usize,
                    saved_caller_fp as usize,
                    pc as usize,
                    new_frame_ptr as usize,
                ))
            }
            Directive::ConstFuncFrameSize { func_idx, reg_dest } => {
                let label = func_idx_to_label(func_idx);
                let frame_size = label_map.get(&label)?.frame_size.unwrap();
                Some(ib::const_32_imm(
                    reg_dest as usize,
                    frame_size as u16,
                    (frame_size >> 16) as u16,
                ))
            }
            Directive::ConstFuncAddr { func_idx, reg_dest } => {
                let label = func_idx_to_label(func_idx);
                let pc = label_map.get(&label)?.pc;
                // PC values are stored using a single F
                Some(ib::const_field(
                    reg_dest as usize,
                    pc as u16,
                    (pc >> 16) as u16,
                ))
            }
            Directive::Instruction(i) => Some(i),
        }
    }
}

/// Translate most binary operations (those with two inputs and one output).
///
/// Except for relational operations, which are handled separately.
fn translate_most_binary_ops<'a, F: PrimeField32>(
    op: &Op<'a>,
    inputs: &[WasmOpInput],
    output: &Range<u32>,
) -> Option<Instruction<F>> {
    use openvm_instructions::LocalOpcode;

    let binary_op = match op {
        // 32-bit integer instructions
        Op::I32Eq => EqOpcode::EQ.global_opcode(),
        Op::I32Ne => EqOpcode::NEQ.global_opcode(),
        Op::I32Add => BaseAluOpcode::ADD.global_opcode(),
        Op::I32Sub => BaseAluOpcode::SUB.global_opcode(),
        Op::I32And => BaseAluOpcode::AND.global_opcode(),
        Op::I32Or => BaseAluOpcode::OR.global_opcode(),
        Op::I32Xor => BaseAluOpcode::XOR.global_opcode(),
        Op::I32Mul => MulOpcode::MUL.global_opcode(),
        Op::I32DivS => DivRemOpcode::DIV.global_opcode(),
        Op::I32DivU => DivRemOpcode::DIVU.global_opcode(),
        Op::I32RemS => DivRemOpcode::REM.global_opcode(),
        Op::I32RemU => DivRemOpcode::REMU.global_opcode(),
        Op::I32Shl => ShiftOpcode::SLL.global_opcode(),
        Op::I32ShrS => ShiftOpcode::SRA.global_opcode(),
        Op::I32ShrU => ShiftOpcode::SRL.global_opcode(),

        // 64-bit integer instructions
        Op::I64Eq => Eq64Opcode::EQ.global_opcode(),
        Op::I64Ne => Eq64Opcode::NEQ.global_opcode(),
        Op::I64Add => BaseAlu64Opcode::ADD.global_opcode(),
        Op::I64Sub => BaseAlu64Opcode::SUB.global_opcode(),
        Op::I64And => BaseAlu64Opcode::AND.global_opcode(),
        Op::I64Or => BaseAlu64Opcode::OR.global_opcode(),
        Op::I64Xor => BaseAlu64Opcode::XOR.global_opcode(),
        Op::I64Mul => Mul64Opcode::MUL.global_opcode(),
        Op::I64DivS => DivRem64Opcode::DIV.global_opcode(),
        Op::I64DivU => DivRem64Opcode::DIVU.global_opcode(),
        Op::I64RemS => DivRem64Opcode::REM.global_opcode(),
        Op::I64RemU => DivRem64Opcode::REMU.global_opcode(),
        Op::I64Shl => Shift64Opcode::SLL.global_opcode(),
        Op::I64ShrS => Shift64Opcode::SRA.global_opcode(),
        Op::I64ShrU => Shift64Opcode::SRL.global_opcode(),

        // Float instructions
        Op::F32Eq => todo!(),
        Op::F32Ne => todo!(),
        Op::F32Lt => todo!(),
        Op::F32Gt => todo!(),
        Op::F32Le => todo!(),
        Op::F32Ge => todo!(),
        Op::F64Eq => todo!(),
        // Op::F64Ne => todo!(),
        Op::F64Lt => todo!(),
        Op::F64Gt => todo!(),
        Op::F64Le => todo!(),
        Op::F64Ge => todo!(),
        Op::F32Add => todo!(),
        Op::F32Sub => todo!(),
        Op::F32Mul => todo!(),
        Op::F32Div => todo!(),
        Op::F32Min => todo!(),
        Op::F32Max => todo!(),
        Op::F32Copysign => todo!(),
        Op::F64Add => todo!(),
        Op::F64Sub => todo!(),
        Op::F64Mul => todo!(),
        Op::F64Div => todo!(),
        Op::F64Min => todo!(),
        Op::F64Max => todo!(),
        Op::F64Copysign => todo!(),

        // Not an operation we handle here
        _ => return None,
    };

    let opcode = binary_op.as_usize();
    let output = output.start as usize;

    Some(match inputs {
        [WasmOpInput::Register(input1), WasmOpInput::Register(input2)] => {
            // Case of two register inputs
            ib::instr_r(opcode, output, input1.start as usize, input2.start as usize)
        }
        [WasmOpInput::Register(reg), WasmOpInput::Constant(c)]
        | [WasmOpInput::Constant(c), WasmOpInput::Register(reg)] => {
            // Case of one register input and one constant input.

            // The order doesn't matter, because only commutative operations will
            // have the constant operand on the left side, as const folding ensures.

            // The constant folding step guarantees that the constant can be safely
            // truncated to i16.
            let c = const_i16_as_field(c);
            ib::instr_i(opcode, output, reg.start as usize, c)
        }
        _ => unreachable!("combination of inputs not possible for binary op"),
    })
}

fn translate_less_than_ops<'a, F: PrimeField32>(
    op: &Op<'a>,
    inputs: &[WasmOpInput],
    output: &Range<u32>,
) -> Option<Instruction<F>> {
    use openvm_instructions::LocalOpcode;

    let rel_op = match op {
        Op::I32LtS => LessThanOpcode::SLT.global_opcode(),
        Op::I32LtU => LessThanOpcode::SLTU.global_opcode(),
        Op::I64LtS => LessThan64Opcode::SLT.global_opcode(),
        Op::I64LtU => LessThan64Opcode::SLTU.global_opcode(),
        _ => return None,
    };

    let opcode = rel_op.as_usize();
    let output = output.start as usize;

    Some(match inputs {
        [WasmOpInput::Register(input1), WasmOpInput::Register(input2)] => {
            ib::instr_r(opcode, output, input1.start as usize, input2.start as usize)
        }
        [WasmOpInput::Register(reg), WasmOpInput::Constant(c)] => {
            // The constant folding step guarantees that the constant can be safely
            // truncated to i16.
            let c = const_i16_as_field(c);
            ib::instr_i(opcode, output, reg.start as usize, c)
        }
        [
            WasmOpInput::Constant(WasmValue::I32(0) | WasmValue::I64(0)),
            WasmOpInput::Register(reg),
        ] => {
            // This must be the case of unsigned "0 < reg", where we turn it into "reg != 0".
            ib::neq_imm(output, reg.start as usize, AluImm::from(0))
        }
        _ => unreachable!("combination of inputs not possible for binary op"),
    })
}

fn translate_greater_than_ops<'a, F: PrimeField32>(
    op: &Op<'a>,
    inputs: &[WasmOpInput],
    output: &Range<u32>,
) -> Option<Instruction<F>> {
    use openvm_instructions::LocalOpcode;

    // GT instructions are just reversed LT
    let op = match op {
        Op::I32GtS => LessThanOpcode::SLT.global_opcode(),
        Op::I32GtU => LessThanOpcode::SLTU.global_opcode(),
        Op::I64GtS => LessThan64Opcode::SLT.global_opcode(),
        Op::I64GtU => LessThan64Opcode::SLTU.global_opcode(),
        _ => return None,
    };

    let op = op.as_usize();
    let output = output.start as usize;
    Some(match inputs {
        [
            WasmOpInput::Register(greater_side),
            WasmOpInput::Register(lesser_side),
        ] => {
            // Case of two register inputs
            ib::instr_r(
                op,
                output,
                lesser_side.start as usize,
                greater_side.start as usize,
            )
        }
        [WasmOpInput::Constant(c), WasmOpInput::Register(reg)] => {
            // Case of one register input and one constant input.
            //
            // The constant is only allowed to be on the left side, because GT
            // is just LT with the operands reversed, and LT expects the immediate as
            // the greater side.
            let c = const_i16_as_field(c);
            ib::instr_i(op, output, reg.start as usize, c)
        }
        [
            WasmOpInput::Register(reg),
            WasmOpInput::Constant(WasmValue::I32(0) | WasmValue::I64(0)),
        ] => {
            // This must be the case of unsigned "reg > 0", where we turn it into "reg != 0".
            ib::neq_imm(output, reg.start as usize, AluImm::from(0))
        }
        _ => unreachable!("combination of inputs not possible for GT op"),
    })
}

/// Translates the complex instructions that supports constant inlining
fn translate_complex_ins_with_const<F: PrimeField32>(
    c: &mut Ctx<F>,
    op: &Op,
    inputs: &[WasmOpInput],
    output: &Range<u32>,
) -> Option<Tree<Directive<F>>> {
    use openvm_instructions::LocalOpcode;

    Some(match op {
        Op::I32GeS
        | Op::I32GeU
        | Op::I64GeS
        | Op::I64GeU
        | Op::I32LeS
        | Op::I32LeU
        | Op::I64LeS
        | Op::I64LeU => {
            let inverse_result = c.register_gen.allocate_type(ValType::I32).start as usize;
            let output = output.start as usize;

            let comp_instruction = match [&inputs[0], &inputs[1]] {
                [WasmOpInput::Register(input1), WasmOpInput::Register(input2)] => {
                    let inverse_op = match op {
                        Op::I32GeS => ib::lt_s,
                        Op::I32GeU => ib::lt_u,
                        Op::I64GeS => ib::lt_s_64,
                        Op::I64GeU => ib::lt_u_64,
                        Op::I32LeS => ib::gt_s,
                        Op::I32LeU => ib::gt_u,
                        Op::I64LeS => ib::gt_s_64,
                        Op::I64LeU => ib::gt_u_64,
                        _ => unreachable!(),
                    };

                    let input1 = input1.start as usize;
                    let input2 = input2.start as usize;

                    // Perform the inverse operation and invert the result
                    inverse_op(inverse_result, input1, input2)
                }
                [WasmOpInput::Register(reg), WasmOpInput::Constant(c)]
                | [WasmOpInput::Constant(c), WasmOpInput::Register(reg)] => {
                    // Handle the cases where unsigned "reg >= 1" and "1 <= reg" can be turned into "reg != 0"
                    if matches!(
                        (&op, &inputs[1]),
                        (
                            Op::I32GeU | Op::I64GeU,
                            WasmOpInput::Constant(WasmValue::I32(1) | WasmValue::I64(1))
                        )
                    ) || matches!(
                        (&op, &inputs[0]),
                        (
                            Op::I32LeU | Op::I64LeU,
                            WasmOpInput::Constant(WasmValue::I32(1) | WasmValue::I64(1))
                        )
                    ) {
                        return Some(
                            Directive::Instruction(ib::neq_imm(
                                output,
                                reg.start as usize,
                                AluImm::from(0),
                            ))
                            .into(),
                        );
                    }

                    let opcode = match op {
                        Op::I32GeS | Op::I32LeS => LessThanOpcode::SLT.global_opcode(),
                        Op::I32GeU | Op::I32LeU => LessThanOpcode::SLTU.global_opcode(),
                        Op::I64GeS | Op::I64LeS => LessThan64Opcode::SLT.global_opcode(),
                        Op::I64GeU | Op::I64LeU => LessThan64Opcode::SLTU.global_opcode(),
                        _ => unreachable!(),
                    };

                    // Check whether this is the case where "c >= r" or "r <= c" can be turned into "r < c + 1".
                    if ((matches!(op, Op::I32GeS | Op::I32GeU | Op::I64GeS | Op::I64GeU)
                        && matches!(&inputs[0], WasmOpInput::Constant(_)))
                        || (matches!(op, Op::I32LeS | Op::I32LeU | Op::I64LeS | Op::I64LeU)
                            && matches!(&inputs[0], WasmOpInput::Register(_))))
                        && let Some(inc_c) = can_turn_to_lt(op, c)
                    {
                        // The operation can be turned into a single less-than comparison with incremented constant.
                        // There is no need to do the inverse operation and invert the result.
                        return Some(
                            Directive::Instruction(ib::instr_i(
                                opcode.as_usize(),
                                output,
                                reg.start as usize,
                                inc_c.into(),
                            ))
                            .into(),
                        );
                    }

                    let c = const_i16_as_field(c);
                    ib::instr_i(opcode.as_usize(), inverse_result, reg.start as usize, c)
                }
                _ => unreachable!("combination of inputs not possible for GE/LE operations"),
            };

            // Perform the inverse operation and invert the result
            vec![
                Directive::Instruction(comp_instruction),
                Directive::Instruction(ib::eq_imm(output, inverse_result, AluImm::from(0))),
            ]
            .into()
        }
        Op::I32Rotl => translate_rot::<F, I32Rot>(c, RotDirection::Left, inputs, output),
        Op::I32Rotr => translate_rot::<F, I32Rot>(c, RotDirection::Right, inputs, output),
        Op::I64Rotl => translate_rot::<F, I64Rot>(c, RotDirection::Left, inputs, output),
        Op::I64Rotr => translate_rot::<F, I64Rot>(c, RotDirection::Right, inputs, output),
        Op::Select | Op::TypedSelect { .. } => {
            // Works like a ternary operator: if the condition (3rd input) is non-zero,
            // select the 1st input, otherwise select the 2nd input.
            let condition = inputs[2].as_register().unwrap().start;

            // The directives to set the output to either of the alternatives
            let [if_non_zero, if_zero] =
                [&inputs[0], &inputs[1]].map(|alternative| match alternative {
                    // This input is a register, so we issue register to register copy instructions
                    WasmOpInput::Register(r) => r
                        .clone()
                        .zip(output.clone())
                        .map(|(src, dest)| {
                            Directive::Instruction(ib::copy_reg(dest as usize, src as usize))
                        })
                        .collect_vec(),
                    // This input is a constant, so we issue const to register instructions
                    WasmOpInput::Constant(value) => {
                        const_wasm_value(c.program, value, output.clone())
                    }
                });

            let non_zero_label = c.new_label(LabelType::Local);
            let continuation_label = c.new_label(LabelType::Local);

            Tree::Node(vec![
                // if condition != 0 jump to non_zero_label
                Tree::Leaf(Directive::JumpIf {
                    target: non_zero_label.clone(),
                    condition_reg: condition,
                }),
                // if jump is not taken, copy the value for "if zero"
                if_zero.into(),
                // jump to continuation
                Directive::Jump {
                    target: continuation_label.clone(),
                }
                .into(),
                // alternative label
                Directive::Label {
                    id: non_zero_label,
                    frame_size: None,
                }
                .into(),
                // if jump is taken, copy the value for "if set"
                if_non_zero.into(),
                // continuation label
                Directive::Label {
                    id: continuation_label,
                    frame_size: None,
                }
                .into(),
            ])
        }
        _ => return None,
    })
}

fn translate_complex_ins<F: PrimeField32>(
    c: &mut Ctx<F>,
    op: Op,
    inputs: Vec<WasmOpInput>,
    output: Option<Range<u32>>,
) -> Tree<Directive<F>> {
    // Handle the remaining operations, whose inputs are all registers
    let inputs = inputs
        .into_iter()
        .map(|input| {
            input
                .as_register()
                .expect("input must be a register")
                .clone()
        })
        .collect_vec();
    match op {
        Op::Nop => Tree::Empty,

        Op::I32Const { value } => {
            let output = output.unwrap().start as usize;
            let value_u = value as u32;
            let imm_lo: u16 = (value_u & 0xffff) as u16;
            let imm_hi: u16 = ((value_u >> 16) & 0xffff) as u16;
            Directive::Instruction(ib::const_32_imm(output, imm_lo, imm_hi)).into()
        }
        Op::I64Const { value } => {
            let output = output.unwrap().start as usize;
            let lower = value as u32;
            let lower_lo: u16 = (lower & 0xffff) as u16;
            let lower_hi: u16 = ((lower >> 16) & 0xffff) as u16;
            let upper = (value >> 32) as u32;
            let upper_lo: u16 = (upper & 0xffff) as u16;
            let upper_hi: u16 = ((upper >> 16) & 0xffff) as u16;
            vec![
                Directive::Instruction(ib::const_32_imm(output, lower_lo, lower_hi)),
                Directive::Instruction(ib::const_32_imm(output + 1, upper_lo, upper_hi)),
            ]
            .into()
        }

        Op::I32Eqz => {
            let input = inputs[0].start as usize;
            let output = output.unwrap().start as usize;
            Directive::Instruction(ib::eq_imm(output, input, AluImm::from(0))).into()
        }
        Op::I64Eqz => {
            let input = inputs[0].start as usize;
            let output = output.unwrap().start as usize;
            Directive::Instruction(ib::eq_imm_64(output, input, AluImm::from(0))).into()
        }

        Op::I32WrapI64 => {
            // TODO: considering we are using a single address space for both i32 and i64,
            // this instruction could be elided at womir level.

            let lower_limb = inputs[0].start as usize;
            // The higher limb is ignored.
            let output = output.unwrap().start as usize;

            // Just copy the lower limb to the output.
            Directive::Instruction(ib::copy_reg(output, lower_limb)).into()
        }
        Op::I32Extend8S | Op::I32Extend16S => {
            let input = inputs[0].start as usize;
            let output = output.unwrap().start as usize;

            let tmp = c.register_gen.allocate_type(ValType::I32).start as usize;

            let shift = match op {
                Op::I32Extend8S => 24_i16,
                Op::I32Extend16S => 16_i16,
                _ => unreachable!(),
            }
            .into();

            // Left shift followed by arithmetic right shift
            vec![
                Directive::Instruction(ib::shl_imm(tmp, input, shift)),
                Directive::Instruction(ib::shr_s_imm(output, tmp, shift)),
            ]
            .into()
        }
        Op::I64Extend8S | Op::I64Extend16S | Op::I64Extend32S => {
            let input = inputs[0].start as usize;
            let output = output.unwrap().start as usize;

            let tmp = c.register_gen.allocate_type(ValType::I64).start as usize;

            let shift = match op {
                Op::I64Extend8S => 56_i16,
                Op::I64Extend16S => 48_i16,
                Op::I64Extend32S => 32_i16,
                _ => unreachable!(),
            }
            .into();

            // Left shift followed by arithmetic right shift
            vec![
                Directive::Instruction(ib::shl_imm_64(tmp, input, shift)),
                Directive::Instruction(ib::shr_s_imm_64(output, tmp, shift)),
            ]
            .into()
        }

        // 64-bit integer instructions
        Op::I64ExtendI32S => {
            let input = inputs[0].start as usize;
            let output = output.unwrap().start as usize;

            let high_shifted = c.register_gen.allocate_type(ValType::I64).start as usize;

            vec![
                // Copy the 32 bit values to the high 32 bits of the temporary value.
                // Leave the low bits undefined.
                Directive::Instruction(ib::copy_reg(high_shifted + 1, input)),
                // shr will read 64 bits, so we need to zero the other half due to WOM
                Directive::Instruction(ib::const_32_imm(high_shifted, 0, 0)),
                // Arithmetic shift right to fill the high bits with the sign bit.
                Directive::Instruction(ib::shr_s_imm_64(output, high_shifted, 32_i16.into())),
            ]
            .into()
        }
        Op::I64ExtendI32U => {
            let input = inputs[0].start as usize;
            let output = output.unwrap().start as usize;

            vec![
                // Copy the 32 bit value to the low 32 bits of the output.
                Directive::Instruction(ib::copy_reg(output, input)),
                // Zero the high 32 bits.
                Directive::Instruction(ib::const_32_imm(output + 1, 0, 0)),
            ]
            .into()
        }

        // Global instructions
        Op::GlobalSet { global_index } => {
            let Global::Mutable(allocated_var) = &c.program.globals[global_index as usize] else {
                unreachable!()
            };

            store_to_const_addr(c, allocated_var.address, inputs[0].clone()).into()
        }
        Op::GlobalGet { global_index } => {
            let global = &c.program.globals[global_index as usize];
            match global {
                Global::Mutable(allocated_var) => {
                    load_from_const_addr(c, allocated_var.address, output.unwrap())
                        .0
                        .into()
                }
                Global::Immutable(op) => translate_complex_ins(c, op.clone(), Vec::new(), output),
            }
        }

        Op::I32Load { memarg } => {
            let imm = mem_offset(memarg, c);
            let base_addr = inputs[0].start as usize;
            let output = output.unwrap().start as usize;
            match memarg.align {
                0 => {
                    // read four bytes
                    let b0 = c.register_gen.allocate_type(ValType::I32).start as usize;
                    let b1 = c.register_gen.allocate_type(ValType::I32).start as usize;
                    let b2 = c.register_gen.allocate_type(ValType::I32).start as usize;
                    let b3 = c.register_gen.allocate_type(ValType::I32).start as usize;
                    let b1_shifted = c.register_gen.allocate_type(ValType::I32).start as usize;
                    let b2_shifted = c.register_gen.allocate_type(ValType::I32).start as usize;
                    let b3_shifted = c.register_gen.allocate_type(ValType::I32).start as usize;
                    let lo = c.register_gen.allocate_type(ValType::I32).start as usize;
                    let hi = c.register_gen.allocate_type(ValType::I32).start as usize;
                    vec![
                        Directive::Instruction(ib::loadbu(b0, base_addr, imm)),
                        Directive::Instruction(ib::loadbu(b1, base_addr, imm + 1)),
                        Directive::Instruction(ib::loadbu(b2, base_addr, imm + 2)),
                        Directive::Instruction(ib::loadbu(b3, base_addr, imm + 3)),
                        Directive::Instruction(ib::shl_imm(b1_shifted, b1, 8_i16.into())),
                        Directive::Instruction(ib::shl_imm(b2_shifted, b2, 16_i16.into())),
                        Directive::Instruction(ib::shl_imm(b3_shifted, b3, 24_i16.into())),
                        Directive::Instruction(ib::or(lo, b0, b1_shifted)),
                        Directive::Instruction(ib::or(hi, b2_shifted, b3_shifted)),
                        Directive::Instruction(ib::or(output, lo, hi)),
                    ]
                    .into()
                }
                1 => {
                    // read two half words
                    let hi = c.register_gen.allocate_type(ValType::I32).start as usize;
                    let hi_shifted = c.register_gen.allocate_type(ValType::I32).start as usize;
                    let lo = c.register_gen.allocate_type(ValType::I32).start as usize;
                    vec![
                        Directive::Instruction(ib::loadhu(lo, base_addr, imm)),
                        Directive::Instruction(ib::loadhu(hi, base_addr, imm + 2)),
                        Directive::Instruction(ib::shl_imm(hi_shifted, hi, 16_i16.into())),
                        Directive::Instruction(ib::or(output, lo, hi_shifted)),
                    ]
                    .into()
                }
                2.. => Directive::Instruction(ib::loadw(output, base_addr, imm)).into(),
            }
        }

        Op::I32Load16U { memarg } | Op::I32Load16S { memarg } => {
            let imm = mem_offset(memarg, c);
            let base_addr = inputs[0].start as usize;
            let output = output.unwrap().start as usize;

            match memarg.align {
                0 => {
                    // read four bytes
                    let b0 = c.register_gen.allocate_type(ValType::I32).start as usize;
                    let b1 = c.register_gen.allocate_type(ValType::I32).start as usize;
                    let b1_shifted = c.register_gen.allocate_type(ValType::I32).start as usize;
                    vec![
                        Directive::Instruction(ib::loadbu(b0, base_addr, imm)),
                        if let Op::I32Load16S { .. } = op {
                            Directive::Instruction(ib::loadb(b1, base_addr, imm + 1))
                        } else {
                            Directive::Instruction(ib::loadbu(b1, base_addr, imm + 1))
                        },
                        Directive::Instruction(ib::shl_imm(b1_shifted, b1, 8_i16.into())),
                        Directive::Instruction(ib::or(output, b0, b1_shifted)),
                    ]
                    .into()
                }
                1.. => if let Op::I32Load16S { .. } = op {
                    Directive::Instruction(ib::loadh(output, base_addr, imm))
                } else {
                    Directive::Instruction(ib::loadhu(output, base_addr, imm))
                }
                .into(),
            }
        }
        Op::I32Load8U { memarg } => {
            let imm = mem_offset(memarg, c);
            let base_addr = inputs[0].start as usize;
            let output = output.unwrap().start as usize;

            Directive::Instruction(ib::loadbu(output, base_addr, imm)).into()
        }
        Op::I32Load8S { memarg } => {
            let imm = mem_offset(memarg, c);
            let base_addr = inputs[0].start as usize;
            let output = output.unwrap().start as usize;

            Directive::Instruction(ib::loadb(output, base_addr, imm)).into()
        }
        Op::I64Load { memarg } => {
            let imm = mem_offset(memarg, c);
            let base_addr = inputs[0].start as usize;
            let output = (output.unwrap().start) as usize;

            match memarg.align {
                0 => {
                    // read byte by byte
                    let b0 = c.register_gen.allocate_type(ValType::I32).start as usize;
                    let b1 = c.register_gen.allocate_type(ValType::I32).start as usize;
                    let b2 = c.register_gen.allocate_type(ValType::I32).start as usize;
                    let b3 = c.register_gen.allocate_type(ValType::I32).start as usize;
                    let b4 = c.register_gen.allocate_type(ValType::I32).start as usize;
                    let b5 = c.register_gen.allocate_type(ValType::I32).start as usize;
                    let b6 = c.register_gen.allocate_type(ValType::I32).start as usize;
                    let b7 = c.register_gen.allocate_type(ValType::I32).start as usize;
                    let b1_shifted = c.register_gen.allocate_type(ValType::I32).start as usize;
                    let b2_shifted = c.register_gen.allocate_type(ValType::I32).start as usize;
                    let b3_shifted = c.register_gen.allocate_type(ValType::I32).start as usize;
                    let b5_shifted = c.register_gen.allocate_type(ValType::I32).start as usize;
                    let b6_shifted = c.register_gen.allocate_type(ValType::I32).start as usize;
                    let b7_shifted = c.register_gen.allocate_type(ValType::I32).start as usize;

                    let hi0 = c.register_gen.allocate_type(ValType::I32).start as usize;
                    let hi1 = c.register_gen.allocate_type(ValType::I32).start as usize;
                    let lo0 = c.register_gen.allocate_type(ValType::I32).start as usize;
                    let lo1 = c.register_gen.allocate_type(ValType::I32).start as usize;

                    vec![
                        // load each byte
                        Directive::Instruction(ib::loadbu(b0, base_addr, imm)),
                        Directive::Instruction(ib::loadbu(b1, base_addr, imm + 1)),
                        Directive::Instruction(ib::loadbu(b2, base_addr, imm + 2)),
                        Directive::Instruction(ib::loadbu(b3, base_addr, imm + 3)),
                        Directive::Instruction(ib::loadbu(b4, base_addr, imm + 4)),
                        Directive::Instruction(ib::loadbu(b5, base_addr, imm + 5)),
                        Directive::Instruction(ib::loadbu(b6, base_addr, imm + 6)),
                        Directive::Instruction(ib::loadbu(b7, base_addr, imm + 7)),
                        // build lo 32 bits
                        Directive::Instruction(ib::shl_imm(b1_shifted, b1, 8_i16.into())),
                        Directive::Instruction(ib::shl_imm(b2_shifted, b2, 16_i16.into())),
                        Directive::Instruction(ib::shl_imm(b3_shifted, b3, 24_i16.into())),
                        Directive::Instruction(ib::or(lo0, b0, b1_shifted)),
                        Directive::Instruction(ib::or(lo1, b2_shifted, b3_shifted)),
                        Directive::Instruction(ib::or(output, lo0, lo1)),
                        // build hi 32 bits
                        Directive::Instruction(ib::shl_imm(b5_shifted, b5, 8_i16.into())),
                        Directive::Instruction(ib::shl_imm(b6_shifted, b6, 16_i16.into())),
                        Directive::Instruction(ib::shl_imm(b7_shifted, b7, 24_i16.into())),
                        Directive::Instruction(ib::or(hi0, b4, b5_shifted)),
                        Directive::Instruction(ib::or(hi1, b6_shifted, b7_shifted)),
                        Directive::Instruction(ib::or(output + 1, hi0, hi1)),
                    ]
                }
                1 => {
                    // read four halfwords
                    let h0 = c.register_gen.allocate_type(ValType::I32).start as usize;
                    let h1 = c.register_gen.allocate_type(ValType::I32).start as usize;
                    let h2 = c.register_gen.allocate_type(ValType::I32).start as usize;
                    let h3 = c.register_gen.allocate_type(ValType::I32).start as usize;
                    let h1_shifted = c.register_gen.allocate_type(ValType::I32).start as usize;
                    let h3_shifted = c.register_gen.allocate_type(ValType::I32).start as usize;

                    vec![
                        Directive::Instruction(ib::loadhu(h0, base_addr, imm)),
                        Directive::Instruction(ib::loadhu(h1, base_addr, imm + 2)),
                        Directive::Instruction(ib::loadhu(h2, base_addr, imm + 4)),
                        Directive::Instruction(ib::loadhu(h3, base_addr, imm + 6)),
                        Directive::Instruction(ib::shl_imm(h1_shifted, h1, 16_i16.into())),
                        Directive::Instruction(ib::shl_imm(h3_shifted, h3, 16_i16.into())),
                        Directive::Instruction(ib::or(output, h0, h1_shifted)),
                        Directive::Instruction(ib::or(output + 1, h2, h3_shifted)),
                    ]
                }
                2.. => {
                    // read two words
                    vec![
                        Directive::Instruction(ib::loadw(output, base_addr, imm)),
                        Directive::Instruction(ib::loadw(output + 1, base_addr, imm + 4)),
                    ]
                }
            }
            .into()
        }
        Op::I64Load8U { memarg } | Op::I64Load8S { memarg } => {
            let imm = mem_offset(memarg, c);
            let base_addr = inputs[0].start as usize;
            let output = (output.unwrap().start) as usize;
            let val = c.register_gen.allocate_type(ValType::I64).start as usize;

            vec![
                // load signed or unsigned byte as i32 hi part
                if let Op::I64Load8S { .. } = op {
                    Directive::Instruction(ib::loadb(val + 1, base_addr, imm))
                } else {
                    Directive::Instruction(ib::loadbu(val + 1, base_addr, imm))
                },
                // shr will read 64 bits, so we need to zero the other half due to WOM
                Directive::Instruction(ib::const_32_imm(val, 0, 0)),
                // shift i64 val right, keeping the sign
                Directive::Instruction(ib::shr_s_imm_64(output, val, 32_i16.into())),
            ]
            .into()
        }
        Op::I64Load16U { memarg } | Op::I64Load16S { memarg } => {
            let imm = mem_offset(memarg, c);
            let base_addr = inputs[0].start as usize;
            let output = (output.unwrap().start) as usize;
            let val = c.register_gen.allocate_type(ValType::I64).start as usize;

            match memarg.align {
                0 => {
                    let b0 = c.register_gen.allocate_type(ValType::I32).start as usize;
                    let b1 = c.register_gen.allocate_type(ValType::I32).start as usize;
                    let b1_shifted = c.register_gen.allocate_type(ValType::I32).start as usize;
                    vec![
                        // load b1 signed/unsigned
                        if let Op::I64Load16S { .. } = op {
                            Directive::Instruction(ib::loadb(b1, base_addr, imm + 1))
                        } else {
                            Directive::Instruction(ib::loadbu(b1, base_addr, imm + 1))
                        },
                        // shift b1
                        Directive::Instruction(ib::shl_imm(b1_shifted, b1, 8_i16.into())),
                        // load b0
                        Directive::Instruction(ib::loadbu(b0, base_addr, imm)),
                        // combine b0 and b1
                        Directive::Instruction(ib::or(val + 1, b0, b1_shifted)),
                        // shr will read 64 bits, so we need to zero the other half due to WOM
                        Directive::Instruction(ib::const_32_imm(val, 0, 0)),
                        // shift i64 val right, keeping the sign
                        Directive::Instruction(ib::shr_s_imm_64(output, val, 32_i16.into())),
                    ]
                }
                1.. => {
                    if let Op::I64Load16S { .. } = op {
                        vec![
                            // load signed halfword as i32 on the hi part of the i64 val
                            Directive::Instruction(ib::loadh(val + 1, base_addr, imm)),
                            // shr will read 64 bits, so we need to zero the other half due to WOM
                            Directive::Instruction(ib::const_32_imm(val, 0, 0)),
                            // shift i64 val right, keeping the sign
                            Directive::Instruction(ib::shr_s_imm_64(output, val, 32_i16.into())),
                        ]
                    } else {
                        vec![
                            // load unsigned lo i32
                            Directive::Instruction(ib::loadhu(output, base_addr, imm)),
                            // zero out hi i32
                            Directive::Instruction(ib::const_32_imm(output + 1, 0x0, 0x0)),
                        ]
                    }
                }
            }
            .into()
        }
        Op::I64Load32U { memarg } | Op::I64Load32S { memarg } => {
            let imm = mem_offset(memarg, c);
            let base_addr = inputs[0].start as usize;
            let output = (output.unwrap().start) as usize;

            // if signed, we need to place the loaded 32-bit value in a new register
            // bit extend it with shr_s_imm_64, otherwise we can load directly into lo part
            let (val_32, zeroed) = if let Op::I64Load32S { .. } = op {
                let val = c.register_gen.allocate_type(ValType::I64).start as usize;
                // Load the value into the hi word, and zero the lo word for the shr
                (val + 1, val)
            } else {
                // Load directly into lo part, zero the hi part
                (output, output + 1)
            };

            let mut directives = vec![
                // zero the other half due to WOM
                Directive::Instruction(ib::const_32_imm(zeroed, 0, 0)),
            ];

            match memarg.align {
                0 => {
                    let b0 = c.register_gen.allocate_type(ValType::I32).start as usize;
                    let b1 = c.register_gen.allocate_type(ValType::I32).start as usize;
                    let b2 = c.register_gen.allocate_type(ValType::I32).start as usize;
                    let b3 = c.register_gen.allocate_type(ValType::I32).start as usize;
                    let b1_shifted = c.register_gen.allocate_type(ValType::I32).start as usize;
                    let b2_shifted = c.register_gen.allocate_type(ValType::I32).start as usize;
                    let b3_shifted = c.register_gen.allocate_type(ValType::I32).start as usize;
                    let hi = c.register_gen.allocate_type(ValType::I32).start as usize;
                    let lo = c.register_gen.allocate_type(ValType::I32).start as usize;
                    directives.extend([
                        Directive::Instruction(ib::loadbu(b0, base_addr, imm)),
                        Directive::Instruction(ib::loadbu(b1, base_addr, imm + 1)),
                        Directive::Instruction(ib::loadbu(b2, base_addr, imm + 2)),
                        Directive::Instruction(ib::loadbu(b3, base_addr, imm + 3)),
                        // shifts
                        Directive::Instruction(ib::shl_imm(b1_shifted, b1, 8_i16.into())),
                        Directive::Instruction(ib::shl_imm(b2_shifted, b2, 16_i16.into())),
                        Directive::Instruction(ib::shl_imm(b3_shifted, b3, 24_i16.into())),
                        // build hi and lo
                        Directive::Instruction(ib::or(lo, b0, b1_shifted)),
                        Directive::Instruction(ib::or(hi, b2_shifted, b3_shifted)),
                        // build hi i32 in val
                        Directive::Instruction(ib::or(val_32, lo, hi)),
                    ]);
                }
                1 => {
                    let h0 = c.register_gen.allocate_type(ValType::I32).start as usize;
                    let h1 = c.register_gen.allocate_type(ValType::I32).start as usize;
                    let h1_shifted = c.register_gen.allocate_type(ValType::I32).start as usize;
                    directives.extend([
                        // load h0, h1
                        Directive::Instruction(ib::loadhu(h0, base_addr, imm)),
                        Directive::Instruction(ib::loadhu(h1, base_addr, imm + 2)),
                        // shift h1
                        Directive::Instruction(ib::shl_imm(h1_shifted, h1, 16_i16.into())),
                        // combine h0 and h1
                        Directive::Instruction(ib::or(val_32, h0, h1_shifted)),
                    ]);
                }
                2.. => directives.push(Directive::Instruction(ib::loadw(val_32, base_addr, imm))),
            }

            // In case of signed, we need to right shift the loaded value into the output
            if let Op::I64Load32S { .. } = op {
                let d = Directive::Instruction(ib::shr_s_imm_64(output, zeroed, 32_i16.into()));
                directives.push(d);
            }

            directives.into()
        }
        Op::I32Store { memarg } | Op::I64Store32 { memarg } => {
            let imm = mem_offset(memarg, c);
            let base_addr = inputs[0].start as usize;
            let value = inputs[1].start as usize;

            match memarg.align {
                0 => {
                    // write byte by byte
                    let b1 = c.register_gen.allocate_type(ValType::I32).start as usize;
                    let b2 = c.register_gen.allocate_type(ValType::I32).start as usize;
                    let b3 = c.register_gen.allocate_type(ValType::I32).start as usize;
                    vec![
                        // store byte 0
                        Directive::Instruction(ib::storeb(value, base_addr, imm)),
                        // shift and store byte 1
                        Directive::Instruction(ib::shr_u_imm(b1, value, 8_i16.into())),
                        Directive::Instruction(ib::storeb(b1, base_addr, imm + 1)),
                        // shift and store byte 2
                        Directive::Instruction(ib::shr_u_imm(b2, value, 16_i16.into())),
                        Directive::Instruction(ib::storeb(b2, base_addr, imm + 2)),
                        // shift and store byte 3
                        Directive::Instruction(ib::shr_u_imm(b3, value, 24_i16.into())),
                        Directive::Instruction(ib::storeb(b3, base_addr, imm + 3)),
                    ]
                    .into()
                }
                1 => {
                    let h1 = c.register_gen.allocate_type(ValType::I32).start as usize;
                    vec![
                        // store halfword 0
                        Directive::Instruction(ib::storeh(value, base_addr, imm)),
                        // shift and store halfword 1
                        Directive::Instruction(ib::shr_u_imm(h1, value, 16_i16.into())),
                        Directive::Instruction(ib::storeh(h1, base_addr, imm + 2)),
                    ]
                    .into()
                }
                2.. => Directive::Instruction(ib::storew(value, base_addr, imm)).into(),
            }
        }
        Op::I32Store8 { memarg } | Op::I64Store8 { memarg } => {
            let imm = mem_offset(memarg, c);
            let base_addr = inputs[0].start as usize;
            let value = inputs[1].start as usize;

            Directive::Instruction(ib::storeb(value, base_addr, imm)).into()
        }
        Op::I32Store16 { memarg } | Op::I64Store16 { memarg } => {
            let imm = mem_offset(memarg, c);
            let base_addr = inputs[0].start as usize;
            let value = inputs[1].start as usize;

            match memarg.align {
                0 => {
                    let b1 = c.register_gen.allocate_type(ValType::I32).start as usize;
                    vec![
                        // store byte 0
                        Directive::Instruction(ib::storeb(value, base_addr, imm)),
                        // shift and store byte 1
                        Directive::Instruction(ib::shr_u_imm(b1, value, 8_i16.into())),
                        Directive::Instruction(ib::storeb(b1, base_addr, imm + 1)),
                    ]
                    .into()
                }
                1.. => Directive::Instruction(ib::storeh(value, base_addr, imm)).into(),
            }
        }
        Op::I64Store { memarg } => {
            let imm = mem_offset(memarg, c);
            let base_addr = inputs[0].start as usize;
            let value_lo = inputs[1].start as usize;
            let value_hi = (inputs[1].start + 1) as usize;

            match memarg.align {
                0 => {
                    // write byte by byte
                    let b1 = c.register_gen.allocate_type(ValType::I32).start as usize;
                    let b2 = c.register_gen.allocate_type(ValType::I32).start as usize;
                    let b3 = c.register_gen.allocate_type(ValType::I32).start as usize;
                    let b5 = c.register_gen.allocate_type(ValType::I32).start as usize;
                    let b6 = c.register_gen.allocate_type(ValType::I32).start as usize;
                    let b7 = c.register_gen.allocate_type(ValType::I32).start as usize;
                    vec![
                        // store byte 0
                        Directive::Instruction(ib::storeb(value_lo, base_addr, imm)),
                        // shift and store byte 1
                        Directive::Instruction(ib::shr_u_imm(b1, value_lo, 8_i16.into())),
                        Directive::Instruction(ib::storeb(b1, base_addr, imm + 1)),
                        // shift and store byte 2
                        Directive::Instruction(ib::shr_u_imm(b2, value_lo, 16_i16.into())),
                        Directive::Instruction(ib::storeb(b2, base_addr, imm + 2)),
                        // shift and store byte 3
                        Directive::Instruction(ib::shr_u_imm(b3, value_lo, 24_i16.into())),
                        Directive::Instruction(ib::storeb(b3, base_addr, imm + 3)),
                        // store byte 4
                        Directive::Instruction(ib::storeb(value_hi, base_addr, imm + 4)),
                        // shift and store byte 5
                        Directive::Instruction(ib::shr_u_imm(b5, value_hi, 8_i16.into())),
                        Directive::Instruction(ib::storeb(b5, base_addr, imm + 5)),
                        // shift and store byte 6
                        Directive::Instruction(ib::shr_u_imm(b6, value_hi, 16_i16.into())),
                        Directive::Instruction(ib::storeb(b6, base_addr, imm + 6)),
                        // shift and store byte 7
                        Directive::Instruction(ib::shr_u_imm(b7, value_hi, 24_i16.into())),
                        Directive::Instruction(ib::storeb(b7, base_addr, imm + 7)),
                    ]
                }
                1 => {
                    // write by halfwords
                    let h1 = c.register_gen.allocate_type(ValType::I32).start as usize;
                    let h3 = c.register_gen.allocate_type(ValType::I32).start as usize;
                    vec![
                        // store halfword 0
                        Directive::Instruction(ib::storeh(value_lo, base_addr, imm)),
                        // shift and store halfword 1
                        Directive::Instruction(ib::shr_u_imm(h1, value_lo, 16_i16.into())),
                        Directive::Instruction(ib::storeh(h1, base_addr, imm + 2)),
                        // store halfword 2
                        Directive::Instruction(ib::storeh(value_hi, base_addr, imm + 4)),
                        // shift and store halfword 3
                        Directive::Instruction(ib::shr_u_imm(h3, value_hi, 16_i16.into())),
                        Directive::Instruction(ib::storeh(h3, base_addr, imm + 6)),
                    ]
                }
                2.. => {
                    vec![
                        Directive::Instruction(ib::storew(value_lo, base_addr, imm)),
                        Directive::Instruction(ib::storew(value_hi, base_addr, imm + 4)),
                    ]
                }
            }
            .into()
        }

        Op::MemorySize { mem } => {
            assert_eq!(mem, 0, "Only a single linear memory is supported");
            load_from_const_addr(c, c.program.memory.unwrap().start, output.unwrap())
                .0
                .into()
        }
        Op::MemoryGrow { mem } => {
            assert_eq!(mem, 0, "Only a single linear memory is supported");
            let header_addr = c.program.memory.unwrap().start;

            let output = output.unwrap().start as usize;

            let header_regs = c.register_gen.allocate_type(ValType::I64);
            let size_reg = header_regs.start as usize;
            let max_size_reg = (header_regs.start + 1) as usize;

            let new_size = c.register_gen.allocate_type(ValType::I32).start as usize;
            let is_gt_max = c.register_gen.allocate_type(ValType::I32).start;
            let is_lt_curr = c.register_gen.allocate_type(ValType::I32).start;

            let error_label = c.new_label(LabelType::Local);
            let continuation_label = c.new_label(LabelType::Local);

            // Load the current size and max size.
            let (mut directives, header_addr_reg) =
                load_from_const_addr(c, header_addr, header_regs);

            directives.extend([
                // Calculate the new size:
                Directive::Instruction(ib::add(new_size, size_reg, inputs[0].start as usize)),
                // Check if the new size is greater than the max size.
                Directive::Instruction(ib::gt_u(is_gt_max as usize, new_size, max_size_reg)),
                // If the new size is greater than the max size, branch to the error label.
                Directive::JumpIf {
                    target: error_label.clone(),
                    condition_reg: is_gt_max,
                },
                // Check if the new size is less than to the current size (which means an overflow occurred),
                // which means the requested size is too large.
                Directive::Instruction(ib::lt_u::<F>(is_lt_curr as usize, new_size, size_reg)),
                // If the requested size overflows, branch to the error label.
                Directive::JumpIf {
                    target: error_label.clone(),
                    condition_reg: is_lt_curr,
                },
                // Success case:
                // - write new size to header.
                Directive::Instruction(ib::storew(new_size, header_addr_reg.start as usize, 0)),
                // - write old size to output.
                Directive::Instruction(ib::copy_reg(output, size_reg)),
                // - jump to continuation label.
                Directive::Jump {
                    target: continuation_label.clone(),
                },
                // Error case: write 0xFFFFFFFF to output.
                Directive::Label {
                    id: error_label,
                    frame_size: None,
                },
                Directive::Instruction(ib::const_32_imm(output, 0xFFFF, 0xFFFF)),
                // Continue:
                Directive::Label {
                    id: continuation_label,
                    frame_size: None,
                },
            ]);

            directives.into()
        }
        Op::MemoryInit {
            data_index: _,
            mem: _,
        } => todo!(),
        Op::DataDrop { data_index: _ } => todo!(),

        // Table instructions
        Op::TableInit {
            elem_index: _,
            table: _,
        } => todo!(),
        Op::TableCopy {
            dst_table: _,
            src_table: _,
        } => todo!(),
        Op::TableFill { table: _ } => todo!(),
        Op::TableGet { table } => {
            emit_table_get(c, table, inputs[0].clone(), output.unwrap()).into()
        }
        Op::TableSet { table: _ } => todo!(),
        Op::TableGrow { table: _ } => todo!(),
        Op::TableSize { table: _ } => todo!(),
        Op::ElemDrop { elem_index: _ } => todo!(),

        // Reference instructions
        Op::RefNull { hty: _ } => NULL_REF
            .iter()
            .zip_eq(output.unwrap())
            .map(|(v, reg)| {
                Directive::Instruction(ib::const_32_imm(reg as usize, *v as u16, (*v >> 16) as u16))
            })
            .collect_vec()
            .into(),
        Op::RefIsNull => todo!(),
        Op::RefFunc { function_index } => {
            const_function_reference(c.program, function_index, output.unwrap()).into()
        }

        // Float instructions
<<<<<<< HEAD
        Op::F32Load { memarg: _ } => {
            Directive::Instruction(ib::trap(ERROR_PANIC_CODE as usize)).into()
        }
        Op::F64Load { memarg: _ } => {
            Directive::Instruction(ib::trap(ERROR_PANIC_CODE as usize)).into()
        }
        Op::F32Store { memarg: _ } => todo!(),
        Op::F64Store { memarg: _ } => {
            Directive::Instruction(ib::trap(ERROR_PANIC_CODE as usize)).into()
        }
=======
>>>>>>> c9530d71
        Op::F32Const { value } => {
            let output = output.unwrap().start as usize;
            let value_u = value.bits();
            let value_lo: u16 = (value_u & 0xffff) as u16;
            let value_hi: u16 = ((value_u >> 16) & 0xffff) as u16;
            Directive::Instruction(ib::const_32_imm(output, value_lo, value_hi)).into()
        }
        Op::F64Const { value } => {
            let output = output.unwrap().start as usize;
            let value = value.bits();
            let lower = value as u32;
            let lower_lo: u16 = (lower & 0xffff) as u16;
            let lower_hi: u16 = ((lower >> 16) & 0xffff) as u16;
            let upper = (value >> 32) as u32;
            let upper_lo: u16 = (upper & 0xffff) as u16;
            let upper_hi: u16 = ((upper >> 16) & 0xffff) as u16;
            vec![
                Directive::Instruction(ib::const_32_imm(output, lower_lo, lower_hi)),
                Directive::Instruction(ib::const_32_imm(output + 1, upper_lo, upper_hi)),
            ]
            .into()
        }
<<<<<<< HEAD
        Op::F64Ne => Directive::Instruction(ib::trap(ERROR_PANIC_CODE as usize)).into(),
        Op::F32Abs => todo!(),
        Op::F32Neg => todo!(),
        Op::F32Ceil => todo!(),
        Op::F32Floor => todo!(),
        Op::F32Trunc => todo!(),
        Op::F32Nearest => todo!(),
        Op::F32Sqrt => todo!(),
        Op::F64Abs => Directive::Instruction(ib::trap(ERROR_PANIC_CODE as usize)).into(),
        Op::F64Neg => todo!(),
        Op::F64Ceil => todo!(),
        Op::F64Floor => todo!(),
        Op::F64Trunc => todo!(),
        Op::F64Nearest => todo!(),
        Op::F64Sqrt => todo!(),
        Op::I32TruncF32S => todo!(),
        Op::I32TruncF32U => todo!(),
        Op::I32TruncF64S => todo!(),
        Op::I32TruncF64U => todo!(),
        Op::I64TruncF32S => todo!(),
        Op::I64TruncF32U => todo!(),
        Op::I64TruncF64S => todo!(),
        Op::I64TruncF64U => todo!(),
        Op::F32ConvertI32S => todo!(),
        Op::F32ConvertI32U => todo!(),
        Op::F32ConvertI64S => todo!(),
        Op::F32ConvertI64U => todo!(),
        Op::F32DemoteF64 => todo!(),
        Op::F64ConvertI32S => todo!(),
        Op::F64ConvertI32U => todo!(),
        Op::F64ConvertI64S => todo!(),
        Op::F64ConvertI64U => todo!(),
        Op::F64PromoteF32 => todo!(),
=======
        Op::F32Load { .. }
        | Op::F64Load { .. }
        | Op::F32Store { .. }
        | Op::F64Store { .. }
        | Op::F32Abs
        | Op::F32Neg
        | Op::F32Ceil
        | Op::F32Floor
        | Op::F32Trunc
        | Op::F32Nearest
        | Op::F32Sqrt
        | Op::F64Abs
        | Op::F64Neg
        | Op::F64Ceil
        | Op::F64Floor
        | Op::F64Trunc
        | Op::F64Nearest
        | Op::F64Sqrt
        | Op::I32TruncF32S
        | Op::I32TruncF32U
        | Op::I32TruncF64S
        | Op::I32TruncF64U
        | Op::I64TruncF32S
        | Op::I64TruncF32U
        | Op::I64TruncF64S
        | Op::I64TruncF64U
        | Op::F32ConvertI32S
        | Op::F32ConvertI32U
        | Op::F32ConvertI64S
        | Op::F32ConvertI64U
        | Op::F32DemoteF64
        | Op::F64ConvertI32S
        | Op::F64ConvertI32U
        | Op::F64ConvertI64S
        | Op::F64ConvertI64U
        | Op::F64PromoteF32 => {
            Directive::Instruction(ib::trap(ERROR_UNIMPLEMENTED_CODE as usize)).into()
        }
>>>>>>> c9530d71

        Op::I32ReinterpretF32
        | Op::F32ReinterpretI32
        | Op::I64ReinterpretF64
        | Op::F64ReinterpretI64 => {
            // TODO: considering we are using a single address space for all types,
            // these reinterpret instruction could be elided at womir level.

            // Just copy the input to the output.
            inputs[0]
                .clone()
                .zip(output.unwrap())
                .map(|(input, output)| {
                    Directive::Instruction(ib::copy_reg(output as usize, input as usize))
                })
                .collect_vec()
                .into()
        }

        // Instructions that are implemented as function calls
        Op::MemoryCopy { .. }
        | Op::MemoryFill { .. }
        | Op::I32Popcnt
        | Op::I64Popcnt
        | Op::I32Ctz
        | Op::I64Ctz
        | Op::I32Clz
        | Op::I64Clz => {
            unreachable!("These ops should have been replaced with function calls")
        }
        _ => todo!("{op:?}"),
    }
}

fn emit_table_get<F: PrimeField32>(
    c: &mut Ctx<F>,
    table_idx: u32,
    entry_idx_ptr: Range<u32>,
    dest_ptr: Range<u32>,
) -> Vec<Directive<F>> {
    const TABLE_ENTRY_SIZE: i16 = 12;
    const TABLE_SEGMENT_HEADER_SIZE: u32 = 8;

    let table_segment = c.program.tables[table_idx as usize];

    let mul_result = c.register_gen.allocate_type(ValType::I32).start as usize;

    let base_addr = table_segment.start + TABLE_SEGMENT_HEADER_SIZE;

    // Read the 3 words of the reference into contiguous registers
    assert_eq!(dest_ptr.len(), 3);

    let mut instrs = vec![Directive::Instruction(ib::mul_imm::<F>(
        mul_result,
        entry_idx_ptr.start as usize,
        TABLE_ENTRY_SIZE.into(),
    ))];

    instrs.extend(dest_ptr.enumerate().map(|(i, dest_reg)| {
        Directive::Instruction(ib::loadw(
            dest_reg as usize,
            mul_result,
            base_addr + (i as u32) * 4,
        ))
    }));

    instrs
}

enum RotDirection {
    Left,
    Right,
}

trait RotOps<F: PrimeField32> {
    fn val_type() -> ValType;
    fn num_bits() -> i16;
    fn mask_rot_bits(dest: usize, src: usize) -> Instruction<F>;
    fn num_bits_const(dest: usize) -> Vec<Directive<F>>;
    fn shl(dest: usize, val: usize, amount: usize) -> Instruction<F>;
    fn shr_u(dest: usize, val: usize, amount: usize) -> Instruction<F>;
    fn shl_imm(dest: usize, val: usize, amount: AluImm) -> Instruction<F>;
    fn shr_u_imm(dest: usize, val: usize, amount: AluImm) -> Instruction<F>;
    fn sub(dest: usize, lhs: usize, rhs: usize) -> Instruction<F>;
    fn or(dest: usize, lhs: usize, rhs: usize) -> Instruction<F>;
}

struct I32Rot;

impl<F: PrimeField32> RotOps<F> for I32Rot {
    fn val_type() -> ValType {
        ValType::I32
    }
    fn num_bits() -> i16 {
        32
    }
    fn mask_rot_bits(dest: usize, src: usize) -> Instruction<F> {
        ib::and_imm(dest, src, (32_i16 - 1).into())
    }

    fn num_bits_const(dest: usize) -> Vec<Directive<F>> {
        vec![Directive::Instruction(ib::const_32_imm(dest, 32, 0))]
    }
    fn shl(dest: usize, val: usize, amount: usize) -> Instruction<F> {
        ib::shl(dest, val, amount)
    }
    fn shr_u(dest: usize, val: usize, amount: usize) -> Instruction<F> {
        ib::shr_u(dest, val, amount)
    }
    fn shl_imm(dest: usize, val: usize, amount: AluImm) -> Instruction<F> {
        ib::shl_imm(dest, val, amount)
    }
    fn shr_u_imm(dest: usize, val: usize, amount: AluImm) -> Instruction<F> {
        ib::shr_u_imm(dest, val, amount)
    }
    fn sub(dest: usize, lhs: usize, rhs: usize) -> Instruction<F> {
        ib::sub(dest, lhs, rhs)
    }
    fn or(dest: usize, lhs: usize, rhs: usize) -> Instruction<F> {
        ib::or(dest, lhs, rhs)
    }
}

struct I64Rot;

impl<F: PrimeField32> RotOps<F> for I64Rot {
    fn val_type() -> ValType {
        ValType::I64
    }
    fn num_bits() -> i16 {
        64
    }
    fn mask_rot_bits(dest: usize, src: usize) -> Instruction<F> {
        ib::and_imm_64(dest, src, (64_i16 - 1).into())
    }
    fn num_bits_const(dest: usize) -> Vec<Directive<F>> {
        vec![
            Directive::Instruction(ib::const_32_imm(dest, 64, 0)),
            Directive::Instruction(ib::const_32_imm(dest + 1, 0, 0)),
        ]
    }
    fn shl(dest: usize, val: usize, amount: usize) -> Instruction<F> {
        ib::shl_64(dest, val, amount)
    }
    fn shr_u(dest: usize, val: usize, amount: usize) -> Instruction<F> {
        ib::shr_u_64(dest, val, amount)
    }
    fn shl_imm(dest: usize, val: usize, amount: AluImm) -> Instruction<F> {
        ib::shl_imm_64(dest, val, amount)
    }
    fn shr_u_imm(dest: usize, val: usize, amount: AluImm) -> Instruction<F> {
        ib::shr_u_imm_64(dest, val, amount)
    }
    fn sub(dest: usize, lhs: usize, rhs: usize) -> Instruction<F> {
        ib::sub_64(dest, lhs, rhs)
    }
    fn or(dest: usize, lhs: usize, rhs: usize) -> Instruction<F> {
        ib::or_64(dest, lhs, rhs)
    }
}

/// Issue the instructions to perform a rotate operation.
fn translate_rot<F: PrimeField32, R: RotOps<F>>(
    c: &mut Ctx<F>,
    direction: RotDirection,
    inputs: &[WasmOpInput],
    output: &Range<u32>,
) -> Tree<Directive<F>> {
    // Const collapse ensures input[0] is always a register.
    let value = inputs[0].as_register().unwrap().start as usize;
    let output = output.start as usize;

    let shift_ref = c.register_gen.allocate_type(R::val_type()).start as usize;
    let shift_back = c.register_gen.allocate_type(R::val_type()).start as usize;

    let mut directives = match &inputs[1] {
        WasmOpInput::Register(reg) => {
            let reg = reg.start as usize;
            let shift_ref_amount = c.register_gen.allocate_type(R::val_type()).start as usize;
            // TODO: if the transformation from rot to this sequence of instructions
            // was done earlier in the pipeline, at DAG level, this const could be
            // optimized away, sometimes.
            let const_num_bits = c.register_gen.allocate_type(R::val_type()).start as usize;
            let shift_back_amount = c.register_gen.allocate_type(R::val_type()).start as usize;

            let mut directives = R::num_bits_const(const_num_bits);

            directives.extend(
                [
                    // mask the shift amount to the valid range
                    R::mask_rot_bits(shift_ref_amount, reg),
                    // calculate the shift amount for the opposite direction
                    R::sub(shift_back_amount, const_num_bits, shift_ref_amount),
                ]
                .map(Directive::Instruction),
            );

            directives.extend(
                match direction {
                    RotDirection::Left => [
                        // shift left
                        R::shl(shift_ref, value, shift_ref_amount),
                        // shift right
                        R::shr_u(shift_back, value, shift_back_amount),
                    ],
                    RotDirection::Right => [
                        // shift right
                        R::shr_u(shift_ref, value, shift_ref_amount),
                        // shift left
                        R::shl(shift_back, value, shift_back_amount),
                    ],
                }
                .map(Directive::Instruction),
            );

            directives
        }
        WasmOpInput::Constant(wasm_value) => {
            let shift_bits_ref = match *wasm_value {
                WasmValue::I32(v) => v as i16,
                WasmValue::I64(v) => v as i16,
                _ => panic!("not valid i16"),
            } & (R::num_bits() - 1);
            let shift_bits_back = R::num_bits() - shift_bits_ref;

            let shift_bits_ref = shift_bits_ref.into();
            let shift_bits_back = shift_bits_back.into();

            match direction {
                RotDirection::Left => vec![
                    // shift left
                    Directive::Instruction(R::shl_imm(shift_ref, value, shift_bits_ref)),
                    // shift right
                    Directive::Instruction(R::shr_u_imm(shift_back, value, shift_bits_back)),
                ],
                RotDirection::Right => vec![
                    // shift right
                    Directive::Instruction(R::shr_u_imm(shift_ref, value, shift_bits_ref)),
                    // shift left
                    Directive::Instruction(R::shl_imm(shift_back, value, shift_bits_back)),
                ],
            }
        }
    };

    // or the two shifts
    directives.push(Directive::Instruction(R::or(output, shift_ref, shift_back)));

    directives.into()
}

/// Precondition: `value` is either `WasmValue::I32` or `WasmValue::I64`
fn const_i16_as_field(value: &WasmValue) -> AluImm {
    let c: i16 = match *value {
        WasmValue::I32(v) => v as i16,
        WasmValue::I64(v) => v as i16,
        _ => panic!("not valid i16"),
    };
    c.into()
}

fn mem_offset<F: PrimeField32>(memarg: MemArg, c: &Ctx<F>) -> u32 {
    assert_eq!(memarg.memory, 0, "no multiple memories supported");
    let mem_start = c
        .program
        .linear_memory_start()
        .expect("no memory allocated");
    mem_start.wrapping_add(u32::try_from(memarg.offset).expect("offset too large"))
}

fn load_from_const_addr<F: PrimeField32>(
    c: &mut Ctx<F>,
    base_addr: u32,
    output: Range<u32>,
) -> (Vec<Directive<F>>, Range<u32>) {
    let base_addr_reg = c.register_gen.allocate_type(ValType::I32);
    let mut directives = vec![Directive::Instruction(ib::const_32_imm(
        base_addr_reg.start as usize,
        base_addr as u16,
        (base_addr >> 16) as u16,
    ))];

    directives.extend(output.enumerate().map(|(i, dest_reg)| {
        Directive::Instruction(ib::loadw(
            dest_reg as usize,
            base_addr_reg.start as usize,
            (i as u32) * 4,
        ))
    }));

    (directives, base_addr_reg)
}

fn store_to_const_addr<F: PrimeField32>(
    c: &mut Ctx<F>,
    base_addr: u32,
    input: Range<u32>,
) -> Vec<Directive<F>> {
    let base_addr_reg = c.register_gen.allocate_type(ValType::I32);
    let mut directives = vec![Directive::Instruction(ib::const_32_imm(
        base_addr_reg.start as usize,
        base_addr as u16,
        (base_addr >> 16) as u16,
    ))];

    directives.extend(input.enumerate().map(|(i, input_reg)| {
        Directive::Instruction(ib::storew(
            input_reg as usize,
            base_addr_reg.start as usize,
            i as u32 * 4,
        ))
    }));

    directives
}

impl<F: Clone> womir::linker::Directive for Directive<F> {
    fn nop() -> Directive<F> {
        Directive::Nop
    }

    fn as_label(&self) -> Option<womir::linker::Label<'_>> {
        if let Directive::Label { id, frame_size } = self {
            Some(womir::linker::Label {
                id,
                frame_size: *frame_size,
            })
        } else {
            None
        }
    }
}

fn const_function_reference<F: PrimeField32>(
    module: &Module,
    func_idx: u32,
    reg_dest: Range<u32>,
) -> Vec<Directive<F>> {
    assert_eq!(reg_dest.len(), 3);
    let reg_dest = reg_dest.start;

    let ty = module.get_func_type(func_idx);
    vec![
        // Unique function type identifier
        Directive::Instruction(ib::const_32_imm(
            reg_dest as usize,
            ty.unique_id as u16,
            (ty.unique_id >> 16) as u16,
        )),
        // Function frame size
        Directive::ConstFuncFrameSize {
            func_idx,
            reg_dest: reg_dest + 1,
        },
        // Function address
        Directive::ConstFuncAddr {
            func_idx,
            reg_dest: reg_dest + 2,
        },
    ]
}

fn const_wasm_value<F: PrimeField32>(
    module: &Module,
    value: &WasmValue,
    reg_dest: Range<u32>,
) -> Vec<Directive<F>> {
    let mut words = ArrayVec::<_, 4>::new();
    match value {
        WasmValue::I32(v) => words.push(*v as u32),
        WasmValue::I64(v) => words.extend([*v as u32, (*v >> 32) as u32]),
        WasmValue::F64(v) => words.extend([v.bits() as u32, (v.bits() >> 32) as u32]),
        WasmValue::F32(ieee32) => words.push(ieee32.bits()),
        WasmValue::V128(v128) => words.extend(
            v128.bytes()
                .chunks(4)
                .map(|b| u32::from_le_bytes(b.try_into().unwrap())),
        ),
        WasmValue::RefNull => words.extend(NULL_REF),
        WasmValue::RefFunc(func_ref) => {
            return const_function_reference(module, *func_ref, reg_dest);
        }
    };
    words
        .into_iter()
        .zip_eq(reg_dest)
        .map(|(word, reg)| {
            Directive::Instruction(ib::const_32_imm(
                reg as usize,
                word as u16,
                (word >> 16) as u16,
            ))
        })
        .collect()
}<|MERGE_RESOLUTION|>--- conflicted
+++ resolved
@@ -53,7 +53,6 @@
 pub const ERROR_CODE_OFFSET: u32 = 100;
 
 pub const ERROR_ABORT_CODE: u32 = 200;
-pub const ERROR_PANIC_CODE: u32 = 201;
 
 /// Error code emitted in place of unimplemented instructions.
 /// This is to allow programs that has such instruction to compile,
@@ -850,32 +849,34 @@
         Op::I64ShrU => Shift64Opcode::SRL.global_opcode(),
 
         // Float instructions
-        Op::F32Eq => todo!(),
-        Op::F32Ne => todo!(),
-        Op::F32Lt => todo!(),
-        Op::F32Gt => todo!(),
-        Op::F32Le => todo!(),
-        Op::F32Ge => todo!(),
-        Op::F64Eq => todo!(),
-        // Op::F64Ne => todo!(),
-        Op::F64Lt => todo!(),
-        Op::F64Gt => todo!(),
-        Op::F64Le => todo!(),
-        Op::F64Ge => todo!(),
-        Op::F32Add => todo!(),
-        Op::F32Sub => todo!(),
-        Op::F32Mul => todo!(),
-        Op::F32Div => todo!(),
-        Op::F32Min => todo!(),
-        Op::F32Max => todo!(),
-        Op::F32Copysign => todo!(),
-        Op::F64Add => todo!(),
-        Op::F64Sub => todo!(),
-        Op::F64Mul => todo!(),
-        Op::F64Div => todo!(),
-        Op::F64Min => todo!(),
-        Op::F64Max => todo!(),
-        Op::F64Copysign => todo!(),
+        Op::F32Eq
+        | Op::F32Ne
+        | Op::F32Lt
+        | Op::F32Gt
+        | Op::F32Le
+        | Op::F32Ge
+        | Op::F64Eq
+        | Op::F64Ne
+        | Op::F64Lt
+        | Op::F64Gt
+        | Op::F64Le
+        | Op::F64Ge
+        | Op::F32Add
+        | Op::F32Sub
+        | Op::F32Mul
+        | Op::F32Div
+        | Op::F32Min
+        | Op::F32Max
+        | Op::F32Copysign
+        | Op::F64Add
+        | Op::F64Sub
+        | Op::F64Mul
+        | Op::F64Div
+        | Op::F64Min
+        | Op::F64Max
+        | Op::F64Copysign => {
+            return Some(ib::trap(ERROR_UNIMPLEMENTED_CODE as usize));
+        }
 
         // Not an operation we handle here
         _ => return None,
@@ -1884,19 +1885,6 @@
         }
 
         // Float instructions
-<<<<<<< HEAD
-        Op::F32Load { memarg: _ } => {
-            Directive::Instruction(ib::trap(ERROR_PANIC_CODE as usize)).into()
-        }
-        Op::F64Load { memarg: _ } => {
-            Directive::Instruction(ib::trap(ERROR_PANIC_CODE as usize)).into()
-        }
-        Op::F32Store { memarg: _ } => todo!(),
-        Op::F64Store { memarg: _ } => {
-            Directive::Instruction(ib::trap(ERROR_PANIC_CODE as usize)).into()
-        }
-=======
->>>>>>> c9530d71
         Op::F32Const { value } => {
             let output = output.unwrap().start as usize;
             let value_u = value.bits();
@@ -1919,41 +1907,7 @@
             ]
             .into()
         }
-<<<<<<< HEAD
-        Op::F64Ne => Directive::Instruction(ib::trap(ERROR_PANIC_CODE as usize)).into(),
-        Op::F32Abs => todo!(),
-        Op::F32Neg => todo!(),
-        Op::F32Ceil => todo!(),
-        Op::F32Floor => todo!(),
-        Op::F32Trunc => todo!(),
-        Op::F32Nearest => todo!(),
-        Op::F32Sqrt => todo!(),
-        Op::F64Abs => Directive::Instruction(ib::trap(ERROR_PANIC_CODE as usize)).into(),
-        Op::F64Neg => todo!(),
-        Op::F64Ceil => todo!(),
-        Op::F64Floor => todo!(),
-        Op::F64Trunc => todo!(),
-        Op::F64Nearest => todo!(),
-        Op::F64Sqrt => todo!(),
-        Op::I32TruncF32S => todo!(),
-        Op::I32TruncF32U => todo!(),
-        Op::I32TruncF64S => todo!(),
-        Op::I32TruncF64U => todo!(),
-        Op::I64TruncF32S => todo!(),
-        Op::I64TruncF32U => todo!(),
-        Op::I64TruncF64S => todo!(),
-        Op::I64TruncF64U => todo!(),
-        Op::F32ConvertI32S => todo!(),
-        Op::F32ConvertI32U => todo!(),
-        Op::F32ConvertI64S => todo!(),
-        Op::F32ConvertI64U => todo!(),
-        Op::F32DemoteF64 => todo!(),
-        Op::F64ConvertI32S => todo!(),
-        Op::F64ConvertI32U => todo!(),
-        Op::F64ConvertI64S => todo!(),
-        Op::F64ConvertI64U => todo!(),
-        Op::F64PromoteF32 => todo!(),
-=======
+
         Op::F32Load { .. }
         | Op::F64Load { .. }
         | Op::F32Store { .. }
@@ -1992,7 +1946,6 @@
         | Op::F64PromoteF32 => {
             Directive::Instruction(ib::trap(ERROR_UNIMPLEMENTED_CODE as usize)).into()
         }
->>>>>>> c9530d71
 
         Op::I32ReinterpretF32
         | Op::F32ReinterpretI32
