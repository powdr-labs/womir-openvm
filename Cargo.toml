--- conflicted
+++ resolved
@@ -44,11 +44,7 @@
 tracing = "0.1.40"
 
 wasmparser = { version = "0.235", default-features = false }
-<<<<<<< HEAD
-womir = { git = "https://github.com/powdr-labs/womir.git", rev = "95ae63455e9" }
-=======
 womir = { git = "https://github.com/powdr-labs/womir.git", rev = "f37c822" }
->>>>>>> f79ba23c
 
 # [patch."https://github.com/powdr-labs/openvm.git"]
 # openvm-sdk = { path = "../openvm/crates/sdk" }
