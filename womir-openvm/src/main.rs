--- conflicted
+++ resolved
@@ -114,28 +114,17 @@
     let vm_config = SpecializedConfig::new(vm_config);
     let sdk = Sdk::new();
 
-<<<<<<< HEAD
     let instructions = {
         use instruction_builder as wom;
         use instruction_builder_ref::*;
         vec![
-            addi::<F>(8, 0, 666),
-            addi::<F>(9, 0, 1),
-            add::<F>(10, 8, 9),
-            wom::add::<F>(3, 0, 0),
+            wom::addi::<F>(8, 0, 666),
+            wom::addi::<F>(9, 0, 1),
+            wom::add::<F>(10, 8, 9),
             reveal(10, 0),
             halt(),
         ]
     };
-=======
-    let instructions = vec![
-        addi_wom::<F>(8, 0, 666),
-        addi_wom::<F>(9, 0, 1),
-        add_wom::<F>(10, 8, 9),
-        reveal(10, 0),
-        halt(),
-    ];
->>>>>>> 363711c2
     let program = Program::from_instructions(&instructions);
     let exe = VmExe::new(program);
 
