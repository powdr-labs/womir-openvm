--- conflicted
+++ resolved
@@ -14,11 +14,8 @@
 type F = openvm_stark_sdk::p3_baby_bear::BabyBear;
 
 mod instruction_builder;
-<<<<<<< HEAD
-=======
 mod instruction_builder_ref;
 mod womir_settings;
->>>>>>> ec042da9
 
 use openvm_rv32im_wom_circuit::{self, Rv32I, Rv32IExecutor, Rv32IPeriphery};
 
@@ -92,65 +89,15 @@
 }
 
 fn main() -> Result<(), Box<dyn std::error::Error>> {
-<<<<<<< HEAD
     println!("Run cargo test to execute the tests");
-=======
-    setup_tracing_with_log_level(Level::WARN);
-    let vm_config = SdkVmConfig::builder()
-        .system(Default::default())
-        .rv32i(Default::default())
-        .rv32m(Default::default())
-        .io(Default::default())
-        .build();
-    let vm_config = SpecializedConfig::new(vm_config);
-    let sdk = Sdk::new();
-
-    let instructions = {
-        use instruction_builder as wom;
-        use instruction_builder_ref::*;
-        vec![
-            wom::addi::<F>(8, 0, 666),
-            wom::addi::<F>(9, 0, 1),
-            wom::add::<F>(10, 8, 9),
-            reveal(10, 0),
-            halt(),
-        ]
-    };
-    let program = Program::from_instructions(&instructions);
-    let exe = VmExe::new(program);
-
-    let stdin = StdIn::default();
-
-    let output = sdk.execute(exe.clone(), vm_config.clone(), stdin.clone())?;
-    println!("public values output: {output:?}");
-
-    let output_bytes: Vec<_> = output.iter().map(|n| n.as_canonical_u32() as u8).collect();
-    let output_0 = u32::from_le_bytes(output_bytes[0..4].try_into().unwrap());
-    assert_eq!(output_0, 667);
-
-    // let app_log_blowup = 2;
-    // let app_fri_params = FriParameters::standard_with_100_bits_conjectured_security(app_log_blowup);
-    // let app_config = AppConfig::new(app_fri_params, vm_config);
-    //
-    // let app_committed_exe = sdk.commit_app_exe(app_fri_params, exe)?;
-    //
-    // let app_pk = Arc::new(sdk.app_keygen(app_config)?);
-    //
-    // let proof = sdk.generate_app_proof(app_pk.clone(), app_committed_exe.clone(), stdin.clone())?;
-    //
-    // let app_vk = app_pk.get_app_vk();
-    // sdk.verify_app_proof(&app_vk, &proof)?;
-
->>>>>>> ec042da9
     Ok(())
 }
 
 #[cfg(test)]
 mod tests {
     use super::*;
-    use crate::instruction_builder::{
-        add_wom, addi_wom, call, call_indirect, halt, jaaf, jaaf_save, ret, reveal,
-    };
+    use instruction_builder as wom;
+    use instruction_builder_ref::*;
     use openvm_instructions::{exe::VmExe, instruction::Instruction, program::Program};
     use openvm_sdk::{Sdk, StdIn};
     use openvm_stark_sdk::config::setup_tracing_with_log_level;
@@ -197,9 +144,9 @@
     #[test]
     fn test_basic_wom_operations() -> Result<(), Box<dyn std::error::Error>> {
         let instructions = vec![
-            addi_wom::<F>(8, 0, 666),
-            addi_wom::<F>(9, 0, 1),
-            add_wom::<F>(10, 8, 9),
+            wom::addi::<F>(8, 0, 666),
+            wom::addi::<F>(9, 0, 1),
+            wom::add::<F>(10, 8, 9),
             reveal(10, 0),
             halt(),
         ];
@@ -212,10 +159,10 @@
         // Simple test with JAAF instruction
         // We'll set up a value, jump with JAAF, and verify the result
         let instructions = vec![
-            addi_wom::<F>(8, 0, 42), // x8 = 42
-            addi_wom::<F>(9, 0, 5),  // x9 = 5 (new frame pointer)
-            jaaf::<F>(16, 9),        // Jump to PC=16, set FP=x9
-            halt(),                  // This should be skipped
+            wom::addi::<F>(8, 0, 42), // x8 = 42
+            wom::addi::<F>(9, 0, 5),  // x9 = 5 (new frame pointer)
+            wom::jaaf::<F>(16, 9),    // Jump to PC=16, set FP=x9
+            halt(),                   // This should be skipped
             // PC = 16 (byte offset, so instruction at index 4)
             reveal(8, 0), // Reveal x8 (which should still be 42)
             halt(),
@@ -228,12 +175,12 @@
     fn test_jaaf_save_instruction() -> Result<(), Box<dyn std::error::Error>> {
         // Test JAAF_SAVE: jump and save FP
         let instructions = vec![
-            addi_wom::<F>(8, 0, 99),   // x8 = 99
-            addi_wom::<F>(9, 0, 10),   // x9 = 10 (new frame pointer)
-            addi_wom::<F>(11, 0, 99),  // x11 = 99 (to show it gets overwritten)
-            jaaf_save::<F>(11, 24, 9), // Jump to PC=24, set FP=x9, save old FP to x11
-            halt(),                    // This should be skipped
-            halt(),                    // This should be skipped too
+            wom::addi::<F>(8, 0, 99),       // x8 = 99
+            wom::addi::<F>(9, 0, 10),       // x9 = 10 (new frame pointer)
+            wom::addi::<F>(11, 0, 99),      // x11 = 99 (to show it gets overwritten)
+            wom::jaaf_save::<F>(11, 24, 9), // Jump to PC=24, set FP=x9, save old FP to x11
+            halt(),                         // This should be skipped
+            halt(),                         // This should be skipped too
             // PC = 24 (byte offset, so instruction at index 6)
             reveal(11, 0), // Reveal x11 (should be 0, the old FP)
             halt(),
@@ -246,11 +193,11 @@
     fn test_ret_instruction() -> Result<(), Box<dyn std::error::Error>> {
         // Test RET: return to saved PC and FP
         let instructions = vec![
-            addi_wom::<F>(10, 0, 20), // x10 = 20 (return PC)
-            addi_wom::<F>(11, 0, 0),  // x11 = 0 (saved FP)
-            addi_wom::<F>(8, 0, 88),  // x8 = 88
-            ret::<F>(10, 11),         // Return to PC=x10, FP=x11
-            halt(),                   // This should be skipped
+            wom::addi::<F>(10, 0, 20), // x10 = 20 (return PC)
+            wom::addi::<F>(11, 0, 0),  // x11 = 0 (saved FP)
+            wom::addi::<F>(8, 0, 88),  // x8 = 88
+            wom::ret::<F>(10, 11),     // Return to PC=x10, FP=x11
+            halt(),                    // This should be skipped
             // PC = 20 (where x10 points)
             reveal(8, 0), // Reveal x8 (should be 88)
             halt(),
@@ -263,11 +210,11 @@
     fn test_call_instruction() -> Result<(), Box<dyn std::error::Error>> {
         // Test CALL: save PC and FP, then jump
         let instructions = vec![
-            addi_wom::<F>(9, 0, 15),  // x9 = 15 (new FP)
-            call::<F>(10, 11, 20, 9), // Call to PC=20, FP=x9, save PC to x10, FP to x11
-            addi_wom::<F>(8, 0, 123), // x8 = 123 (after return) - this should NOT execute
-            reveal(8, 0),             // Reveal x8 - this should NOT execute
-            halt(),                   // Padding
+            wom::addi::<F>(9, 0, 15),      // x9 = 15 (new FP)
+            wom::call::<F>(10, 11, 20, 9), // Call to PC=20, FP=x9, save PC to x10, FP to x11
+            wom::addi::<F>(8, 0, 123),     // x8 = 123 (after return) - this should NOT execute
+            reveal(8, 0),                  // Reveal x8 - this should NOT execute
+            halt(),                        // Padding
             // PC = 20 (function start)
             reveal(10, 0), // Reveal x10 (should be 8, the return address)
             halt(),        // End the test here, don't return
@@ -280,13 +227,13 @@
     fn test_call_indirect_instruction() -> Result<(), Box<dyn std::error::Error>> {
         // Test CALL_INDIRECT: save PC and FP, jump to register value
         let instructions = vec![
-            addi_wom::<F>(12, 0, 28),          // x12 = 28 (target PC)
-            addi_wom::<F>(9, 0, 20),           // x9 = 20 (new FP)
-            addi_wom::<F>(11, 0, 999),         // x9 = 20 (new FP)
-            call_indirect::<F>(10, 11, 12, 9), // Call to PC=x12, FP=x9, save PC to x10, FP to x11
-            addi_wom::<F>(8, 0, 456),          // x8 = 456 (after return) - this should NOT execute
-            reveal(8, 0),                      // Reveal x8 - this should NOT execute
-            halt(),                            // Padding
+            wom::addi::<F>(12, 0, 28),              // x12 = 28 (target PC)
+            wom::addi::<F>(9, 0, 20),               // x9 = 20 (new FP)
+            wom::addi::<F>(11, 0, 999),             // x9 = 20 (new FP)
+            wom::call_indirect::<F>(10, 11, 12, 9), // Call to PC=x12, FP=x9, save PC to x10, FP to x11
+            wom::addi::<F>(8, 0, 456), // x8 = 456 (after return) - this should NOT execute
+            reveal(8, 0),              // Reveal x8 - this should NOT execute
+            halt(),                    // Padding
             // PC = 28 (function start, where x12 points)
             reveal(11, 0), // Reveal x11 (should be 0, the saved FP)
             halt(),        // End the test here, don't return
@@ -300,15 +247,15 @@
         // Test a complete call and return sequence
         // Note: When FP changes, register addressing changes too
         let instructions = vec![
-            addi_wom::<F>(8, 0, 50),  // x8 = 50 (at FP=0)
-            addi_wom::<F>(9, 0, 0), // x9 = 0 (new FP for function - using 0 to keep register addressing simple)
-            call::<F>(10, 11, 24, 9), // Call function at PC=24, FP=0
-            reveal(8, 0),           // Reveal x8 after return (should be 75)
+            wom::addi::<F>(8, 0, 50),      // x8 = 50 (at FP=0)
+            wom::addi::<F>(9, 0, 0), // x9 = 0 (new FP for function - using 0 to keep register addressing simple)
+            wom::call::<F>(10, 11, 24, 9), // Call function at PC=24, FP=0
+            reveal(8, 0),            // Reveal x8 after return (should be 75)
             halt(),
             halt(), // Padding
             // Function at PC = 24
-            addi_wom::<F>(8, 8, 25), // x8 = x8 + 25 = 75 (still at FP=0)
-            ret::<F>(10, 11),        // Return using saved PC and FP
+            wom::addi::<F>(8, 8, 25), // x8 = x8 + 25 = 75 (still at FP=0)
+            wom::ret::<F>(10, 11),    // Return using saved PC and FP
             halt(),
         ];
 
