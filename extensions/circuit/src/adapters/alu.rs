--- conflicted
+++ resolved
@@ -46,15 +46,9 @@
     const WRITE_NUM_LIMBS: usize,
     // This is just WRITE_NUM_LIMBS / RV32_REGISTER_NUM_LIMBS, but we can't use the
     // expression due to const generics limitations
-<<<<<<< HEAD
-    const WRITE_NUM_RV32: usize,
-> {
-    pub air: WomBaseAluAdapterAir<READ_NUM_LIMBS, WRITE_NUM_LIMBS, WRITE_NUM_RV32>,
-=======
     const NUM_WRITES_RV32: usize,
 > {
     pub air: WomBaseAluAdapterAir<READ_NUM_LIMBS, WRITE_NUM_LIMBS, NUM_WRITES_RV32>,
->>>>>>> 9450773d
     _bitwise_lookup_chip: SharedBitwiseOperationLookupChip<RV32_CELL_BITS>,
     _marker: PhantomData<F>,
 }
@@ -63,13 +57,8 @@
     F: PrimeField32,
     const READ_NUM_LIMBS: usize,
     const WRITE_NUM_LIMBS: usize,
-<<<<<<< HEAD
-    const WRITE_NUM_RV32: usize,
-> WomBaseAluAdapterChip<F, READ_NUM_LIMBS, WRITE_NUM_LIMBS, WRITE_NUM_RV32>
-=======
     const NUM_WRITES_RV32: usize,
 > WomBaseAluAdapterChip<F, READ_NUM_LIMBS, WRITE_NUM_LIMBS, NUM_WRITES_RV32>
->>>>>>> 9450773d
 {
     pub fn new(
         execution_bus: ExecutionBus,
@@ -81,11 +70,7 @@
     ) -> Self {
         assert_eq!(READ_NUM_LIMBS % RV32_REGISTER_NUM_LIMBS, 0);
         assert_eq!(WRITE_NUM_LIMBS % RV32_REGISTER_NUM_LIMBS, 0);
-<<<<<<< HEAD
-        assert_eq!(WRITE_NUM_RV32 * RV32_REGISTER_NUM_LIMBS, WRITE_NUM_LIMBS);
-=======
         assert_eq!(NUM_WRITES_RV32 * RV32_REGISTER_NUM_LIMBS, WRITE_NUM_LIMBS);
->>>>>>> 9450773d
 
         Self {
             air: WomBaseAluAdapterAir {
@@ -130,11 +115,7 @@
 
 #[repr(C)]
 #[derive(AlignedBorrow, StructReflection)]
-<<<<<<< HEAD
-pub struct WomBaseAluAdapterCols<T, const WRITE_NUM_RV32: usize> {
-=======
 pub struct WomBaseAluAdapterCols<T, const NUM_WRITES_RV32: usize> {
->>>>>>> 9450773d
     pub from_state: ExecutionState<T>,
     pub from_frame: FrameState<T>,
     pub rd_ptr: T,
@@ -143,12 +124,7 @@
     pub rs2: T,
     /// 1 if rs2 was a read, 0 if an immediate
     pub rs2_as: T,
-<<<<<<< HEAD
-    /// TODO: needs generic NUM_WRITES parameter!
-    pub write_mult: [T; WRITE_NUM_RV32],
-=======
     pub write_mult: [T; NUM_WRITES_RV32],
->>>>>>> 9450773d
 }
 
 #[allow(dead_code)]
@@ -156,11 +132,7 @@
 pub struct WomBaseAluAdapterAir<
     const READ_NUM_LIMBS: usize,
     const WRITE_NUM_LIMBS: usize,
-<<<<<<< HEAD
-    const WRITE_NUM_RV32: usize,
-=======
-    const NUM_WRITES_RV32: usize,
->>>>>>> 9450773d
+    const NUM_WRITES_RV32: usize,
 > {
     pub(super) execution_bridge: ExecutionBridge,
     pub(super) frame_bridge: FrameBridge,
@@ -189,13 +161,8 @@
     AB: InteractionBuilder,
     const READ_NUM_LIMBS: usize,
     const WRITE_NUM_LIMBS: usize,
-<<<<<<< HEAD
-    const WRITE_NUM_RV32: usize,
-> VmAdapterAir<AB> for WomBaseAluAdapterAir<READ_NUM_LIMBS, WRITE_NUM_LIMBS, WRITE_NUM_RV32>
-=======
     const NUM_WRITES_RV32: usize,
 > VmAdapterAir<AB> for WomBaseAluAdapterAir<READ_NUM_LIMBS, WRITE_NUM_LIMBS, NUM_WRITES_RV32>
->>>>>>> 9450773d
 {
     type Interface = BasicAdapterInterface<
         AB::Expr,
@@ -212,26 +179,13 @@
         local: &[AB::Var],
         ctx: AdapterAirContext<AB::Expr, Self::Interface>,
     ) {
-<<<<<<< HEAD
-        let local: &WomBaseAluAdapterCols<_, WRITE_NUM_LIMBS> = local.borrow();
-=======
         let local: &WomBaseAluAdapterCols<_, NUM_WRITES_RV32> = local.borrow();
->>>>>>> 9450773d
 
         builder.assert_bool(local.rs2_as);
 
         // we need the following to handle the 64-bit case: wom bridge works in
         // 32-bit words, so we need 2 interactions per operation.
         let read_ops = READ_NUM_LIMBS / RV32_REGISTER_NUM_LIMBS;
-<<<<<<< HEAD
-        let write_ops = WRITE_NUM_RV32;
-
-        for r in 0..read_ops {
-            let reads0: [AB::Expr; RV32_REGISTER_NUM_LIMBS] =
-                std::array::from_fn(|i| ctx.reads[0][r * RV32_REGISTER_NUM_LIMBS + i].clone());
-            self.wom_bridge
-                .read(local.rs1_ptr, reads0)
-=======
         let write_ops = NUM_WRITES_RV32;
 
         for r in 0..read_ops {
@@ -243,22 +197,11 @@
                     local.rs1_ptr + AB::Expr::from_canonical_usize(offset),
                     reads0,
                 )
->>>>>>> 9450773d
                 .eval(builder, ctx.instruction.is_valid.clone());
 
             let reads1: [AB::Expr; RV32_REGISTER_NUM_LIMBS] =
                 std::array::from_fn(|i| ctx.reads[1][r * RV32_REGISTER_NUM_LIMBS + i].clone());
             self.wom_bridge
-<<<<<<< HEAD
-                .read(local.rs2, reads1)
-                .eval(builder, local.rs2_as);
-        }
-        for w in 0..write_ops {
-            let writes0: [AB::Expr; RV32_REGISTER_NUM_LIMBS] =
-                std::array::from_fn(|i| ctx.writes[0][w * RV32_REGISTER_NUM_LIMBS + i].clone());
-            self.wom_bridge
-                .write(local.rd_ptr, writes0, local.write_mult[w])
-=======
                 .read(local.rs2 + AB::Expr::from_canonical_usize(offset), reads1)
                 .eval(builder, local.rs2_as);
         }
@@ -272,7 +215,6 @@
                     writes0,
                     local.write_mult[w],
                 )
->>>>>>> 9450773d
                 .eval(builder, ctx.instruction.is_valid.clone());
         }
 
@@ -290,7 +232,6 @@
                     local.rs2_as.into(),
                 ],
                 local.from_state,
-<<<<<<< HEAD
                 timestamp_change.clone(),
                 (DEFAULT_PC_STEP, ctx.to_pc),
             )
@@ -298,11 +239,6 @@
 
         self.frame_bridge
             .keep_fp(local.from_frame, timestamp_change)
-=======
-                timestamp_change,
-                (DEFAULT_PC_STEP, ctx.to_pc),
-            )
->>>>>>> 9450773d
             .eval(builder, ctx.instruction.is_valid);
     }
 
@@ -316,23 +252,14 @@
     F: PrimeField32,
     const READ_NUM_LIMBS: usize,
     const WRITE_NUM_LIMBS: usize,
-<<<<<<< HEAD
-    const WRITE_NUM_RV32: usize,
-> VmAdapterChipWom<F> for WomBaseAluAdapterChip<F, READ_NUM_LIMBS, WRITE_NUM_LIMBS, WRITE_NUM_RV32>
-=======
     const NUM_WRITES_RV32: usize,
 > VmAdapterChipWom<F> for WomBaseAluAdapterChip<F, READ_NUM_LIMBS, WRITE_NUM_LIMBS, NUM_WRITES_RV32>
->>>>>>> 9450773d
 where
     [F; WRITE_NUM_LIMBS]: Serialize + for<'de> Deserialize<'de>,
 {
     type ReadRecord = WomBaseAluReadRecord<F>;
     type WriteRecord = WomBaseAluWriteRecord<F, WRITE_NUM_LIMBS>;
-<<<<<<< HEAD
-    type Air = WomBaseAluAdapterAir<READ_NUM_LIMBS, WRITE_NUM_LIMBS, WRITE_NUM_RV32>;
-=======
     type Air = WomBaseAluAdapterAir<READ_NUM_LIMBS, WRITE_NUM_LIMBS, NUM_WRITES_RV32>;
->>>>>>> 9450773d
     type Interface =
         BasicAdapterInterface<F, MinimalInstruction<F>, 2, 1, READ_NUM_LIMBS, WRITE_NUM_LIMBS>;
 
