--- conflicted
+++ resolved
@@ -1,13 +1,8 @@
-<<<<<<< HEAD
-use std::{borrow::Borrow, marker::PhantomData};
-=======
 use std::{
-    array,
     borrow::Borrow,
     marker::PhantomData,
     sync::{Arc, Mutex},
 };
->>>>>>> db4a336a
 
 use openvm_circuit::{
     arch::{
