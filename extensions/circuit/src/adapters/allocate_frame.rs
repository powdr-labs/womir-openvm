use std::{
    borrow::Borrow,
    sync::{Arc, Mutex},
};

use openvm_circuit::{
    arch::{
        AdapterAirContext, AdapterRuntimeContext, BasicAdapterInterface, ExecutionBridge,
        ExecutionBus, ExecutionState, MinimalInstruction, Result, VmAdapterAir, VmAdapterInterface,
    },
    system::{
        memory::{MemoryController, OfflineMemory, offline_checker::MemoryBridge},
        program::ProgramBus,
    },
};
use openvm_circuit_primitives_derive::AlignedBorrow;
use openvm_instructions::{instruction::Instruction, program::DEFAULT_PC_STEP};
use openvm_stark_backend::{
    interaction::InteractionBuilder,
    p3_air::BaseAir,
    p3_field::{Field, FieldAlgebra, PrimeField32},
    rap::ColumnsAir,
};
use serde::{Deserialize, Serialize};
use struct_reflection::{StructReflection, StructReflectionHelper};

use crate::{
    FrameBridge, FrameBus, FrameState, VmAdapterChipWom, WomBridge, WomController, WomRecord,
<<<<<<< HEAD
    adapters::decompose,
=======
    adapters::{compose, decompose, frame_allocator::FrameAllocator},
>>>>>>> db4a336a
};

use super::RV32_REGISTER_NUM_LIMBS;

#[derive(Debug)]
pub struct AllocateFrameAdapterChipWom {
    pub air: AllocateFrameAdapterAirWom,
    frame_stack: Arc<Mutex<Vec<u32>>>,
    frame_allocator: Arc<Mutex<FrameAllocator>>,
}

impl AllocateFrameAdapterChipWom {
    pub fn new(
        execution_bus: ExecutionBus,
        program_bus: ProgramBus,
        frame_bus: FrameBus,
        memory_bridge: MemoryBridge,
        wom_bridge: WomBridge,
        frame_allocator: Arc<Mutex<FrameAllocator>>,
        frame_stack: Arc<Mutex<Vec<u32>>>,
    ) -> Self {
        Self {
            air: AllocateFrameAdapterAirWom {
                execution_bridge: ExecutionBridge::new(execution_bus, program_bus),
                wom_bridge,
                frame_bridge: FrameBridge::new(frame_bus),
                _memory_bridge: memory_bridge,
            },
            frame_allocator,
            frame_stack,
        }
    }
}

#[repr(C)]
#[derive(Debug, Clone, Serialize, Deserialize)]
pub struct AllocateFrameReadRecord {
    pub allocated_ptr: u32,
}

#[repr(C)]
#[derive(Debug, Clone, Serialize, Deserialize)]
pub struct AllocateFrameWriteRecord<F> {
    pub from_state: ExecutionState<u32>,
    pub from_frame: FrameState<u32>,
    pub target_reg: u32,
    pub amount_imm: u32,
    pub rd_write: Option<WomRecord<F>>,
}

#[repr(C)]
#[derive(Debug, Clone, AlignedBorrow, StructReflection)]
pub struct AllocateFrameAdapterColsWom<T> {
    pub from_state: ExecutionState<T>,
    pub from_frame: FrameState<T>,
    pub amount_reg: T,
    // amount from register
    pub amount: [T; RV32_REGISTER_NUM_LIMBS],
    // immediate amount
    pub amount_imm: T,
    // 0 if imm, 1 if reg
    pub amount_imm_or_reg: T,
    // new frame pointer: provided by the prover.
    // Instead of four u8 limbs, we use the full field to store the fp as a single element
    pub next_frame_ptr: T,
    pub dest_reg: T,
    pub write_mult: T,
}

#[derive(Clone, Copy, Debug, derive_new::new)]
pub struct AllocateFrameAdapterAirWom {
    pub(super) _memory_bridge: MemoryBridge,
    pub(super) wom_bridge: WomBridge,
    pub(super) execution_bridge: ExecutionBridge,
    pub(super) frame_bridge: FrameBridge,
}

impl<F: Field> BaseAir<F> for AllocateFrameAdapterAirWom {
    fn width(&self) -> usize {
        AllocateFrameAdapterColsWom::<F>::width()
    }
}

impl<F: Field> ColumnsAir<F> for AllocateFrameAdapterAirWom {
    fn columns(&self) -> Option<Vec<String>> {
        AllocateFrameAdapterColsWom::<F>::struct_reflection()
    }
}

impl<AB: InteractionBuilder> VmAdapterAir<AB> for AllocateFrameAdapterAirWom {
    type Interface = BasicAdapterInterface<
        AB::Expr,
        MinimalInstruction<AB::Expr>,
        1,
        0,
        RV32_REGISTER_NUM_LIMBS,
        RV32_REGISTER_NUM_LIMBS,
    >;

    fn eval(
        &self,
        builder: &mut AB,
        local: &[AB::Var],
        ctx: AdapterAirContext<AB::Expr, Self::Interface>,
    ) {
        let local: &AllocateFrameAdapterColsWom<_> = local.borrow();

        // read amount bytes
        builder.assert_bool(local.amount_imm_or_reg);

        self.wom_bridge
            .read(local.amount_reg + local.from_frame.fp, local.amount)
            .eval(builder, local.amount_imm_or_reg);

        // write fp
        self.wom_bridge
            .write(
                local.dest_reg + local.from_frame.fp,
                [
                    local.next_frame_ptr.into(),
                    AB::Expr::ZERO,
                    AB::Expr::ZERO,
                    AB::Expr::ZERO,
                ],
                local.write_mult,
            )
            .eval(builder, ctx.instruction.is_valid.clone());

        let timestamp_change = AB::Expr::ONE;

        self.execution_bridge
            .execute_and_increment_pc::<AB>(
                ctx.instruction.opcode,
                [
                    local.dest_reg.into(),
                    local.amount_imm.into(),
                    local.amount_reg.into(),
                    local.amount_imm_or_reg.into(),
                    AB::Expr::ZERO,
                    // TODO: is this always one?
                    AB::Expr::ONE,
                ],
                local.from_state,
                timestamp_change.clone(),
            )
            .eval(builder, ctx.instruction.is_valid.clone());

        self.frame_bridge
            .keep_fp(local.from_frame, timestamp_change)
            .eval(builder, ctx.instruction.is_valid);
    }

    fn get_from_pc(&self, local: &[AB::Var]) -> AB::Var {
        let cols: &AllocateFrameAdapterColsWom<_> = local.borrow();
        cols.from_state.pc
    }
}

impl<F: PrimeField32> VmAdapterChipWom<F> for AllocateFrameAdapterChipWom {
    type ReadRecord = AllocateFrameReadRecord;
    type WriteRecord = AllocateFrameWriteRecord<F>;
    type Air = AllocateFrameAdapterAirWom;
    type Interface = BasicAdapterInterface<
        F,
        MinimalInstruction<F>,
        1,
        0,
        RV32_REGISTER_NUM_LIMBS,
        RV32_REGISTER_NUM_LIMBS,
    >;

    fn preprocess(
        &mut self,
        _memory: &mut MemoryController<F>,
        wom: &mut WomController<F>,
        fp: u32,
        instruction: &Instruction<F>,
    ) -> Result<(
        <Self::Interface as VmAdapterInterface<F>>::Reads,
        Self::ReadRecord,
    )> {
        let Instruction {
            b: amount_imm,
            c: amount_reg,
            d: use_reg,
            ..
        } = *instruction;

        let amount = if use_reg == F::ZERO {
            // If use_reg is zero, we use the immediate value
            amount_imm.as_canonical_u32()
        } else {
            // Otherwise, we read the value from the register
            let fp_f = F::from_canonical_u32(fp);
            let (_, reg_data) = wom.read::<RV32_REGISTER_NUM_LIMBS>(amount_reg + fp_f);
            F::as_canonical_u32(&reg_data[0])
        };
        let amount_bytes = RV32_REGISTER_NUM_LIMBS as u32 * amount;

        let allocated_ptr = self
            .frame_allocator
            .lock()
            .unwrap()
            .allocate(amount_bytes)
            .expect("WOM frame allocation failed: not enough free contiguous space");

        {
            let mut frame_stack = self.frame_stack.lock().unwrap();
            frame_stack.push(allocated_ptr);
            //println!("A STACK: {frame_stack:?}");
        }

        let amount_bytes = decompose(amount_bytes);

        Ok(([amount_bytes], AllocateFrameReadRecord { allocated_ptr }))
    }

    fn postprocess(
        &mut self,
        memory: &mut MemoryController<F>,
        wom: &mut WomController<F>,
        instruction: &Instruction<F>,
        from_state: ExecutionState<u32>,
        from_frame: FrameState<u32>,
        _output: AdapterRuntimeContext<F, Self::Interface>,
        read_record: &Self::ReadRecord,
    ) -> Result<(ExecutionState<u32>, u32, Self::WriteRecord)> {
        let Instruction {
            a: target_reg,
            b,
            f: enabled,
            ..
        } = *instruction;

        memory.increment_timestamp();

        let mut write_result = None;

        if enabled != F::ZERO {
            write_result = Some(wom.write(
                target_reg + F::from_canonical_u32(from_frame.fp),
                [
                    F::from_canonical_u32(read_record.allocated_ptr),
                    F::ZERO,
                    F::ZERO,
                    F::ZERO,
                ],
            ));
        }

        Ok((
            ExecutionState {
                pc: from_state.pc + DEFAULT_PC_STEP,
                timestamp: memory.timestamp(),
            },
            from_frame.fp,
            Self::WriteRecord {
                from_state,
                from_frame,
                target_reg: target_reg.as_canonical_u32(),
                amount_imm: b.as_canonical_u32(),
                rd_write: write_result,
            },
        ))
    }

    fn generate_trace_row(
        &self,
        _row_slice: &mut [F],
        _read_record: Self::ReadRecord,
        _write_record: Self::WriteRecord,
        _memory: &OfflineMemory<F>,
    ) {
    }

    fn air(&self) -> &Self::Air {
        &self.air
    }
}

pub mod frame_allocator {
    use std::collections::{BTreeMap, btree_map::Entry};

    use serde::{Deserialize, Serialize};

    #[derive(Debug, Clone, PartialEq, Eq, PartialOrd, Ord, Serialize, Deserialize)]
    pub struct Range {
        pub start: u32,
        pub end: u32,
    }

    #[derive(Debug, Serialize, Deserialize)]
    pub struct FrameAllocator {
        /// The set of free frame ranges, indexed by its length.
        free_ranges: BTreeMap<u32, Vec<Range>>,
        /// The set of allocated frame ranges. Maps start address to end address.
        allocated_ranges: BTreeMap<u32, u32>,
    }

    impl FrameAllocator {
        pub fn new(largest_address: u32, existing_allocations: BTreeMap<u32, u32>) -> Self {
            // Initialize free_ranges based on existing_allocations
            let mut free_ranges: BTreeMap<u32, Vec<Range>> = BTreeMap::new();
            let mut current_start = 0;

            for (start, end) in &existing_allocations {
                if current_start < *start {
                    let range = Range {
                        start: current_start,
                        end: *start,
                    };
                    let length = range.end - range.start;
                    free_ranges.entry(length).or_default().push(range);
                }
                current_start = *end;
            }

            if current_start < largest_address {
                let range = Range {
                    start: current_start,
                    end: largest_address,
                };
                let length = range.end - range.start;
                free_ranges.entry(length).or_default().push(range);
            }

            Self {
                free_ranges,
                allocated_ranges: existing_allocations,
            }
        }

        pub fn allocate(&mut self, size: u32) -> Option<u32> {
            // Find a free range that can accommodate the requested size
            let fittest_len = *self.free_ranges.range_mut(size..).next()?.0;

            // Apparently there is no way find this entry without searching again...
            // TODO: change this when https://github.com/rust-lang/rust/issues/107540
            // is stabilized.
            let Entry::Occupied(mut entry) = self.free_ranges.entry(fittest_len) else {
                unreachable!();
            };
            let mut range = entry.get_mut().pop().unwrap();
            if entry.get().is_empty() {
                entry.remove();
            }

            let allocated_start = range.start;
            range.start += size;

            if range.start < range.end {
                let length = range.end - range.start;
                self.free_ranges.entry(length).or_default().push(range);
            }

            self.allocated_ranges
                .insert(allocated_start, allocated_start + size);

            Some(allocated_start)
        }

        pub fn get_allocated_ranges(&self) -> &BTreeMap<u32, u32> {
            &self.allocated_ranges
        }
    }
}<|MERGE_RESOLUTION|>--- conflicted
+++ resolved
@@ -26,11 +26,7 @@
 
 use crate::{
     FrameBridge, FrameBus, FrameState, VmAdapterChipWom, WomBridge, WomController, WomRecord,
-<<<<<<< HEAD
-    adapters::decompose,
-=======
-    adapters::{compose, decompose, frame_allocator::FrameAllocator},
->>>>>>> db4a336a
+    adapters::{decompose, frame_allocator::FrameAllocator},
 };
 
 use super::RV32_REGISTER_NUM_LIMBS;
